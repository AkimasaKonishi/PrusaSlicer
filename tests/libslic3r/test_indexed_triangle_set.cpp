#include <iostream>
#include <fstream>
#include <catch2/catch.hpp>

#include "libslic3r/TriangleMesh.hpp"

using namespace Slic3r;

TEST_CASE("Split empty mesh", "[its_split][its]") {
    using namespace Slic3r;

    indexed_triangle_set its;

    std::vector<indexed_triangle_set> res = its_split(its);

    REQUIRE(res.empty());
}

TEST_CASE("Split simple mesh consisting of one part", "[its_split][its]") {
    using namespace Slic3r;

    auto cube = its_make_cube(10., 10., 10.);

    std::vector<indexed_triangle_set> res = its_split(cube);

    REQUIRE(res.size() == 1);
    REQUIRE(res.front().indices.size() == cube.indices.size());
    REQUIRE(res.front().vertices.size() == cube.vertices.size());
}

void debug_write_obj(const std::vector<indexed_triangle_set> &res, const std::string &name)
{
#ifndef NDEBUG
    size_t part_idx = 0;
    for (auto &part_its : res) {
        its_write_obj(part_its, (name + std::to_string(part_idx++) + ".obj").c_str());
    }
#endif
}

TEST_CASE("Split two non-watertight mesh", "[its_split][its]") {
    using namespace Slic3r;

    auto cube1 = its_make_cube(10., 10., 10.);
    cube1.indices.pop_back();
    auto cube2 = cube1;

    its_transform(cube1, identity3f().translate(Vec3f{-5.f, 0.f, 0.f}));
    its_transform(cube2, identity3f().translate(Vec3f{5.f, 0.f, 0.f}));

    its_merge(cube1, cube2);

    std::vector<indexed_triangle_set> res = its_split(cube1);

    REQUIRE(res.size() == 2);
    REQUIRE(res[0].indices.size() == res[1].indices.size());
    REQUIRE(res[0].indices.size() == cube2.indices.size());
    REQUIRE(res[0].vertices.size() == res[1].vertices.size());
    REQUIRE(res[0].vertices.size() == cube2.vertices.size());

    debug_write_obj(res, "parts_non_watertight");
}

TEST_CASE("Split non-manifold mesh", "[its_split][its]") {
    using namespace Slic3r;

    auto cube = its_make_cube(10., 10., 10.), cube_low = cube;

    its_transform(cube_low, identity3f().translate(Vec3f{10.f, 10.f, 10.f}));
    its_merge(cube, cube_low);
    its_merge_vertices(cube);

    std::vector<indexed_triangle_set> res = its_split(cube);

    REQUIRE(res.size() == 2);
    REQUIRE(res[0].indices.size() == res[1].indices.size());
    REQUIRE(res[0].indices.size() == cube_low.indices.size());
    REQUIRE(res[0].vertices.size() == res[1].vertices.size());
    REQUIRE(res[0].vertices.size() == cube_low.vertices.size());

    debug_write_obj(res, "cubes_non_manifold");
}

TEST_CASE("Split two watertight meshes", "[its_split][its]") {
    using namespace Slic3r;

    auto sphere1 = its_make_sphere(10., 2 * PI / 200.), sphere2 = sphere1;

    its_transform(sphere1, identity3f().translate(Vec3f{-5.f, 0.f, 0.f}));
    its_transform(sphere2, identity3f().translate(Vec3f{5.f, 0.f, 0.f}));

    its_merge(sphere1, sphere2);

    std::vector<indexed_triangle_set> res = its_split(sphere1);

    REQUIRE(res.size() == 2);
    REQUIRE(res[0].indices.size() == res[1].indices.size());
    REQUIRE(res[0].indices.size() == sphere2.indices.size());
    REQUIRE(res[0].vertices.size() == res[1].vertices.size());
    REQUIRE(res[0].vertices.size() == sphere2.vertices.size());

    debug_write_obj(res, "parts_watertight");
}

#include <libslic3r/QuadricEdgeCollapse.hpp>
<<<<<<< HEAD
=======
static float triangle_area(const Vec3f &v0, const Vec3f &v1, const Vec3f &v2)
{
    Vec3f ab = v1 - v0;
    Vec3f ac = v2 - v0;
    return ab.cross(ac).norm() / 2.f;
}

static float triangle_area(const Vec3crd &triangle_inices, const std::vector<Vec3f> &vertices)
{
    return triangle_area(vertices[triangle_inices[0]],
                         vertices[triangle_inices[1]],
                         vertices[triangle_inices[2]]);
}

#if 0
// clang complains about unused functions
static std::mt19937 create_random_generator() {
    std::random_device rd;
    std::mt19937 gen(rd());
    return gen;
}
#endif

std::vector<Vec3f> its_sample_surface(const indexed_triangle_set &its,
                                      double        sample_per_mm2,
                                      std::mt19937 random_generator) // = create_random_generator())
{
    std::vector<Vec3f> samples;
    std::uniform_real_distribution<float> rand01(0.f, 1.f);
    for (const auto &triangle_indices : its.indices) {
        float area = triangle_area(triangle_indices, its.vertices);
        float countf;
        float fractional = std::modf(area * sample_per_mm2, &countf);
        int count = static_cast<int>(countf);

        float generate = rand01(random_generator);
        if (generate < fractional) ++count;
        if (count == 0) continue;

        const Vec3f &v0 = its.vertices[triangle_indices[0]];
        const Vec3f &v1 = its.vertices[triangle_indices[1]];
        const Vec3f &v2 = its.vertices[triangle_indices[2]];
        for (int c = 0; c < count; c++) {
            // barycentric coordinate
            Vec3f b;
            b[0] = rand01(random_generator);
            b[1] = rand01(random_generator);
            if ((b[0] + b[1]) > 1.f) {
                b[0] = 1.f - b[0];
                b[1] = 1.f - b[1];
            }
            b[2] = 1.f - b[0] - b[1];
            Vec3f pos;
            for (int i = 0; i < 3; i++) {
                pos[i] = b[0] * v0[i] + b[1] * v1[i] + b[2] * v2[i];
            }
            samples.push_back(pos);
        }        
    }
    return samples;
}


#include "libslic3r/AABBTreeIndirect.hpp"

struct CompareConfig
{
    float max_distance = 3.f;
    float max_average_distance = 2.f;
};

bool is_similar(const indexed_triangle_set &from,
             const indexed_triangle_set &to,
             const CompareConfig &cfg)
{
    // create ABBTree
    auto tree = AABBTreeIndirect::build_aabb_tree_over_indexed_triangle_set(
        from.vertices, from.indices);
    float sum_distance = 0.f;
    float max_distance = 0.f;

    auto  collect_distances = [&](const Vec3f &surface_point) {
        size_t hit_idx;
        Vec3f  hit_point;
        float  distance2 =
            AABBTreeIndirect::squared_distance_to_indexed_triangle_set(
                from.vertices, from.indices, tree, surface_point, hit_idx, hit_point);
        float distance = sqrt(distance2);
        if (max_distance < distance) max_distance = distance;
        sum_distance += distance;
    };

    for (const Vec3f &vertex : to.vertices) { 
        collect_distances(vertex);
    }

    for (const Vec3i &t : to.indices) {
        Vec3f center(0,0,0);
        for (size_t i = 0; i < 3; ++i) { 
            center += to.vertices[t[i]] / 3;
        }
        collect_distances(center);
    }

    size_t count        = to.vertices.size() + to.indices.size();
    float avg_distance = sum_distance / count;
    if (avg_distance > cfg.max_average_distance || 
        max_distance > cfg.max_distance)
        return false;
    return true;
}

>>>>>>> c823ea07
TEST_CASE("Reduce one edge by Quadric Edge Collapse", "[its]")
{
    indexed_triangle_set its;
    its.vertices = {Vec3f(-1.f, 0.f, 0.f), Vec3f(0.f, 1.f, 0.f),
                    Vec3f(1.f, 0.f, 0.f), Vec3f(0.f, 0.f, 1.f),
                    // vertex to be removed
                    Vec3f(0.9f, .1f, -.1f)};
    its.indices  = {Vec3i(1, 0, 3), Vec3i(2, 1, 3), Vec3i(0, 2, 3),
                   Vec3i(0, 1, 4), Vec3i(1, 2, 4), Vec3i(2, 0, 4)};
    // edge to remove is between vertices 2 and 4 on trinagles 4 and 5

    indexed_triangle_set its_ = its; // copy
    // its_write_obj(its, "tetrhedron_in.obj");
<<<<<<< HEAD
    size_t wanted_count = its.indices.size() - 1;
    CHECK(its_quadric_edge_collapse(its, wanted_count));
=======
    uint32_t wanted_count = its.indices.size() - 1;
    its_quadric_edge_collapse(its, wanted_count);
>>>>>>> c823ea07
    // its_write_obj(its, "tetrhedron_out.obj");
    CHECK(its.indices.size() == 4);
    CHECK(its.vertices.size() == 4);

    for (size_t i = 0; i < 3; i++) { 
        CHECK(its.indices[i] == its_.indices[i]);
    }

    for (size_t i = 0; i < 4; i++) {
        if (i == 2) continue;
        CHECK(its.vertices[i] == its_.vertices[i]);
    }

    const Vec3f &v = its.vertices[2]; // new vertex
    const Vec3f &v2 = its_.vertices[2]; // moved vertex
    const Vec3f &v4 = its_.vertices[4]; // removed vertex
    for (size_t i = 0; i < 3; i++) { 
        bool is_between = (v[i] < v4[i] && v[i] > v2[i]) ||
                          (v[i] > v4[i] && v[i] < v2[i]);
        CHECK(is_between);
    }
<<<<<<< HEAD
}

#include "test_utils.hpp"
TEST_CASE("Symplify mesh by Quadric edge collapse to 5%", "[its]")
{
    TriangleMesh mesh = load_model("frog_legs.obj");
    double original_volume = its_volume(mesh.its);
    size_t wanted_count = mesh.its.indices.size() * 0.05;
    REQUIRE_FALSE(mesh.empty());
    indexed_triangle_set its = mesh.its; // copy
    its_quadric_edge_collapse(its, wanted_count);
    // its_write_obj(its, "frog_legs_qec.obj");
    CHECK(its.indices.size() <= wanted_count);
    double volume = its_volume(its);
    CHECK(fabs(original_volume - volume) < 30.);
=======
    CompareConfig cfg;
    cfg.max_average_distance = 0.014f;
    cfg.max_distance         = 0.75f;

    CHECK(is_similar(its, its_, cfg));
    CHECK(is_similar(its_, its, cfg));
}

#include "test_utils.hpp"
TEST_CASE("Simplify mesh by Quadric edge collapse to 5%", "[its]")
{
    TriangleMesh mesh = load_model("frog_legs.obj");
    double original_volume = its_volume(mesh.its);
    uint32_t wanted_count = mesh.its.indices.size() * 0.05;
    REQUIRE_FALSE(mesh.empty());
    indexed_triangle_set its = mesh.its; // copy
    float max_error = std::numeric_limits<float>::max();
    its_quadric_edge_collapse(its, wanted_count, &max_error);
    //its_write_obj(its, "frog_legs_qec.obj");
    CHECK(its.indices.size() <= wanted_count);
    double volume = its_volume(its);
    CHECK(fabs(original_volume - volume) < 33.);

    CompareConfig cfg;
    cfg.max_average_distance = 0.043f;
    cfg.max_distance         = 0.32f;

    CHECK(is_similar(mesh.its, its, cfg));
    CHECK(is_similar(its, mesh.its, cfg));
}

bool exist_triangle_with_twice_vertices(const std::vector<stl_triangle_vertex_indices>& indices)
{
    for (const auto &face : indices)
        if (face[0] == face[1] || 
            face[0] == face[2] || 
            face[1] == face[2]) return true;
    return false;
}

TEST_CASE("Simplify trouble case", "[its]")
{
    TriangleMesh tm = load_model("simplification.obj");
    REQUIRE_FALSE(tm.empty());
    float max_error = std::numeric_limits<float>::max();
    uint32_t wanted_count = 0;
    its_quadric_edge_collapse(tm.its, wanted_count, &max_error);
    CHECK(!exist_triangle_with_twice_vertices(tm.its.indices));
}

TEST_CASE("Simplified cube should not be empty.", "[its]")
{
    auto its = its_make_cube(1, 2, 3);
    float    max_error    = std::numeric_limits<float>::max();
    uint32_t wanted_count = 0;
    its_quadric_edge_collapse(its, wanted_count, &max_error);
    CHECK(!its.indices.empty());
>>>>>>> c823ea07
}<|MERGE_RESOLUTION|>--- conflicted
+++ resolved
@@ -103,8 +103,6 @@
 }
 
 #include <libslic3r/QuadricEdgeCollapse.hpp>
-<<<<<<< HEAD
-=======
 static float triangle_area(const Vec3f &v0, const Vec3f &v1, const Vec3f &v2)
 {
     Vec3f ab = v1 - v0;
@@ -217,7 +215,6 @@
     return true;
 }
 
->>>>>>> c823ea07
 TEST_CASE("Reduce one edge by Quadric Edge Collapse", "[its]")
 {
     indexed_triangle_set its;
@@ -231,13 +228,8 @@
 
     indexed_triangle_set its_ = its; // copy
     // its_write_obj(its, "tetrhedron_in.obj");
-<<<<<<< HEAD
-    size_t wanted_count = its.indices.size() - 1;
-    CHECK(its_quadric_edge_collapse(its, wanted_count));
-=======
     uint32_t wanted_count = its.indices.size() - 1;
     its_quadric_edge_collapse(its, wanted_count);
->>>>>>> c823ea07
     // its_write_obj(its, "tetrhedron_out.obj");
     CHECK(its.indices.size() == 4);
     CHECK(its.vertices.size() == 4);
@@ -259,23 +251,6 @@
                           (v[i] > v4[i] && v[i] < v2[i]);
         CHECK(is_between);
     }
-<<<<<<< HEAD
-}
-
-#include "test_utils.hpp"
-TEST_CASE("Symplify mesh by Quadric edge collapse to 5%", "[its]")
-{
-    TriangleMesh mesh = load_model("frog_legs.obj");
-    double original_volume = its_volume(mesh.its);
-    size_t wanted_count = mesh.its.indices.size() * 0.05;
-    REQUIRE_FALSE(mesh.empty());
-    indexed_triangle_set its = mesh.its; // copy
-    its_quadric_edge_collapse(its, wanted_count);
-    // its_write_obj(its, "frog_legs_qec.obj");
-    CHECK(its.indices.size() <= wanted_count);
-    double volume = its_volume(its);
-    CHECK(fabs(original_volume - volume) < 30.);
-=======
     CompareConfig cfg;
     cfg.max_average_distance = 0.014f;
     cfg.max_distance         = 0.75f;
@@ -333,5 +308,4 @@
     uint32_t wanted_count = 0;
     its_quadric_edge_collapse(its, wanted_count, &max_error);
     CHECK(!its.indices.empty());
->>>>>>> c823ea07
 }