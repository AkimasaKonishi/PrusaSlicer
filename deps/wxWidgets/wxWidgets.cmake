--- conflicted
+++ resolved
@@ -23,11 +23,7 @@
 prusaslicer_add_cmake_project(wxWidgets
     URL https://github.com/prusa3d/wxWidgets/archive/693b9dc2e1a73054cfff5fa40f08c26504ef3e32.zip
     URL_HASH SHA256=68d94c99729799a549f074f763507dd91b5e632d110f7bcbbbadd95dbdf1a64c
-<<<<<<< HEAD
-    DEPENDS ${PNG_PKG} ${ZLIB_PKG} ${EXPAT_PKG} dep_TIFF dep_JPEG dep_PCRE2 dep_NanoSVG
-=======
     DEPENDS ${PNG_PKG} ${ZLIB_PKG} ${EXPAT_PKG} dep_TIFF dep_JPEG dep_NanoSVG
->>>>>>> 85cc19fd
     PATCH_COMMAND ${CMAKE_COMMAND} -E copy_directory ${CMAKE_CURRENT_BINARY_DIR}/NanoSVG-src 3rdparty/nanosvg 
     CMAKE_ARGS
         -DwxBUILD_PRECOMP=ON
@@ -40,11 +36,7 @@
         -DwxUSE_OPENGL=ON
         -DwxUSE_LIBPNG=sys
         -DwxUSE_ZLIB=sys
-<<<<<<< HEAD
-        -DwxUSE_REGEX=sys
-=======
         -DwxUSE_REGEX=OFF
->>>>>>> 85cc19fd
         -DwxUSE_LIBXPM=builtin
         -DwxUSE_LIBJPEG=sys
         -DwxUSE_LIBTIFF=sys
