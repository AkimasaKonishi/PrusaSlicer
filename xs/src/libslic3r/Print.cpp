--- conflicted
+++ resolved
@@ -13,16 +13,13 @@
 #include <boost/filesystem.hpp>
 #include <boost/lexical_cast.hpp>
 #include <boost/log/trivial.hpp>
-<<<<<<< HEAD
-=======
-
-#include "slic3r/ProgressIndicator.hpp"
+
+//#include "slic3r/ProgressIndicator.hpp"
 #include "PrintExport.hpp"
 
 //! macro used to mark string used at localization, 
 //! return same string
 #define L(s) Slic3r::I18N::translate(s)
->>>>>>> a97df555
 
 namespace Slic3r {
 
@@ -84,7 +81,7 @@
 
 PrintObjectPtrs Print::get_printable_objects() const
 {
-    PrintObjectPtrs printable_objects(this->objects);
+    PrintObjectPtrs printable_objects(m_objects);
     printable_objects.erase(std::remove_if(printable_objects.begin(), printable_objects.end(), [](PrintObject* o) { return !o->is_printable(); }), printable_objects.end());
     return printable_objects;
 }
@@ -396,7 +393,7 @@
             }
         // If no region exists with the same config, create a new one.
         if (region_id == size_t(-1)) {
-            region_id = this->regions().size();
+            region_id = m_regions.size();
             this->add_region(config);
         }
         // Assign volume to a region.
@@ -564,24 +561,12 @@
 
 std::string Print::validate() const
 {
-<<<<<<< HEAD
     BoundingBox bed_box_2D = get_extents(Polygon::new_scale(m_config.bed_shape.values));
-    BoundingBoxf3 print_volume(Pointf3(unscale(bed_box_2D.min.x), unscale(bed_box_2D.min.y), 0.0), Pointf3(unscale(bed_box_2D.max.x), unscale(bed_box_2D.max.y), m_config.max_print_height));
-    // Allow the objects to protrude below the print bed, only the part of the object above the print bed will be sliced.
-    print_volume.min.z = -1e10;
-    for (PrintObject *po : m_objects) {
-        if (! print_volume.contains(po->model_object()->tight_bounding_box(false)))
-            return "Some objects are outside of the print volume.";
-    }
-
-    if (m_config.complete_objects) {
-=======
-    BoundingBox bed_box_2D = get_extents(Polygon::new_scale(config.bed_shape.values));
-	BoundingBoxf3 print_volume(unscale(bed_box_2D.min(0), bed_box_2D.min(1), 0.0), unscale(bed_box_2D.max(0), bed_box_2D.max(1), scale_(config.max_print_height)));
+	BoundingBoxf3 print_volume(unscale(bed_box_2D.min(0), bed_box_2D.min(1), 0.0), unscale(bed_box_2D.max(0), bed_box_2D.max(1), scale_(m_config.max_print_height)));
     // Allow the objects to protrude below the print bed, only the part of the object above the print bed will be sliced.
     print_volume.min(2) = -1e10;
     unsigned int printable_count = 0;
-    for (PrintObject *po : this->objects) {
+    for (PrintObject *po : m_objects) {
         po->model_object()->check_instances_print_volume_state(print_volume);
         po->reload_model_instances();
         if (po->is_printable())
@@ -591,8 +576,7 @@
     if (printable_count == 0)
         return L("All objects are outside of the print volume.");
 
-    if (this->config.complete_objects) {
->>>>>>> a97df555
+    if (m_config.complete_objects) {
         // Check horizontal clearance.
         {
             Polygons convex_hulls_other;
@@ -612,7 +596,7 @@
                 // Grow convex hull with the clearance margin.
                 convex_hull = offset(convex_hull, scale_(m_config.extruder_clearance_radius.value)/2, jtRound, scale_(0.1)).front();
                 // Now we check that no instance of convex_hull intersects any of the previously checked object instances.
-                for (const Point &copy : object->_shifted_copies) {
+                for (const Point &copy : object->m_copies) {
                     Polygon p = convex_hull;
                     p.translate(copy);
                     if (! intersection(convex_hulls_other, p).empty())
@@ -624,24 +608,14 @@
         // Check vertical clearance.
         {
             std::vector<coord_t> object_height;
-<<<<<<< HEAD
             for (const PrintObject *object : m_objects)
-                object_height.insert(object_height.end(), object->copies().size(), object->size.z);
-=======
-            for (const PrintObject *object : this->objects)
                 object_height.insert(object_height.end(), object->copies().size(), object->size(2));
->>>>>>> a97df555
             std::sort(object_height.begin(), object_height.end());
             // Ignore the tallest *copy* (this is why we repeat height for all of them):
             // it will be printed as last one so its height doesn't matter.
             object_height.pop_back();
-<<<<<<< HEAD
             if (! object_height.empty() && object_height.back() > scale_(m_config.extruder_clearance_height.value))
-                return "Some objects are too tall and cannot be printed without extruder collisions.";
-=======
-            if (! object_height.empty() && object_height.back() > scale_(this->config.extruder_clearance_height.value))
                 return L("Some objects are too tall and cannot be printed without extruder collisions.");
->>>>>>> a97df555
         }
     } // end if (m_config.complete_objects)
 
@@ -650,79 +624,46 @@
         for (const PrintObject *object : m_objects)
             total_copies_count += object->copies().size();
         // #4043
-<<<<<<< HEAD
         if (total_copies_count > 1 && ! m_config.complete_objects.value)
-            return "The Spiral Vase option can only be used when printing a single object.";
+            return L("The Spiral Vase option can only be used when printing a single object.");
         if (m_regions.size() > 1)
-            return "The Spiral Vase option can only be used when printing single material objects.";
+            return L("The Spiral Vase option can only be used when printing single material objects.");
+    }
+
+    if (m_config.single_extruder_multi_material) {
+        for (size_t i=1; i<m_config.nozzle_diameter.values.size(); ++i)
+            if (m_config.nozzle_diameter.values[i] != m_config.nozzle_diameter.values[i-1])
+                return L("All extruders must have the same diameter for single extruder multimaterial printer.");
     }
 
     if (this->has_wipe_tower() && ! m_objects.empty()) {
-        #if 0
-        for (auto dmr : m_config.nozzle_diameter.values)
-            if (std::abs(dmr - 0.4) > EPSILON)
-                return "The Wipe Tower is currently only supported for the 0.4mm nozzle diameter.";
-        #endif
         if (m_config.gcode_flavor != gcfRepRap && m_config.gcode_flavor != gcfMarlin)
-            return "The Wipe Tower is currently only supported for the Marlin and RepRap/Sprinter G-code flavors.";
+            return L("The Wipe Tower is currently only supported for the Marlin and RepRap/Sprinter G-code flavors.");
         if (! m_config.use_relative_e_distances)
-            return "The Wipe Tower is currently only supported with the relative extruder addressing (use_relative_e_distances=1).";
+            return L("The Wipe Tower is currently only supported with the relative extruder addressing (use_relative_e_distances=1).");
         SlicingParameters slicing_params0 = m_objects.front()->slicing_parameters();
-        for (PrintObject *object : m_objects) {
-=======
-        if (total_copies_count > 1 && ! this->config.complete_objects.value)
-            return L("The Spiral Vase option can only be used when printing a single object.");
-        if (this->regions.size() > 1)
-            return L("The Spiral Vase option can only be used when printing single material objects.");
-    }
-
-    if (this->config.single_extruder_multi_material) {
-        for (size_t i=1; i<this->config.nozzle_diameter.values.size(); ++i)
-            if (this->config.nozzle_diameter.values[i] != this->config.nozzle_diameter.values[i-1])
-                return L("All extruders must have the same diameter for single extruder multimaterial printer.");
-    }
-
-    if (this->has_wipe_tower() && ! this->objects.empty()) {
-        if (this->config.gcode_flavor != gcfRepRap && this->config.gcode_flavor != gcfMarlin)
-            return L("The Wipe Tower is currently only supported for the Marlin and RepRap/Sprinter G-code flavors.");
-        if (! this->config.use_relative_e_distances)
-            return L("The Wipe Tower is currently only supported with the relative extruder addressing (use_relative_e_distances=1).");
-        SlicingParameters slicing_params0 = this->objects.front()->slicing_parameters();
-
-        const PrintObject* tallest_object = this->objects.front(); // let's find the tallest object
-        for (const auto* object : objects)
+
+        const PrintObject* tallest_object = m_objects.front(); // let's find the tallest object
+        for (const auto* object : m_objects)
             if (*(object->layer_height_profile.end()-2) > *(tallest_object->layer_height_profile.end()-2) )
                     tallest_object = object;
 
-        for (PrintObject *object : this->objects) {
->>>>>>> a97df555
+        for (PrintObject *object : m_objects) {
             SlicingParameters slicing_params = object->slicing_parameters();
             if (std::abs(slicing_params.first_print_layer_height - slicing_params0.first_print_layer_height) > EPSILON ||
                 std::abs(slicing_params.layer_height             - slicing_params0.layer_height            ) > EPSILON)
                 return L("The Wipe Tower is only supported for multiple objects if they have equal layer heigths");
             if (slicing_params.raft_layers() != slicing_params0.raft_layers())
-<<<<<<< HEAD
-                return "The Wipe Tower is only supported for multiple objects if they are printed over an equal number of raft layers";
+                return L("The Wipe Tower is only supported for multiple objects if they are printed over an equal number of raft layers");
             if (object->config().support_material_contact_distance != m_objects.front()->config().support_material_contact_distance)
-                return "The Wipe Tower is only supported for multiple objects if they are printed with the same support_material_contact_distance";
-=======
-                return L("The Wipe Tower is only supported for multiple objects if they are printed over an equal number of raft layers");
-            if (object->config.support_material_contact_distance != this->objects.front()->config.support_material_contact_distance)
                 return L("The Wipe Tower is only supported for multiple objects if they are printed with the same support_material_contact_distance");
->>>>>>> a97df555
             if (! equal_layering(slicing_params, slicing_params0))
                 return L("The Wipe Tower is only supported for multiple objects if they are sliced equally.");
             bool was_layer_height_profile_valid = object->layer_height_profile_valid;
             object->update_layer_height_profile();
             object->layer_height_profile_valid = was_layer_height_profile_valid;
-<<<<<<< HEAD
-            for (size_t i = 5; i < object->layer_height_profile.size(); i += 2)
-                if (object->layer_height_profile[i-1] > slicing_params.object_print_z_min + EPSILON &&
-                    std::abs(object->layer_height_profile[i] - object->config().layer_height) > EPSILON)
-                    return "The Wipe Tower is currently only supported with constant Z layer spacing. Layer editing is not allowed.";
-=======
-
-            if ( this->config.variable_layer_height ) { // comparing layer height profiles
+
+            if ( m_config.variable_layer_height ) { // comparing layer height profiles
                 bool failed = false;
                 if (tallest_object->layer_height_profile.size() >= object->layer_height_profile.size() ) {
                     int i = 0;
@@ -743,7 +684,6 @@
                 if (failed)
                     return L("The Wipe tower is only supported if all objects have the same layer height profile");
             }
->>>>>>> a97df555
         }
     }
     
@@ -757,22 +697,14 @@
         for (unsigned int extruder_id : extruders)
             nozzle_diameters.push_back(m_config.nozzle_diameter.get_at(extruder_id));
         double min_nozzle_diameter = *std::min_element(nozzle_diameters.begin(), nozzle_diameters.end());
-<<<<<<< HEAD
-        
+        unsigned int total_extruders_count = m_config.nozzle_diameter.size();
+        for (const auto& extruder_idx : extruders)
+            if ( extruder_idx >= total_extruders_count )
+                return L("One or more object were assigned an extruder that the printer does not have.");
+
         for (PrintObject *object : m_objects) {
             if ((object->config().support_material_extruder == -1 || object->config().support_material_interface_extruder == -1) &&
                 (object->config().raft_layers > 0 || object->config().support_material.value)) {
-=======
-
-        unsigned int total_extruders_count = this->config.nozzle_diameter.size();
-        for (const auto& extruder_idx : extruders)
-            if ( extruder_idx >= total_extruders_count )
-                return L("One or more object were assigned an extruder that the printer does not have.");
-
-        for (PrintObject *object : this->objects) {
-            if ((object->config.support_material_extruder == -1 || object->config.support_material_interface_extruder == -1) &&
-                (object->config.raft_layers > 0 || object->config.support_material.value)) {
->>>>>>> a97df555
                 // The object has some form of support and either support_material_extruder or support_material_interface_extruder
                 // will be printed with the current tool without a forced tool change. Play safe, assert that all object nozzles
                 // are of the same diameter.
@@ -783,11 +715,7 @@
             }
             
             // validate first_layer_height
-<<<<<<< HEAD
-            double first_layer_height = object->config().get_abs_value("first_layer_height");
-=======
-            double first_layer_height = object->config.get_abs_value(L("first_layer_height"));
->>>>>>> a97df555
+            double first_layer_height = object->config().get_abs_value(L("first_layer_height"));
             double first_layer_min_nozzle_diameter;
             if (object->config().raft_layers > 0) {
                 // if we have raft layers, only support material extruder is used on first layer
@@ -805,13 +733,8 @@
                 return L("First layer height can't be greater than nozzle diameter");
             
             // validate layer_height
-<<<<<<< HEAD
             if (object->config().layer_height.value > min_nozzle_diameter)
-                return "Layer height can't be greater than nozzle diameter";
-=======
-            if (object->config.layer_height.value > min_nozzle_diameter)
                 return L("Layer height can't be greater than nozzle diameter");
->>>>>>> a97df555
         }
     }
 
@@ -824,7 +747,7 @@
 {
     BoundingBox bb;
     for (const PrintObject *object : m_objects)
-        for (Point copy : object->_shifted_copies) {
+        for (Point copy : object->m_copies) {
             bb.merge(copy);
             copy += to_2d(object->size);
             bb.merge(copy);
@@ -1041,14 +964,9 @@
     // prepended to the first 'n' layers (with 'n' = skirt_height).
     // $skirt_height_z in this case is the highest possible skirt height for safety.
     coordf_t skirt_height_z = 0.;
-<<<<<<< HEAD
-    for (const PrintObject *object : m_objects) {
-        size_t skirt_layers = this->has_infinite_skirt() ? 
-=======
     PrintObjectPtrs printable_objects = get_printable_objects();
     for (const PrintObject *object : printable_objects) {
         size_t skirt_layers = this->has_infinite_skirt() ?
->>>>>>> a97df555
             object->layer_count() : 
             std::min(size_t(m_config.skirt_height.value), object->layer_count());
         skirt_height_z = std::max(skirt_height_z, object->m_layers[skirt_layers-1]->print_z);
@@ -1056,12 +974,7 @@
     
     // Collect points from all layers contained in skirt height.
     Points points;
-<<<<<<< HEAD
-    for (const PrintObject *object : m_objects) {
-        this->throw_if_canceled();
-=======
     for (const PrintObject *object : printable_objects) {
->>>>>>> a97df555
         Points object_points;
         // Get object layers up to skirt_height_z.
         for (const Layer *layer : object->m_layers) {
@@ -1079,7 +992,7 @@
                 append(object_points, extrusion_entity->as_polyline().points);
         }
         // Repeat points for each object copy.
-        for (const Point &shift : object->_shifted_copies) {
+        for (const Point &shift : object->m_copies) {
             Points copy_points = object_points;
             for (Point &pt : copy_points)
                 pt += shift;
@@ -1121,13 +1034,9 @@
 
     // Initial offset of the brim inner edge from the object (possible with a support & raft).
     // The skirt will touch the brim if the brim is extruded.
-<<<<<<< HEAD
-    coord_t distance = scale_(std::max(m_config.skirt_distance.value, m_config.brim_width.value));
-=======
     Flow brim_flow = this->brim_flow();
-    double actual_brim_width = brim_flow.spacing() * floor(this->config.brim_width.value / brim_flow.spacing());
-    coord_t distance = scale_(std::max(this->config.skirt_distance.value, actual_brim_width) - spacing/2.);
->>>>>>> a97df555
+    double actual_brim_width = brim_flow.spacing() * floor(m_config.brim_width.value / brim_flow.spacing());
+    coord_t distance = scale_(std::max(m_config.skirt_distance.value, actual_brim_width) - spacing/2.);
     // Draw outlines from outside to inside.
     // Loop while we have less skirts than required or any extruder hasn't reached the min length if any.
     std::vector<coordf_t> extruded_length(extruders.size(), 0.);
@@ -1155,13 +1064,8 @@
         m_skirt.append(eloop);
         if (m_config.min_skirt_length.value > 0) {
             // The skirt length is limited. Sum the total amount of filament length extruded, in mm.
-<<<<<<< HEAD
-            extruded_length[extruder_idx] += unscale(loop.length()) * extruders_e_per_mm[extruder_idx];
+            extruded_length[extruder_idx] += unscale<double>(loop.length()) * extruders_e_per_mm[extruder_idx];
             if (extruded_length[extruder_idx] < m_config.min_skirt_length.value) {
-=======
-            extruded_length[extruder_idx] += unscale<double>(loop.length()) * extruders_e_per_mm[extruder_idx];
-            if (extruded_length[extruder_idx] < this->config.min_skirt_length.value) {
->>>>>>> a97df555
                 // Not extruded enough yet with the current extruder. Add another loop.
                 if (i == 1)
                     ++ i;
@@ -1185,31 +1089,22 @@
     // Brim is only printed on first layer and uses perimeter extruder.
     Flow        flow = this->brim_flow();
     Polygons    islands;
-<<<<<<< HEAD
-    for (PrintObject *object : m_objects) {
-        this->throw_if_canceled();
-=======
     PrintObjectPtrs printable_objects = get_printable_objects();
     for (PrintObject *object : printable_objects) {
->>>>>>> a97df555
         Polygons object_islands;
         for (ExPolygon &expoly : object->m_layers.front()->slices.expolygons)
             object_islands.push_back(expoly.contour);
         if (! object->support_layers().empty())
             object->support_layers().front()->support_fills.polygons_covered_by_spacing(object_islands, float(SCALED_EPSILON));
-        islands.reserve(islands.size() + object_islands.size() * object->_shifted_copies.size());
-        for (const Point &pt : object->_shifted_copies)
+        islands.reserve(islands.size() + object_islands.size() * object->m_copies.size());
+        for (const Point &pt : object->m_copies)
             for (Polygon &poly : object_islands) {
                 islands.push_back(poly);
                 islands.back().translate(pt);
             }
     }
     Polygons loops;
-<<<<<<< HEAD
-    size_t num_loops = size_t(floor(m_config.brim_width.value / flow.width));
-=======
-    size_t num_loops = size_t(floor(this->config.brim_width.value / flow.spacing()));
->>>>>>> a97df555
+    size_t num_loops = size_t(floor(m_config.brim_width.value / flow.spacing()));
     for (size_t i = 0; i < num_loops; ++ i) {
         this->throw_if_canceled();
         islands = offset(islands, float(flow.scaled_spacing()), jtSquare);
@@ -1240,23 +1135,18 @@
 
 void Print::_make_wipe_tower()
 {
-<<<<<<< HEAD
-=======
-    this->_clear_wipe_tower();
+    m_wipe_tower_data.clear();
     if (! this->has_wipe_tower())
         return;
 
-    m_wipe_tower_depth = 0.f;
-
     // Get wiping matrix to get number of extruders and convert vector<double> to vector<float>:
-    std::vector<float> wiping_matrix(cast<float>(this->config.wiping_volumes_matrix.values));
+    std::vector<float> wiping_matrix(cast<float>(m_config.wiping_volumes_matrix.values));
     // Extract purging volumes for each extruder pair:
     std::vector<std::vector<float>> wipe_volumes;
     const unsigned int number_of_extruders = (unsigned int)(sqrt(wiping_matrix.size())+EPSILON);
     for (unsigned int i = 0; i<number_of_extruders; ++i)
         wipe_volumes.push_back(std::vector<float>(wiping_matrix.begin()+i*number_of_extruders, wiping_matrix.begin()+(i+1)*number_of_extruders));
 
->>>>>>> a97df555
     // Let the ToolOrdering class know there will be initial priming extrusions at the start of the print.
     m_wipe_tower_data.tool_ordering = ToolOrdering(*this, (unsigned int)-1, true);
     if (! m_wipe_tower_data.tool_ordering.has_wipe_tower())
@@ -1272,11 +1162,7 @@
         size_t idx_end   = m_wipe_tower_data.tool_ordering.layer_tools().size();
         // Find the first wipe tower layer, which does not have a counterpart in an object or a support layer.
         for (size_t i = 0; i < idx_end; ++ i) {
-<<<<<<< HEAD
-            const ToolOrdering::LayerTools &lt = m_wipe_tower_data.tool_ordering.layer_tools()[i];
-=======
-            const LayerTools &lt = m_tool_ordering.layer_tools()[i];
->>>>>>> a97df555
+            const LayerTools &lt = m_wipe_tower_data.tool_ordering.layer_tools()[i];
             if (lt.has_wipe_tower && ! lt.has_object && ! lt.has_support) {
                 idx_begin = i;
                 break;
@@ -1290,11 +1176,7 @@
             for (; it_layer != it_end && (*it_layer)->print_z - EPSILON < wipe_tower_new_layer_print_z_first; ++ it_layer);
             // Find the stopper of the sequence of wipe tower layers, which do not have a counterpart in an object or a support layer.
             for (size_t i = idx_begin; i < idx_end; ++ i) {
-<<<<<<< HEAD
-                ToolOrdering::LayerTools &lt = const_cast<ToolOrdering::LayerTools&>(m_wipe_tower_data.tool_ordering.layer_tools()[i]);
-=======
-                LayerTools &lt = const_cast<LayerTools&>(m_tool_ordering.layer_tools()[i]);
->>>>>>> a97df555
+                LayerTools &lt = const_cast<LayerTools&>(m_wipe_tower_data.tool_ordering.layer_tools()[i]);
                 if (! (lt.has_wipe_tower && ! lt.has_object && ! lt.has_support))
                     break;
                 lt.has_support = true;
@@ -1310,20 +1192,13 @@
 
     // Initialize the wipe tower.
     WipeTowerPrusaMM wipe_tower(
-<<<<<<< HEAD
         float(m_config.wipe_tower_x.value),     float(m_config.wipe_tower_y.value), 
-        float(m_config.wipe_tower_width.value), float(m_config.wipe_tower_per_color_wipe.value),
+        float(m_config.wipe_tower_width.value),
+        float(m_config.wipe_tower_rotation_angle.value), float(m_config.cooling_tube_retraction.value),
+        float(m_config.cooling_tube_length.value), float(m_config.parking_pos_retraction.value),
+        float(m_config.extra_loading_move.value), float(m_config.wipe_tower_bridging), wipe_volumes,
         m_wipe_tower_data.tool_ordering.first_extruder());
-    
-=======
-        float(this->config.wipe_tower_x.value),     float(this->config.wipe_tower_y.value), 
-        float(this->config.wipe_tower_width.value),
-        float(this->config.wipe_tower_rotation_angle.value), float(this->config.cooling_tube_retraction.value),
-        float(this->config.cooling_tube_length.value), float(this->config.parking_pos_retraction.value),
-        float(this->config.extra_loading_move.value), float(this->config.wipe_tower_bridging), wipe_volumes,
-        m_tool_ordering.first_extruder());
-
->>>>>>> a97df555
+
     //wipe_tower.set_retract();
     //wipe_tower.set_zhop();
 
@@ -1331,118 +1206,59 @@
     for (size_t i = 0; i < number_of_extruders; ++ i)
         wipe_tower.set_extruder(
             i, 
-<<<<<<< HEAD
             WipeTowerPrusaMM::parse_material(m_config.filament_type.get_at(i).c_str()),
             m_config.temperature.get_at(i),
-            m_config.first_layer_temperature.get_at(i));
-
-    // When printing the first layer's wipe tower, the first extruder is expected to be active and primed.
-    // Therefore the number of wipe sections at the wipe tower will be (m_wipe_tower_data.tool_ordering.front().extruders-1) at the 1st layer.
-    // The following variable is true if the last priming section cannot be squeezed inside the wipe tower.
-    bool last_priming_wipe_full = m_wipe_tower_data.tool_ordering.front().extruders.size() > m_wipe_tower_data.tool_ordering.front().wipe_tower_partitions;
+            m_config.first_layer_temperature.get_at(i),
+            m_config.filament_loading_speed.get_at(i),
+            m_config.filament_loading_speed_start.get_at(i),
+            m_config.filament_unloading_speed.get_at(i),
+            m_config.filament_unloading_speed_start.get_at(i),
+            m_config.filament_toolchange_delay.get_at(i),
+            m_config.filament_cooling_moves.get_at(i),
+            m_config.filament_cooling_initial_speed.get_at(i),
+            m_config.filament_cooling_final_speed.get_at(i),
+            m_config.filament_ramming_parameters.get_at(i),
+            m_config.nozzle_diameter.get_at(i));
 
     m_wipe_tower_data.priming = Slic3r::make_unique<WipeTower::ToolChangeResult>(
-        wipe_tower.prime(this->skirt_first_layer_height(), m_wipe_tower_data.tool_ordering.all_extruders(), ! last_priming_wipe_full, WipeTower::PURPOSE_EXTRUDE));
-
-    // Generate the wipe tower layers.
-    m_wipe_tower_data.tool_changes.reserve(m_wipe_tower_data.tool_ordering.layer_tools().size());
-    // Set current_extruder_id to the last extruder primed.
-    unsigned int current_extruder_id = m_wipe_tower_data.tool_ordering.all_extruders().back();
-    for (const ToolOrdering::LayerTools &layer_tools : m_wipe_tower_data.tool_ordering.layer_tools()) {
-        this->throw_if_canceled();
-        if (! layer_tools.has_wipe_tower)
-            // This is a support only layer, or the wipe tower does not reach to this height.
-            continue;
-        bool first_layer = &layer_tools == &m_wipe_tower_data.tool_ordering.front();
-        bool last_layer  = &layer_tools == &m_wipe_tower_data.tool_ordering.back() || (&layer_tools + 1)->wipe_tower_partitions == 0;
-        wipe_tower.set_layer(
-            float(layer_tools.print_z), 
-            float(layer_tools.wipe_tower_layer_height),
-            layer_tools.wipe_tower_partitions,
-            first_layer,
-            last_layer);
-        std::vector<WipeTower::ToolChangeResult> tool_changes;
-        for (unsigned int extruder_id : layer_tools.extruders)
-            // Call the wipe_tower.tool_change() at the first layer for the initial extruder 
-            // to extrude the wipe tower brim,
-            if ((first_layer && extruder_id == m_wipe_tower_data.tool_ordering.all_extruders().back()) || 
-            // or when an extruder shall be switched.
-                extruder_id != current_extruder_id) {
-                tool_changes.emplace_back(wipe_tower.tool_change(extruder_id, extruder_id == layer_tools.extruders.back(), WipeTower::PURPOSE_EXTRUDE));
-                current_extruder_id = extruder_id;
-            }
-        if (! wipe_tower.layer_finished()) {
-            tool_changes.emplace_back(wipe_tower.finish_layer(WipeTower::PURPOSE_EXTRUDE));
-            if (tool_changes.size() > 1) {
-                // Merge the two last tool changes into one.
-                WipeTower::ToolChangeResult &tc1 = tool_changes[tool_changes.size() - 2];
-                WipeTower::ToolChangeResult &tc2 = tool_changes.back();
-                if (tc1.end_pos != tc2.start_pos) {
-                    // Add a travel move from tc1.end_pos to tc2.start_pos.
-                    char buf[2048];
-                    sprintf(buf, "G1 X%.3f Y%.3f F7200\n", tc2.start_pos.x, tc2.start_pos.y);
-                    tc1.gcode += buf;
-=======
-            WipeTowerPrusaMM::parse_material(this->config.filament_type.get_at(i).c_str()),
-            this->config.temperature.get_at(i),
-            this->config.first_layer_temperature.get_at(i),
-            this->config.filament_loading_speed.get_at(i),
-            this->config.filament_loading_speed_start.get_at(i),
-            this->config.filament_unloading_speed.get_at(i),
-            this->config.filament_unloading_speed_start.get_at(i),
-            this->config.filament_toolchange_delay.get_at(i),
-            this->config.filament_cooling_moves.get_at(i),
-            this->config.filament_cooling_initial_speed.get_at(i),
-            this->config.filament_cooling_final_speed.get_at(i),
-            this->config.filament_ramming_parameters.get_at(i),
-            this->config.nozzle_diameter.get_at(i));
-
-    m_wipe_tower_priming = Slic3r::make_unique<WipeTower::ToolChangeResult>(
-        wipe_tower.prime(this->skirt_first_layer_height(), m_tool_ordering.all_extruders(), false));
+        wipe_tower.prime(this->skirt_first_layer_height(), m_wipe_tower_data.tool_ordering.all_extruders(), false));
 
     // Lets go through the wipe tower layers and determine pairs of extruder changes for each
     // to pass to wipe_tower (so that it can use it for planning the layout of the tower)
     {
-        unsigned int current_extruder_id = m_tool_ordering.all_extruders().back();
-        for (auto &layer_tools : m_tool_ordering.layer_tools()) { // for all layers
+        unsigned int current_extruder_id = m_wipe_tower_data.tool_ordering.all_extruders().back();
+        for (auto &layer_tools : m_wipe_tower_data.tool_ordering.layer_tools()) { // for all layers
             if (!layer_tools.has_wipe_tower) continue;
-            bool first_layer = &layer_tools == &m_tool_ordering.front();
+            bool first_layer = &layer_tools == &m_wipe_tower_data.tool_ordering.front();
             wipe_tower.plan_toolchange(layer_tools.print_z, layer_tools.wipe_tower_layer_height, current_extruder_id, current_extruder_id,false);
             for (const auto extruder_id : layer_tools.extruders) {
-                if ((first_layer && extruder_id == m_tool_ordering.all_extruders().back()) || extruder_id != current_extruder_id) {
+                if ((first_layer && extruder_id == m_wipe_tower_data.tool_ordering.all_extruders().back()) || extruder_id != current_extruder_id) {
                     float volume_to_wipe = wipe_volumes[current_extruder_id][extruder_id];             // total volume to wipe after this toolchange
                     // Not all of that can be used for infill purging:
-                    volume_to_wipe -= config.filament_minimal_purge_on_wipe_tower.get_at(extruder_id);
+                    volume_to_wipe -= m_config.filament_minimal_purge_on_wipe_tower.get_at(extruder_id);
 
                     // try to assign some infills/objects for the wiping:
                     volume_to_wipe = layer_tools.wiping_extrusions().mark_wiping_extrusions(*this, current_extruder_id, extruder_id, volume_to_wipe);
 
                     // add back the minimal amount toforce on the wipe tower:
-                    volume_to_wipe += config.filament_minimal_purge_on_wipe_tower.get_at(extruder_id);
+                    volume_to_wipe += m_config.filament_minimal_purge_on_wipe_tower.get_at(extruder_id);
 
                     // request a toolchange at the wipe tower with at least volume_to_wipe purging amount
                     wipe_tower.plan_toolchange(layer_tools.print_z, layer_tools.wipe_tower_layer_height, current_extruder_id, extruder_id,
-                                               first_layer && extruder_id == m_tool_ordering.all_extruders().back(), volume_to_wipe);
+                                               first_layer && extruder_id == m_wipe_tower_data.tool_ordering.all_extruders().back(), volume_to_wipe);
                     current_extruder_id = extruder_id;
->>>>>>> a97df555
                 }
             }
             layer_tools.wiping_extrusions().ensure_perimeters_infills_order(*this);
-            if (&layer_tools == &m_tool_ordering.back() || (&layer_tools + 1)->wipe_tower_partitions == 0)
+            if (&layer_tools == &m_wipe_tower_data.tool_ordering.back() || (&layer_tools + 1)->wipe_tower_partitions == 0)
                 break;
         }
-<<<<<<< HEAD
-        m_wipe_tower_data.tool_changes.emplace_back(std::move(tool_changes));
-        if (last_layer)
-            break;
-=======
->>>>>>> a97df555
     }
 
     // Generate the wipe tower layers.
-    m_wipe_tower_tool_changes.reserve(m_tool_ordering.layer_tools().size());
-    wipe_tower.generate(m_wipe_tower_tool_changes);
-    m_wipe_tower_depth = wipe_tower.get_depth();
+    m_wipe_tower_data.tool_changes.reserve(m_wipe_tower_data.tool_ordering.layer_tools().size());
+    wipe_tower.generate(m_wipe_tower_data.tool_changes);
+    m_wipe_tower_data.depth = wipe_tower.get_depth();
 
     // Unload the current filament over the purge tower.
     coordf_t layer_height = m_objects.front()->config().layer_height.value;
@@ -1460,13 +1276,8 @@
         assert(m_wipe_tower_data.tool_ordering.back().wipe_tower_partitions == 0);
         wipe_tower.set_layer(float(m_wipe_tower_data.tool_ordering.back().print_z), float(layer_height), 0, false, true);
     }
-<<<<<<< HEAD
     m_wipe_tower_data.final_purge = Slic3r::make_unique<WipeTower::ToolChangeResult>(
-		wipe_tower.tool_change((unsigned int)-1, false, WipeTower::PURPOSE_EXTRUDE));
-=======
-    m_wipe_tower_final_purge = Slic3r::make_unique<WipeTower::ToolChangeResult>(
 		wipe_tower.tool_change((unsigned int)-1, false));
->>>>>>> a97df555
 }
 
 std::string Print::output_filename() const
@@ -1503,34 +1314,23 @@
     return path;
 }
 
-<<<<<<< HEAD
-=======
-void Print::set_status(int percent, const std::string &message)
-{
-    if(progressindicator) progressindicator->update(unsigned(percent), message);
-    else {
-        printf("Print::status %d => %s\n", percent, message.c_str());
-        std::cout.flush();
-    }
-}
-
-void Print::print_to_png(std::string dirpath) {
+void Print::print_to_png(const std::string &dirpath)
+{
     print_to<FilePrinterFormat::PNG>(*this,
         dirpath,
-        float(this->config.bed_size_x.value),
-        float(this->config.bed_size_y.value),
-        int(this->config.pixel_width.value),
-        int(this->config.pixel_height.value),
-        float(this->config.exp_time.value),
-        float(this->config.exp_time_first.value));
+        float(m_config.bed_size_x.value),
+        float(m_config.bed_size_y.value),
+        int(m_config.pixel_width.value),
+        int(m_config.pixel_height.value),
+        float(m_config.exp_time.value),
+        float(m_config.exp_time_first.value));
 }
 
 // Returns extruder this eec should be printed with, according to PrintRegion config
 int Print::get_extruder(const ExtrusionEntityCollection& fill, const PrintRegion &region)
 {
-    return is_infill(fill.role()) ? std::max<int>(0, (is_solid_infill(fill.entities.front()->role()) ? region.config.solid_infill_extruder : region.config.infill_extruder) - 1) :
-                                    std::max<int>(region.config.perimeter_extruder.value - 1, 0);
-}
-
->>>>>>> a97df555
-}+    return is_infill(fill.role()) ? std::max<int>(0, (is_solid_infill(fill.entities.front()->role()) ? region.config().solid_infill_extruder : region.config().infill_extruder) - 1) :
+                                    std::max<int>(region.config().perimeter_extruder.value - 1, 0);
+}
+
+} // namespace Slic3r
