--- conflicted
+++ resolved
@@ -142,13 +142,8 @@
     // but we don't generate any extra perimeter if fill density is zero, as they would be floating
     // inside the object - infill_only_where_needed should be the method of choice for printing
     // hollow objects
-<<<<<<< HEAD
     for (size_t region_id = 0; region_id < this->num_printing_regions(); ++ region_id) {
         const PrintRegion &region = this->printing_region(region_id);
-=======
-    for (size_t region_id = 0; region_id < this->num_regions(); ++ region_id) {
-        const PrintRegion &region = *m_print->regions()[region_id];
->>>>>>> 46a14abb
         if (! region.config().extra_perimeters || region.config().perimeters == 0 || region.config().fill_density == 0 || this->layer_count() < 2)
             continue;
 
@@ -268,11 +263,7 @@
 
     // Debugging output.
 #ifdef SLIC3R_DEBUG_SLICE_PROCESSING
-<<<<<<< HEAD
     for (size_t region_id = 0; region_id < this->num_printing_regions(); ++ region_id) {
-=======
-    for (size_t region_id = 0; region_id < this->num_regions(); ++ region_id) {
->>>>>>> 46a14abb
         for (const Layer *layer : m_layers) {
             LayerRegion *layerm = layer->m_regions[region_id];
             layerm->export_region_slices_to_svg_debug("6_discover_vertical_shells-final");
@@ -291,11 +282,7 @@
     m_print->throw_if_canceled();
 
 #ifdef SLIC3R_DEBUG_SLICE_PROCESSING
-<<<<<<< HEAD
     for (size_t region_id = 0; region_id < this->num_printing_regions(); ++ region_id) {
-=======
-    for (size_t region_id = 0; region_id < this->num_regions(); ++ region_id) {
->>>>>>> 46a14abb
         for (const Layer *layer : m_layers) {
             LayerRegion *layerm = layer->m_regions[region_id];
             layerm->export_region_slices_to_svg_debug("7_discover_horizontal_shells-final");
@@ -314,11 +301,7 @@
     m_print->throw_if_canceled();
 
 #ifdef SLIC3R_DEBUG_SLICE_PROCESSING
-<<<<<<< HEAD
     for (size_t region_id = 0; region_id < this->num_printing_regions(); ++ region_id) {
-=======
-    for (size_t region_id = 0; region_id < this->num_regions(); ++ region_id) {
->>>>>>> 46a14abb
         for (const Layer *layer : m_layers) {
             LayerRegion *layerm = layer->m_regions[region_id];
             layerm->export_region_slices_to_svg_debug("8_clip_surfaces-final");
@@ -337,11 +320,7 @@
     m_print->throw_if_canceled();
 
 #ifdef SLIC3R_DEBUG_SLICE_PROCESSING
-<<<<<<< HEAD
     for (size_t region_id = 0; region_id < this->num_printing_regions(); ++ region_id) {
-=======
-    for (size_t region_id = 0; region_id < this->num_regions(); ++ region_id) {
->>>>>>> 46a14abb
         for (const Layer *layer : m_layers) {
             LayerRegion *layerm = layer->m_regions[region_id];
             layerm->export_region_slices_to_svg_debug("9_prepare_infill-final");
@@ -730,17 +709,6 @@
 	return result;
 }
 
-<<<<<<< HEAD
-=======
-static const PrintRegion* first_printing_region(const PrintObject &print_object)
-{
-    for (size_t idx_region = 0; idx_region < print_object.num_regions(); ++ idx_region)
-    	if (!print_object.region_volumes.empty())
-    		return print_object.print()->regions()[idx_region];
-    return nullptr;
-}
-
->>>>>>> 46a14abb
 // This function analyzes slices of a region (SurfaceCollection slices).
 // Each region slice (instance of Surface) is analyzed, whether it is supported or whether it is the top surface.
 // Initially all slices are of type stInternal.
@@ -763,13 +731,8 @@
     bool interface_shells = ! spiral_vase && m_config.interface_shells.value;
     size_t num_layers     = spiral_vase ? std::min(size_t(this->printing_region(0).config().bottom_solid_layers), m_layers.size()) : m_layers.size();
 
-<<<<<<< HEAD
     for (size_t region_id = 0; region_id < this->num_printing_regions(); ++ region_id) {
         BOOST_LOG_TRIVIAL(debug) << "Detecting solid surfaces for region " << region_id << " in parallel - start";
-=======
-    for (size_t idx_region = 0; idx_region < this->num_regions(); ++ idx_region) {
-        BOOST_LOG_TRIVIAL(debug) << "Detecting solid surfaces for region " << idx_region << " in parallel - start";
->>>>>>> 46a14abb
 #ifdef SLIC3R_DEBUG_SLICE_PROCESSING
         for (Layer *layer : m_layers)
             layer->m_regions[region_id]->export_region_fill_surfaces_to_svg_debug("1_detect_surfaces_type-initial");
@@ -963,13 +926,8 @@
     // Is there any printing region, that has zero infill? If so, then we don't want the expansion to be performed over the complete voids, but only
     // over voids, which are supported by the layer below.
     bool 				  has_voids = false;
-<<<<<<< HEAD
 	for (size_t region_id = 0; region_id < this->num_printing_regions(); ++ region_id)
 		if (this->printing_region(region_id).config().fill_density == 0) {
-=======
-	for (size_t region_id = 0; region_id < this->num_regions(); ++ region_id)
-		if (! this->region_volumes.empty() && this->print()->regions()[region_id]->config().fill_density == 0) {
->>>>>>> 46a14abb
 			has_voids = true;
 			break;
 		}
@@ -1018,11 +976,7 @@
 	    BOOST_LOG_TRIVIAL(debug) << "Collecting surfaces covered with extrusions in parallel - end";
 	}
 
-<<<<<<< HEAD
 	for (size_t region_id = 0; region_id < this->num_printing_regions(); ++region_id) {
-=======
-	for (size_t region_id = 0; region_id < this->num_regions(); ++region_id) {
->>>>>>> 46a14abb
         BOOST_LOG_TRIVIAL(debug) << "Processing external surfaces for region " << region_id << " in parallel - start";
         tbb::parallel_for(
             tbb::blocked_range<size_t>(0, m_layers.size()),
@@ -1070,23 +1024,14 @@
 	    	   num_extra_layers(config.bottom_solid_layers, config.bottom_solid_min_thickness) > 0;
     };
     std::vector<DiscoverVerticalShellsCacheEntry> cache_top_botom_regions(num_layers, DiscoverVerticalShellsCacheEntry());
-<<<<<<< HEAD
     bool top_bottom_surfaces_all_regions = this->num_printing_regions() > 1 && ! m_config.interface_shells.value;
-=======
-    bool top_bottom_surfaces_all_regions = this->num_regions() > 1 && ! m_config.interface_shells.value;
->>>>>>> 46a14abb
     if (top_bottom_surfaces_all_regions) {
         // This is a multi-material print and interface_shells are disabled, meaning that the vertical shell thickness
         // is calculated over all materials.
         // Is the "ensure vertical wall thickness" applicable to any region?
         bool has_extra_layers = false;
-<<<<<<< HEAD
         for (size_t region_id = 0; region_id < this->num_printing_regions(); ++region_id) {
             const PrintRegionConfig &config = this->printing_region(region_id).config();
-=======
-        for (size_t idx_region = 0; idx_region < this->num_regions(); ++idx_region) {
-            const PrintRegionConfig &config = m_print->get_region(idx_region)->config();
->>>>>>> 46a14abb
             if (config.ensure_vertical_shell_thickness.value && has_extra_layers_fn(config)) {
                 has_extra_layers = true;
                 break;
@@ -1102,11 +1047,7 @@
             tbb::blocked_range<size_t>(0, num_layers, grain_size),
             [this, &cache_top_botom_regions](const tbb::blocked_range<size_t>& range) {
                 const SurfaceType surfaces_bottom[2] = { stBottom, stBottomBridge };
-<<<<<<< HEAD
                 const size_t num_regions = this->num_printing_regions();
-=======
-                const size_t num_regions = this->num_regions();
->>>>>>> 46a14abb
                 for (size_t idx_layer = range.begin(); idx_layer < range.end(); ++ idx_layer) {
                     m_print->throw_if_canceled();
                     const Layer                      &layer = *m_layers[idx_layer];
@@ -1167,11 +1108,7 @@
         BOOST_LOG_TRIVIAL(debug) << "Discovering vertical shells in parallel - end : cache top / bottom";
     }
 
-<<<<<<< HEAD
     for (size_t region_id = 0; region_id < this->num_printing_regions(); ++ region_id) {
-=======
-    for (size_t idx_region = 0; idx_region < this->num_regions(); ++ idx_region) {
->>>>>>> 46a14abb
         PROFILE_BLOCK(discover_vertical_shells_region);
 
         const PrintRegion &region = this->printing_region(region_id);
@@ -1468,13 +1405,8 @@
 {
     BOOST_LOG_TRIVIAL(info) << "Bridge over infill..." << log_memory_info();
 
-<<<<<<< HEAD
     for (size_t region_id = 0; region_id < this->num_printing_regions(); ++ region_id) {
         const PrintRegion &region = this->printing_region(region_id);
-=======
-    for (size_t region_id = 0; region_id < this->num_regions(); ++ region_id) {
-        const PrintRegion &region = *m_print->regions()[region_id];
->>>>>>> 46a14abb
         
         // skip bridging in case there are no voids
         if (region.config().fill_density.value == 100)
@@ -1722,16 +1654,9 @@
 std::vector<unsigned int> PrintObject::object_extruders() const
 {
     std::vector<unsigned int> extruders;
-<<<<<<< HEAD
     extruders.reserve(this->all_regions().size() * 3);
     for (const PrintRegion &region : this->all_regions())
         region.collect_object_printing_extruders(*this->print(), extruders);
-=======
-    extruders.reserve(this->num_regions() * 3);    
-    for (size_t idx_region = 0; idx_region < this->num_regions(); ++ idx_region)
-        if (this->has_region(idx_region))
-            m_print->get_region(idx_region)->collect_object_printing_extruders(extruders);
->>>>>>> 46a14abb
     sort_remove_duplicates(extruders);
     return extruders;
 }
@@ -1773,735 +1698,6 @@
     return updated;
 }
 
-<<<<<<< HEAD
-=======
-// 1) Decides Z positions of the layers,
-// 2) Initializes layers and their regions
-// 3) Slices the object meshes
-// 4) Slices the modifier meshes and reclassifies the slices of the object meshes by the slices of the modifier meshes
-// 5) Applies size compensation (offsets the slices in XY plane)
-// 6) Replaces bad slices by the slices reconstructed from the upper/lower layer
-// Resulting expolygons of layer regions are marked as Internal.
-//
-// this should be idempotent
-void PrintObject::_slice(const std::vector<coordf_t> &layer_height_profile)
-{
-    BOOST_LOG_TRIVIAL(info) << "Slicing objects..." << log_memory_info();
-
-    m_typed_slices = false;
-
-    // 1) Initialize layers and their slice heights.
-    std::vector<float> slice_zs;
-    {
-        this->clear_layers();
-        // Object layers (pairs of bottom/top Z coordinate), without the raft.
-        std::vector<coordf_t> object_layers = generate_object_layers(m_slicing_params, layer_height_profile);
-        // Reserve object layers for the raft. Last layer of the raft is the contact layer.
-        int id = int(m_slicing_params.raft_layers());
-        slice_zs.reserve(object_layers.size());
-        Layer *prev = nullptr;
-        for (size_t i_layer = 0; i_layer < object_layers.size(); i_layer += 2) {
-            coordf_t lo = object_layers[i_layer];
-            coordf_t hi = object_layers[i_layer + 1];
-            coordf_t slice_z = 0.5 * (lo + hi);
-            Layer *layer = this->add_layer(id ++, hi - lo, hi + m_slicing_params.object_print_z_min, slice_z);
-            slice_zs.push_back(float(slice_z));
-            if (prev != nullptr) {
-                prev->upper_layer = layer;
-                layer->lower_layer = prev;
-            }
-            // Make sure all layers contain layer region objects for all regions.
-            for (size_t region_id = 0; region_id < this->num_regions(); ++ region_id)
-                layer->add_region(this->print()->get_region(region_id));
-            prev = layer;
-        }
-    }
-
-    // Count model parts and modifier meshes, check whether the model parts are of the same region.
-    int              all_volumes_single_region = -2; // not set yet
-    bool 			 has_z_ranges  = false;
-	size_t           num_volumes   = 0;
-    size_t           num_modifiers = 0;
-    for (int region_id = 0; region_id < (int)this->num_regions(); ++ region_id) {
-		int last_volume_id = -1;
-        for (const std::pair<t_layer_height_range, int> &volume_and_range : this->region_volumes[region_id]) {
-			const int		   volume_id    = volume_and_range.second;
-			const ModelVolume *model_volume = this->model_object()->volumes[volume_id];
-            if (model_volume->is_model_part()) {
-				if (last_volume_id == volume_id) {
-					has_z_ranges = true;
-				} else {
-					last_volume_id = volume_id;
-					if (all_volumes_single_region == -2)
-						// first model volume met
-						all_volumes_single_region = region_id;
-					else if (all_volumes_single_region != region_id)
-						// multiple volumes met and they are not equal
-						all_volumes_single_region = -1;
-					++ num_volumes;
-				}
-            } else if (model_volume->is_modifier())
-                ++ num_modifiers;
-        }
-    }
-    assert(num_volumes > 0);
-    
-    // Slice all non-modifier volumes.
-    bool clipped  = false;
-    bool upscaled = false;
-    bool spiral_vase  = this->print()->config().spiral_vase;
-    auto slicing_mode = spiral_vase ? SlicingMode::PositiveLargestContour : SlicingMode::Regular;
-    if (! has_z_ranges && (! m_config.clip_multipart_objects.value || all_volumes_single_region >= 0)) {
-        // Cheap path: Slice regions without mutual clipping.
-        // The cheap path is possible if no clipping is allowed or if slicing volumes of just a single region.
-        for (size_t region_id = 0; region_id < this->num_regions(); ++ region_id) {
-            BOOST_LOG_TRIVIAL(debug) << "Slicing objects - region " << region_id;
-            // slicing in parallel
-            size_t slicing_mode_normal_below_layer = 0;
-            if (spiral_vase) {
-                // Slice the bottom layers with SlicingMode::Regular.
-                // This needs to be in sync with LayerRegion::make_perimeters() spiral_vase!
-                const PrintRegionConfig &config = this->print()->regions()[region_id]->config();
-                slicing_mode_normal_below_layer = size_t(config.bottom_solid_layers.value);
-                for (; slicing_mode_normal_below_layer < slice_zs.size() && slice_zs[slicing_mode_normal_below_layer] < config.bottom_solid_min_thickness - EPSILON;
-                    ++ slicing_mode_normal_below_layer);
-            }
-            std::vector<ExPolygons> expolygons_by_layer = this->slice_region(region_id, slice_zs, slicing_mode, slicing_mode_normal_below_layer, SlicingMode::Regular);
-            m_print->throw_if_canceled();
-            BOOST_LOG_TRIVIAL(debug) << "Slicing objects - append slices " << region_id << " start";
-            for (size_t layer_id = 0; layer_id < expolygons_by_layer.size(); ++ layer_id)
-                m_layers[layer_id]->regions()[region_id]->slices.append(std::move(expolygons_by_layer[layer_id]), stInternal);
-            m_print->throw_if_canceled();
-            BOOST_LOG_TRIVIAL(debug) << "Slicing objects - append slices " << region_id << " end";
-        }
-    } else {
-        // Expensive path: Slice one volume after the other in the order they are presented at the user interface,
-        // clip the last volumes with the first.
-        // First slice the volumes.
-        struct SlicedVolume {
-            SlicedVolume(int volume_id, int region_id, std::vector<ExPolygons> &&expolygons_by_layer) : 
-                volume_id(volume_id), region_id(region_id), expolygons_by_layer(std::move(expolygons_by_layer)) {}
-            int                     volume_id;
-            int                     region_id;
-            std::vector<ExPolygons> expolygons_by_layer;
-        };
-        std::vector<SlicedVolume> sliced_volumes;
-        sliced_volumes.reserve(num_volumes);
-		for (size_t region_id = 0; region_id < this->num_regions(); ++ region_id) {
-			const std::vector<std::pair<t_layer_height_range, int>> &volumes_and_ranges = this->region_volumes[region_id];
-			for (size_t i = 0; i < volumes_and_ranges.size(); ) {
-				int 			   volume_id    = volumes_and_ranges[i].second;
-				const ModelVolume *model_volume = this->model_object()->volumes[volume_id];
-				if (model_volume->is_model_part()) {
-					BOOST_LOG_TRIVIAL(debug) << "Slicing objects - volume " << volume_id;
-					// Find the ranges of this volume. Ranges in volumes_and_ranges must not overlap for a single volume.
-					std::vector<t_layer_height_range> ranges;
-					ranges.emplace_back(volumes_and_ranges[i].first);
-					size_t j = i + 1;
-					for (; j < volumes_and_ranges.size() && volume_id == volumes_and_ranges[j].second; ++ j)
-						if (! ranges.empty() && std::abs(ranges.back().second - volumes_and_ranges[j].first.first) < EPSILON)
-							ranges.back().second = volumes_and_ranges[j].first.second;
-						else
-							ranges.emplace_back(volumes_and_ranges[j].first);
-                    // slicing in parallel
-					sliced_volumes.emplace_back(volume_id, (int)region_id, this->slice_volume(slice_zs, ranges, slicing_mode, *model_volume));
-					i = j;
-				} else
-					++ i;
-			}
-		}
-        // Second clip the volumes in the order they are presented at the user interface.
-        BOOST_LOG_TRIVIAL(debug) << "Slicing objects - parallel clipping - start";
-        tbb::parallel_for(
-            tbb::blocked_range<size_t>(0, slice_zs.size()),
-            [this, &sliced_volumes, num_modifiers](const tbb::blocked_range<size_t>& range) {
-                float delta   = float(scale_(m_config.xy_size_compensation.value));
-                // Only upscale together with clipping if there are no modifiers, as the modifiers shall be applied before upscaling
-                // (upscaling may grow the object outside of the modifier mesh).
-                bool  upscale = delta > 0 && num_modifiers == 0;
-                for (size_t layer_id = range.begin(); layer_id < range.end(); ++ layer_id) {
-                    m_print->throw_if_canceled();
-                    // Trim volumes in a single layer, one by the other, possibly apply upscaling.
-                    {
-                        Polygons processed;
-                        for (SlicedVolume &sliced_volume : sliced_volumes) 
-                        	if (! sliced_volume.expolygons_by_layer.empty()) {
-	                            ExPolygons slices = std::move(sliced_volume.expolygons_by_layer[layer_id]);
-	                            if (upscale)
-	                                slices = offset_ex(std::move(slices), delta);
-	                            if (! processed.empty())
-	                                // Trim by the slices of already processed regions.
-	                                slices = diff_ex(to_polygons(std::move(slices)), processed);
-	                            if (size_t(&sliced_volume - &sliced_volumes.front()) + 1 < sliced_volumes.size())
-	                                // Collect the already processed regions to trim the to be processed regions.
-	                                polygons_append(processed, slices);
-	                            sliced_volume.expolygons_by_layer[layer_id] = std::move(slices);
-	                        }
-                    }
-                    // Collect and union volumes of a single region.
-                    for (int region_id = 0; region_id < (int)this->num_regions(); ++ region_id) {
-                        ExPolygons expolygons;
-                        size_t     num_volumes = 0;
-                        for (SlicedVolume &sliced_volume : sliced_volumes)
-                            if (sliced_volume.region_id == region_id && ! sliced_volume.expolygons_by_layer.empty() && ! sliced_volume.expolygons_by_layer[layer_id].empty()) {
-                                ++ num_volumes;
-                                append(expolygons, std::move(sliced_volume.expolygons_by_layer[layer_id]));
-                            }
-                        if (num_volumes > 1)
-                            // Merge the islands using a positive / negative offset.
-                            expolygons = offset_ex(offset_ex(expolygons, float(scale_(EPSILON))), -float(scale_(EPSILON)));
-                        m_layers[layer_id]->regions()[region_id]->slices.append(std::move(expolygons), stInternal);
-                    }
-                }
-            });
-        BOOST_LOG_TRIVIAL(debug) << "Slicing objects - parallel clipping - end";
-        clipped  = true;
-        upscaled = m_config.xy_size_compensation.value > 0 && num_modifiers == 0;
-    }
-
-    // --------------------MMU_SEGMENTATION_BEGIN----------------------
-
-    size_t region_count_before_change = this->num_regions();
-    std::vector<std::vector<std::pair<ExPolygon, size_t>>> segmented_regions = multi_material_segmentation_by_painting(*this);
-    // Skip region with default extruder
-    const size_t num_extruders = this->print()->config().nozzle_diameter.size();
-    for (size_t region_idx = 1; region_idx < num_extruders; ++region_idx) {
-        std::vector<ExPolygons> c_layers(m_layers.size());
-        for (size_t layer_idx = 0; layer_idx < m_layers.size(); ++layer_idx) {
-            for(const std::pair<ExPolygon, size_t> &colored_polygon : segmented_regions[layer_idx]) {
-                if(colored_polygon.second != region_idx)
-                    continue;
-                c_layers[layer_idx].emplace_back(colored_polygon.first);
-            }
-        }
-
-        ModelVolume *model_volume = this->model_object()->add_volume(TriangleMesh());
-        model_volume->set_mmu_segmentation_expolygons(c_layers);
-        model_volume->set_type(ModelVolumeType::MMU_SEGMENTATION);
-        model_volume->config.clear();
-        model_volume->config.set_key_value("extruder", new ConfigOptionInt(int(region_idx) + 1));
-        this->print()->add_region();
-        this->add_region_volume(this->print()->regions().size() - 1, this->model_object()->volumes.size()-1, std::make_pair(0, std::numeric_limits<double>::max()));
-
-        size_t num_extruders = this->print()->config().nozzle_diameter.size();
-        PrintRegionConfig config = PrintObject::region_config_from_model_volume(this->print()->default_region_config(), nullptr, *model_volume, num_extruders);
-        this->print()->get_region(m_print->regions().size() - 1)->set_config(std::move(config));
-    }
-
-    for (size_t i_layer = 0; i_layer < m_layers.size(); i_layer += 1) {
-        Layer *layer = m_layers[i_layer];
-        // Make sure all layers contain layer region objects for all regions.
-        for (size_t region_id = region_count_before_change; region_id < this->num_regions(); ++ region_id)
-            layer->add_region(this->print()->get_region(region_id));
-    }
-
-    // --------------------MMU_SEGMENTATION_END----------------------
-
-    // Slice all modifier volumes.
-    if (this->num_regions() > 1) {
-        for (size_t region_id = 0; region_id < this->num_regions(); ++ region_id) {
-            BOOST_LOG_TRIVIAL(debug) << "Slicing modifier volumes - region " << region_id;
-            // slicing in parallel
-            std::vector<ExPolygons> expolygons_by_layer = this->slice_modifiers(region_id, slice_zs);
-            m_print->throw_if_canceled();
-            if (expolygons_by_layer.empty())
-                continue;
-            // loop through the other regions and 'steal' the slices belonging to this one
-            BOOST_LOG_TRIVIAL(debug) << "Slicing modifier volumes - stealing " << region_id << " start";
-            tbb::parallel_for(
-                tbb::blocked_range<size_t>(0, m_layers.size()),
-				[this, &expolygons_by_layer, region_id](const tbb::blocked_range<size_t>& range) {
-                    for (size_t layer_id = range.begin(); layer_id < range.end(); ++ layer_id) {
-                        for (size_t other_region_id = 0; other_region_id < this->num_regions(); ++ other_region_id) {
-                            if (region_id == other_region_id)
-                                continue;
-                            Layer       *layer = m_layers[layer_id];
-                            LayerRegion *layerm = layer->m_regions[region_id];
-                            LayerRegion *other_layerm = layer->m_regions[other_region_id];
-                            if (layerm == nullptr || other_layerm == nullptr || other_layerm->slices.empty() || expolygons_by_layer[layer_id].empty())
-                                continue;
-                            Polygons other_slices = to_polygons(other_layerm->slices);
-                            ExPolygons my_parts = intersection_ex(other_slices, to_polygons(expolygons_by_layer[layer_id]));
-                            if (my_parts.empty())
-                                continue;
-                            // Remove such parts from original region.
-                            other_layerm->slices.set(diff_ex(other_slices, to_polygons(my_parts)), stInternal);
-                            // Append new parts to our region.
-                            layerm->slices.append(std::move(my_parts), stInternal);
-                        }
-                    }
-                });
-            m_print->throw_if_canceled();
-            BOOST_LOG_TRIVIAL(debug) << "Slicing modifier volumes - stealing " << region_id << " end";
-        }
-    }
-    
-    BOOST_LOG_TRIVIAL(debug) << "Slicing objects - removing top empty layers";
-    while (! m_layers.empty()) {
-        const Layer *layer = m_layers.back();
-        if (! layer->empty())
-            goto end;
-        delete layer;
-        m_layers.pop_back();
-		if (! m_layers.empty())
-			m_layers.back()->upper_layer = nullptr;
-    }
-    m_print->throw_if_canceled();
-end:
-    ;
-
-    BOOST_LOG_TRIVIAL(debug) << "Slicing objects - make_slices in parallel - begin";
-    {
-        // Compensation value, scaled.
-        const float xy_compensation_scaled              = float(scale_(m_config.xy_size_compensation.value));
-        const float elephant_foot_compensation_scaled 	= (m_config.raft_layers == 0) ? 
-        	// Only enable Elephant foot compensation if printing directly on the print bed.
-            float(scale_(m_config.elefant_foot_compensation.value)) :
-        	0.f;
-        // Uncompensated slices for the first layer in case the Elephant foot compensation is applied.
-	    ExPolygons  lslices_1st_layer;
-	    tbb::parallel_for(
-	        tbb::blocked_range<size_t>(0, m_layers.size()),
-			[this, upscaled, clipped, xy_compensation_scaled, elephant_foot_compensation_scaled, &lslices_1st_layer]
-				(const tbb::blocked_range<size_t>& range) {
-	            for (size_t layer_id = range.begin(); layer_id < range.end(); ++ layer_id) {
-	                m_print->throw_if_canceled();
-	                Layer *layer = m_layers[layer_id];
-	                // Apply size compensation and perform clipping of multi-part objects.
-	                float elfoot = (layer_id == 0) ? elephant_foot_compensation_scaled : 0.f;
-	                if (layer->m_regions.size() == 1) {
-	                	assert(! upscaled);
-	                	assert(! clipped);
-	                    // Optimized version for a single region layer.
-	                    // Single region, growing or shrinking.
-	                    LayerRegion *layerm = layer->m_regions.front();
-	                    if (elfoot > 0) {
-		                    // Apply the elephant foot compensation and store the 1st layer slices without the Elephant foot compensation applied.
-		                    lslices_1st_layer = to_expolygons(std::move(layerm->slices.surfaces));
-		                    float delta = xy_compensation_scaled;
-	                        if (delta > elfoot) {
-	                            delta -= elfoot;
-	                            elfoot = 0.f;
-	                        } else if (delta > 0)
-	                            elfoot -= delta;
-							layerm->slices.set(
-								union_ex(
-									Slic3r::elephant_foot_compensation(
-										(delta == 0.f) ? lslices_1st_layer : offset_ex(lslices_1st_layer, delta), 
-	                            		layerm->flow(frExternalPerimeter), unscale<double>(elfoot))),
-								stInternal);
-							if (xy_compensation_scaled != 0.f)
-								lslices_1st_layer = offset_ex(std::move(lslices_1st_layer), xy_compensation_scaled);
-	                    } else if (xy_compensation_scaled != 0.f) {
-	                        // Apply the XY compensation.
-	                        layerm->slices.set(
-                                offset_ex(to_expolygons(std::move(layerm->slices.surfaces)), xy_compensation_scaled),
-	                            stInternal);
-	                    }
-	                } else {
-	                    bool upscale   = ! upscaled && xy_compensation_scaled > 0.f;
-	                    bool clip      = ! clipped && m_config.clip_multipart_objects.value;
-	                    if (upscale || clip) {
-	                        // Multiple regions, growing or just clipping one region by the other.
-	                        // When clipping the regions, priority is given to the first regions.
-	                        Polygons processed;
-	            			for (size_t region_id = 0; region_id < layer->m_regions.size(); ++ region_id) {
-	                            LayerRegion *layerm = layer->m_regions[region_id];
-	            				ExPolygons slices = to_expolygons(std::move(layerm->slices.surfaces));
-	            				if (upscale)
-	            					slices = offset_ex(std::move(slices), xy_compensation_scaled);
-	                            if (region_id > 0 && clip)
-	                                // Trim by the slices of already processed regions.
-	                                slices = diff_ex(to_polygons(std::move(slices)), processed);
-	                            if (clip && (region_id + 1 < layer->m_regions.size()))
-	                                // Collect the already processed regions to trim the to be processed regions.
-	                                polygons_append(processed, slices);
-	                            layerm->slices.set(std::move(slices), stInternal);
-	                        }
-	                    }
-	                    if (xy_compensation_scaled < 0.f || elfoot > 0.f) {
-	                        // Apply the negative XY compensation.
-	                        Polygons trimming;
-	                        static const float eps = float(scale_(m_config.slice_closing_radius.value) * 1.5);
-	                        if (elfoot > 0.f) {
-	                        	lslices_1st_layer = offset_ex(layer->merged(eps), std::min(xy_compensation_scaled, 0.f) - eps);
-								trimming = to_polygons(Slic3r::elephant_foot_compensation(lslices_1st_layer,
-									layer->m_regions.front()->flow(frExternalPerimeter), unscale<double>(elfoot)));
-	                        } else
-		                        trimming = offset(layer->merged(float(SCALED_EPSILON)), xy_compensation_scaled - float(SCALED_EPSILON));
-	                        for (size_t region_id = 0; region_id < layer->m_regions.size(); ++ region_id)
-	                            layer->m_regions[region_id]->trim_surfaces(trimming);
-	                    }
-	                }
-	                // Merge all regions' slices to get islands, chain them by a shortest path.
-	                layer->make_slices();
-	            }
-	        });
-	    if (elephant_foot_compensation_scaled > 0.f && ! m_layers.empty()) {
-	    	// The Elephant foot has been compensated, therefore the 1st layer's lslices are shrank with the Elephant foot compensation value.
-	    	// Store the uncompensated value there.
-	    	assert(m_layers.front()->id() == 0);
-			m_layers.front()->lslices = std::move(lslices_1st_layer);
-		}
-	}
-
-    m_print->throw_if_canceled();
-    BOOST_LOG_TRIVIAL(debug) << "Slicing objects - make_slices in parallel - end";
-}
-
-// To be used only if there are no layer span specific configurations applied, which would lead to z ranges being generated for this region.
-std::vector<ExPolygons> PrintObject::slice_region(size_t region_id, const std::vector<float> &z, SlicingMode mode, size_t slicing_mode_normal_below_layer, SlicingMode mode_below) const
-{
-	std::vector<const ModelVolume*> volumes;
-    if (region_id < this->num_regions()) {
-		for (const std::pair<t_layer_height_range, int> &volume_and_range : this->region_volumes[region_id]) {
-			const ModelVolume *volume = this->model_object()->volumes[volume_and_range.second];
-			if (volume->is_model_part())
-				volumes.emplace_back(volume);
-		}
-    }
-	return this->slice_volumes(z, mode, slicing_mode_normal_below_layer, mode_below, volumes);
-}
-
-// Z ranges are not applicable to modifier meshes, therefore a single volume will be found in volume_and_range at most once.
-std::vector<ExPolygons> PrintObject::slice_modifiers(size_t region_id, const std::vector<float> &slice_zs) const
-{
-	std::vector<ExPolygons> out;
-    if (region_id < this->num_regions())
-    {
-		std::vector<std::vector<t_layer_height_range>> volume_ranges;
-		const std::vector<std::pair<t_layer_height_range, int>> &volumes_and_ranges = this->region_volumes[region_id];
-		volume_ranges.reserve(volumes_and_ranges.size());
-		for (size_t i = 0; i < volumes_and_ranges.size(); ) {
-			int 			   volume_id    = volumes_and_ranges[i].second;
-			const ModelVolume *model_volume = this->model_object()->volumes[volume_id];
-			if (model_volume->is_modifier() || model_volume->is_mmu_segmentation()) {
-				std::vector<t_layer_height_range> ranges;
-				ranges.emplace_back(volumes_and_ranges[i].first);
-				size_t j = i + 1;
-				for (; j < volumes_and_ranges.size() && volume_id == volumes_and_ranges[j].second; ++ j) {
-					if (! ranges.empty() && std::abs(ranges.back().second - volumes_and_ranges[j].first.first) < EPSILON)
-						ranges.back().second = volumes_and_ranges[j].first.second;
-					else
-						ranges.emplace_back(volumes_and_ranges[j].first);
-				}
-				volume_ranges.emplace_back(std::move(ranges));
-				i = j;
-			} else
-				++ i;
-		}
-
-		if (! volume_ranges.empty()) 
-		{
-			bool equal_ranges = true;
-			for (size_t i = 1; i < volume_ranges.size(); ++ i) {
-				assert(! volume_ranges[i].empty());
-				if (volume_ranges.front() != volume_ranges[i]) {
-					equal_ranges = false;
-					break;
-				}
-			}
-
-			if (equal_ranges && volume_ranges.front().size() == 1 && volume_ranges.front().front() == t_layer_height_range(0, DBL_MAX)
-            && (this->region_volumes[region_id].size() != 1 || !this->model_object()->volumes[this->region_volumes[region_id].front().second]->is_mmu_segmentation())) {
-				// No modifier in this region was split to layer spans.
-				std::vector<const ModelVolume*> volumes;
-				for (const std::pair<t_layer_height_range, int> &volume_and_range : this->region_volumes[region_id]) {
-					const ModelVolume *volume = this->model_object()->volumes[volume_and_range.second];
-					if (volume->is_modifier())
-						volumes.emplace_back(volume);
-				}
-				out = this->slice_volumes(slice_zs, SlicingMode::Regular, volumes);
-            } else if(equal_ranges && volume_ranges.front().size() == 1 && volume_ranges.front().front() == t_layer_height_range(0, DBL_MAX)
-                   && this->region_volumes[region_id].size() == 1 && this->model_object()->volumes[this->region_volumes[region_id].front().second]->is_mmu_segmentation()) {
-                int                  volume_id    = this->region_volumes[region_id].front().second;
-                const ModelVolume   *model_volume = this->model_object()->volumes[volume_id];
-                t_layer_height_range range        = volume_ranges.front().front();
-                out                               = this->slice_volume(slice_zs, {range}, SlicingMode::Regular, *model_volume);
-            } else {
-				// Some modifier in this region was split to layer spans.
-				std::vector<char> merge;
-				for (size_t region_id = 0; region_id < this->num_regions(); ++ region_id) {
-					const std::vector<std::pair<t_layer_height_range, int>> &volumes_and_ranges = this->region_volumes[region_id];
-					for (size_t i = 0; i < volumes_and_ranges.size(); ) {
-						int 			   volume_id    = volumes_and_ranges[i].second;
-						const ModelVolume *model_volume = this->model_object()->volumes[volume_id];
-						if (model_volume->is_modifier()) {
-							BOOST_LOG_TRIVIAL(debug) << "Slicing modifiers - volume " << volume_id;
-							// Find the ranges of this volume. Ranges in volumes_and_ranges must not overlap for a single volume.
-							std::vector<t_layer_height_range> ranges;
-							ranges.emplace_back(volumes_and_ranges[i].first);
-							size_t j = i + 1;
-							for (; j < volumes_and_ranges.size() && volume_id == volumes_and_ranges[j].second; ++ j)
-								ranges.emplace_back(volumes_and_ranges[j].first);
-			                // slicing in parallel
-			                std::vector<ExPolygons> this_slices = this->slice_volume(slice_zs, ranges, SlicingMode::Regular, *model_volume);
-                            // Variable this_slices could be empty if no value of slice_zs is within any of the ranges of this volume.
-			                if (out.empty()) {
-			                	out = std::move(this_slices);
-			                	merge.assign(out.size(), false);
-			                } else if (!this_slices.empty()) {
-                                assert(out.size() == this_slices.size());
-			                	for (size_t i = 0; i < out.size(); ++ i)
-                                    if (! this_slices[i].empty()) {
-			                			if (! out[i].empty()) {
-			                				append(out[i], this_slices[i]);
-			                				merge[i] = true;
-			                			} else
-			                				out[i] = std::move(this_slices[i]);
-                                    }
-			                }
-							i = j;
-						} else
-							++ i;
-					}
-				}
-				for (size_t i = 0; i < merge.size(); ++ i)
-					if (merge[i])
-						out[i] = union_ex(out[i]);
-			}
-		}
-	}
-
-	return out;
-}
-
-std::vector<ExPolygons> PrintObject::slice_support_volumes(const ModelVolumeType &model_volume_type) const
-{
-    std::vector<const ModelVolume*> volumes;
-    for (const ModelVolume *volume : this->model_object()->volumes)
-        if (volume->type() == model_volume_type)
-            volumes.emplace_back(volume);
-    std::vector<float> zs;
-    zs.reserve(this->layers().size());
-    for (const Layer *l : this->layers())
-        zs.emplace_back((float)l->slice_z);
-    return this->slice_volumes(zs, SlicingMode::Regular, volumes);
-}
-
-//FIXME The admesh repair function may break the face connectivity, rather refresh it here as the slicing code relies on it.
-static void fix_mesh_connectivity(TriangleMesh &mesh)
-{
-    auto nr_degenerated = mesh.stl.stats.degenerate_facets;
-    stl_check_facets_exact(&mesh.stl);
-    if (nr_degenerated != mesh.stl.stats.degenerate_facets)
-        // stl_check_facets_exact() removed some newly degenerated faces. Some faces could become degenerate after some mesh transformation.
-        stl_generate_shared_vertices(&mesh.stl, mesh.its);
-}
-
-std::vector<ExPolygons> PrintObject::slice_volumes(
-    const std::vector<float> &z, 
-    SlicingMode mode, size_t slicing_mode_normal_below_layer, SlicingMode mode_below, 
-    const std::vector<const ModelVolume*> &volumes) const
-{
-    std::vector<ExPolygons> layers;
-    if (! volumes.empty()) {
-        // Compose mesh.
-        //FIXME better to perform slicing over each volume separately and then to use a Boolean operation to merge them.
-		TriangleMesh mesh(volumes.front()->mesh());
-        mesh.transform(volumes.front()->get_matrix(), true);
-		assert(mesh.repaired);
-		if (volumes.size() == 1 && mesh.repaired)
-            fix_mesh_connectivity(mesh);
-        for (size_t idx_volume = 1; idx_volume < volumes.size(); ++ idx_volume) {
-            const ModelVolume &model_volume = *volumes[idx_volume];
-            TriangleMesh vol_mesh(model_volume.mesh());
-            vol_mesh.transform(model_volume.get_matrix(), true);
-            mesh.merge(vol_mesh);
-        }
-        if (mesh.stl.stats.number_of_facets > 0) {
-            mesh.transform(m_trafo, true);
-            // apply XY shift
-            mesh.translate(- unscale<float>(m_center_offset.x()), - unscale<float>(m_center_offset.y()), 0);
-            // perform actual slicing
-            const Print *print = this->print();
-            auto callback = TriangleMeshSlicer::throw_on_cancel_callback_type([print](){print->throw_if_canceled();});
-            // TriangleMeshSlicer needs shared vertices, also this calls the repair() function.
-            mesh.require_shared_vertices();
-            TriangleMeshSlicer mslicer;
-            mslicer.init(&mesh, callback);
-			mslicer.slice(z, mode, slicing_mode_normal_below_layer, mode_below, float(m_config.slice_closing_radius.value), &layers, callback);
-            m_print->throw_if_canceled();
-        }
-    }
-    return layers;
-}
-
-std::vector<ExPolygons> PrintObject::slice_volume(const std::vector<float> &z, SlicingMode mode, const ModelVolume &volume) const
-{
-    std::vector<ExPolygons> layers;
-    if (! z.empty()) {
-        if(volume.is_mmu_segmentation()) {
-            return volume.get_mmu_segmentation_expolygons();
-        }
-	    // Compose mesh.
-	    //FIXME better to split the mesh into separate shells, perform slicing over each shell separately and then to use a Boolean operation to merge them.
-	    TriangleMesh mesh(volume.mesh());
-	    mesh.transform(volume.get_matrix(), true);
-		if (mesh.repaired)
-            fix_mesh_connectivity(mesh);
-	    if (mesh.stl.stats.number_of_facets > 0) {
-	        mesh.transform(m_trafo, true);
-	        // apply XY shift
-	        mesh.translate(- unscale<float>(m_center_offset.x()), - unscale<float>(m_center_offset.y()), 0);
-	        // perform actual slicing
-	        TriangleMeshSlicer mslicer;
-	        const Print *print = this->print();
-	        auto callback = TriangleMeshSlicer::throw_on_cancel_callback_type([print](){print->throw_if_canceled();});
-	        // TriangleMeshSlicer needs the shared vertices.
-	        mesh.require_shared_vertices();
-	        mslicer.init(&mesh, callback);
-	        mslicer.slice(z, mode, float(m_config.slice_closing_radius.value), &layers, callback);
-	        m_print->throw_if_canceled();
-	    }
-	}
-    return layers;
-}
-
-// Filter the zs not inside the ranges. The ranges are closed at the bottom and open at the top, they are sorted lexicographically and non overlapping.
-std::vector<ExPolygons> PrintObject::slice_volume(const std::vector<float> &z, const std::vector<t_layer_height_range> &ranges, SlicingMode mode, const ModelVolume &volume) const
-{
-	std::vector<ExPolygons> out;
-	if (! z.empty() && ! ranges.empty()) {
-		if (ranges.size() == 1 && z.front() >= ranges.front().first && z.back() < ranges.front().second) {
-			// All layers fit into a single range.
-			out = this->slice_volume(z, mode, volume);
-		} else {
-			std::vector<float> 					   z_filtered;
-			std::vector<std::pair<size_t, size_t>> n_filtered;
-			z_filtered.reserve(z.size());
-			n_filtered.reserve(2 * ranges.size());
-			size_t i = 0;
-			for (const t_layer_height_range &range : ranges) {
-				for (; i < z.size() && z[i] < range.first; ++ i) ;
-				size_t first = i;
-				for (; i < z.size() && z[i] < range.second; ++ i)
-					z_filtered.emplace_back(z[i]);
-				if (i > first)
-					n_filtered.emplace_back(std::make_pair(first, i));
-			}
-			if (! n_filtered.empty()) {
-				std::vector<ExPolygons> layers = this->slice_volume(z_filtered, mode, volume);
-				out.assign(z.size(), ExPolygons());
-				i = 0;
-				for (const std::pair<size_t, size_t> &span : n_filtered)
-					for (size_t j = span.first; j < span.second; ++ j)
-						out[j] = std::move(layers[i ++]);
-			}
-		}
-	}
-	return out;
-}
-
-std::string PrintObject::_fix_slicing_errors()
-{
-    // Collect layers with slicing errors.
-    // These layers will be fixed in parallel.
-    std::vector<size_t> buggy_layers;
-    buggy_layers.reserve(m_layers.size());
-    for (size_t idx_layer = 0; idx_layer < m_layers.size(); ++ idx_layer)
-        if (m_layers[idx_layer]->slicing_errors)
-            buggy_layers.push_back(idx_layer);
-
-    BOOST_LOG_TRIVIAL(debug) << "Slicing objects - fixing slicing errors in parallel - begin";
-    tbb::parallel_for(
-        tbb::blocked_range<size_t>(0, buggy_layers.size()),
-        [this, &buggy_layers](const tbb::blocked_range<size_t>& range) {
-            for (size_t buggy_layer_idx = range.begin(); buggy_layer_idx < range.end(); ++ buggy_layer_idx) {
-                m_print->throw_if_canceled();
-                size_t idx_layer = buggy_layers[buggy_layer_idx];
-                Layer *layer     = m_layers[idx_layer];
-                assert(layer->slicing_errors);
-                // Try to repair the layer surfaces by merging all contours and all holes from neighbor layers.
-                // BOOST_LOG_TRIVIAL(trace) << "Attempting to repair layer" << idx_layer;
-                for (size_t region_id = 0; region_id < layer->m_regions.size(); ++ region_id) {
-                    LayerRegion *layerm = layer->m_regions[region_id];
-                    // Find the first valid layer below / above the current layer.
-                    const Surfaces *upper_surfaces = nullptr;
-                    const Surfaces *lower_surfaces = nullptr;
-                    for (size_t j = idx_layer + 1; j < m_layers.size(); ++ j)
-                        if (! m_layers[j]->slicing_errors) {
-                            upper_surfaces = &m_layers[j]->regions()[region_id]->slices.surfaces;
-                            break;
-                        }
-                    for (int j = int(idx_layer) - 1; j >= 0; -- j)
-                        if (! m_layers[j]->slicing_errors) {
-                            lower_surfaces = &m_layers[j]->regions()[region_id]->slices.surfaces;
-                            break;
-                        }
-                    // Collect outer contours and holes from the valid layers above & below.
-                    Polygons outer;
-                    outer.reserve(
-                        ((upper_surfaces == nullptr) ? 0 : upper_surfaces->size()) + 
-                        ((lower_surfaces == nullptr) ? 0 : lower_surfaces->size()));
-                    size_t num_holes = 0;
-                    if (upper_surfaces)
-                        for (const auto &surface : *upper_surfaces) {
-                            outer.push_back(surface.expolygon.contour);
-                            num_holes += surface.expolygon.holes.size();
-                        }
-                    if (lower_surfaces)
-                        for (const auto &surface : *lower_surfaces) {
-                            outer.push_back(surface.expolygon.contour);
-                            num_holes += surface.expolygon.holes.size();
-                        }
-                    Polygons holes;
-                    holes.reserve(num_holes);
-                    if (upper_surfaces)
-                        for (const auto &surface : *upper_surfaces)
-                            polygons_append(holes, surface.expolygon.holes);
-                    if (lower_surfaces)
-                        for (const auto &surface : *lower_surfaces)
-                            polygons_append(holes, surface.expolygon.holes);
-                    layerm->slices.set(diff_ex(union_(outer), holes, false), stInternal);
-                }
-                // Update layer slices after repairing the single regions.
-                layer->make_slices();
-            }
-        });
-    m_print->throw_if_canceled();
-    BOOST_LOG_TRIVIAL(debug) << "Slicing objects - fixing slicing errors in parallel - end";
-
-    // remove empty layers from bottom
-    while (! m_layers.empty() && (m_layers.front()->lslices.empty() || m_layers.front()->empty())) {
-        delete m_layers.front();
-        m_layers.erase(m_layers.begin());
-        m_layers.front()->lower_layer = nullptr;
-        for (size_t i = 0; i < m_layers.size(); ++ i)
-            m_layers[i]->set_id(m_layers[i]->id() - 1);
-    }
-
-    return buggy_layers.empty() ? "" :
-        "The model has overlapping or self-intersecting facets. I tried to repair it, "
-        "however you might want to check the results or repair the input file and retry.\n";
-}
-
-// Simplify the sliced model, if "resolution" configuration parameter > 0.
-// The simplification is problematic, because it simplifies the slices independent from each other,
-// which makes the simplified discretization visible on the object surface.
-void PrintObject::simplify_slices(double distance)
-{
-    BOOST_LOG_TRIVIAL(debug) << "Slicing objects - siplifying slices in parallel - begin";
-    tbb::parallel_for(
-        tbb::blocked_range<size_t>(0, m_layers.size()),
-        [this, distance](const tbb::blocked_range<size_t>& range) {
-            for (size_t layer_idx = range.begin(); layer_idx < range.end(); ++ layer_idx) {
-                m_print->throw_if_canceled();
-                Layer *layer = m_layers[layer_idx];
-                for (size_t region_idx = 0; region_idx < layer->m_regions.size(); ++ region_idx)
-                    layer->m_regions[region_idx]->slices.simplify(distance);
-				{
-					ExPolygons simplified;
-					for (const ExPolygon &expoly : layer->lslices)
-						expoly.simplify(distance, &simplified);
-					layer->lslices = std::move(simplified);
-				}
-            }
-        });
-    BOOST_LOG_TRIVIAL(debug) << "Slicing objects - siplifying slices in parallel - end";
-}
-
->>>>>>> 46a14abb
 // Only active if config->infill_only_where_needed. This step trims the sparse infill,
 // so it acts as an internal support. It maintains all other infill types intact.
 // Here the internal surfaces and perimeters have to be supported by the sparse infill.
@@ -2598,11 +1794,7 @@
 {
     BOOST_LOG_TRIVIAL(trace) << "discover_horizontal_shells()";
     
-<<<<<<< HEAD
     for (size_t region_id = 0; region_id < this->num_printing_regions(); ++ region_id) {
-=======
-    for (size_t region_id = 0; region_id < this->num_regions(); ++ region_id) {
->>>>>>> 46a14abb
         for (size_t i = 0; i < m_layers.size(); ++ i) {
             m_print->throw_if_canceled();
             Layer 					*layer  = m_layers[i];
@@ -2783,11 +1975,7 @@
     } // for each region
 
 #ifdef SLIC3R_DEBUG_SLICE_PROCESSING
-<<<<<<< HEAD
     for (size_t region_id = 0; region_id < this->num_printing_regions(); ++ region_id) {
-=======
-    for (size_t region_id = 0; region_id < this->num_regions(); ++ region_id) {
->>>>>>> 46a14abb
         for (const Layer *layer : m_layers) {
             const LayerRegion *layerm = layer->m_regions[region_id];
             layerm->export_region_slices_to_svg_debug("5_discover_horizontal_shells");
@@ -2803,17 +1991,10 @@
 void PrintObject::combine_infill()
 {
     // Work on each region separately.
-<<<<<<< HEAD
     for (size_t region_id = 0; region_id < this->num_printing_regions(); ++ region_id) {
         const PrintRegion &region = this->printing_region(region_id);
         const size_t every = region.config().infill_every_layers.value;
         if (every < 2 || region.config().fill_density == 0.)
-=======
-    for (size_t region_id = 0; region_id < this->num_regions(); ++ region_id) {
-        const PrintRegion *region = this->print()->regions()[region_id];
-        const size_t every = region->config().infill_every_layers.value;
-        if (every < 2 || region->config().fill_density == 0.)
->>>>>>> 46a14abb
             continue;
         // Limit the number of combined layers to the maximum height allowed by this regions' nozzle.
         //FIXME limit the layer height to max_layer_height
