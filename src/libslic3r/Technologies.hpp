#ifndef _prusaslicer_technologies_h_
#define _prusaslicer_technologies_h_

//=============
// debug techs
//=============
// Shows camera target in the 3D scene
#define ENABLE_SHOW_CAMERA_TARGET 0
// Log debug messages to console when changing selection
#define ENABLE_SELECTION_DEBUG_OUTPUT 0
// Renders a small sphere in the center of the bounding box of the current selection when no gizmo is active
#define ENABLE_RENDER_SELECTION_CENTER 0
// Shows an imgui dialog with camera related data
#define ENABLE_CAMERA_STATISTICS 0
// Render the picking pass instead of the main scene (use [T] key to toggle between regular rendering and picking pass only rendering)
#define ENABLE_RENDER_PICKING_PASS 0
// Enable extracting thumbnails from selected gcode and save them as png files
#define ENABLE_THUMBNAIL_GENERATOR_DEBUG 0
// Disable synchronization of unselected instances
#define DISABLE_INSTANCES_SYNCH 0
// Use wxDataViewRender instead of wxDataViewCustomRenderer
#define ENABLE_NONCUSTOM_DATA_VIEW_RENDERING 0
// Enable G-Code viewer statistics imgui dialog
#define ENABLE_GCODE_VIEWER_STATISTICS 0
// Enable G-Code viewer comparison between toolpaths height and width detected from gcode and calculated at gcode generation 
#define ENABLE_GCODE_VIEWER_DATA_CHECKING 0
// Enable project dirty state manager debug window
#define ENABLE_PROJECT_DIRTY_STATE_DEBUG_WINDOW 0


// Enable rendering of objects using environment map
#define ENABLE_ENVIRONMENT_MAP 0
// Enable smoothing of objects normals
#define ENABLE_SMOOTH_NORMALS 0
// Enable rendering markers for options in preview as fixed screen size points
#define ENABLE_FIXED_SCREEN_SIZE_POINT_MARKERS 1


//====================
// 2.4.0.alpha1 techs
//====================
#define ENABLE_2_4_0_ALPHA1 1

// Enable implementation of retract acceleration in gcode processor
#define ENABLE_RETRACT_ACCELERATION (1 && ENABLE_2_4_0_ALPHA1)
// Enable rendering seams (and other options) in preview using models
#define ENABLE_SEAMS_USING_MODELS (1 && ENABLE_2_4_0_ALPHA1)
// Enable save and save as commands to be enabled also when the plater is empty and allow to load empty projects
#define ENABLE_SAVE_COMMANDS_ALWAYS_ENABLED (1 && ENABLE_2_4_0_ALPHA1)


//====================
// 2.4.0.alpha2 techs
//====================
#define ENABLE_2_4_0_ALPHA2 1

// Enable rendering seams (and other options) in preview using batched models on systems not supporting OpenGL 3.3
#define ENABLE_SEAMS_USING_BATCHED_MODELS (1 && ENABLE_SEAMS_USING_MODELS && ENABLE_2_4_0_ALPHA2)
// Enable fixing the z position of color change, pause print and custom gcode markers in preview
#define ENABLE_FIX_PREVIEW_OPTIONS_Z (1 && ENABLE_SEAMS_USING_MODELS && ENABLE_2_4_0_ALPHA2)
// Enable replacing a missing file during reload from disk command
#define ENABLE_RELOAD_FROM_DISK_REPLACE_FILE (1 && ENABLE_2_4_0_ALPHA2)
<<<<<<< HEAD
// Enable changes in preview layout
#define ENABLE_PREVIEW_LAYOUT (1 && ENABLE_2_4_0_ALPHA2)
=======
// Enable fixing the synchronization of seams with the horizontal slider in preview
#define ENABLE_FIX_SEAMS_SYNCH (1 && ENABLE_2_4_0_ALPHA2)
>>>>>>> d7216b5d


#endif // _prusaslicer_technologies_h_<|MERGE_RESOLUTION|>--- conflicted
+++ resolved
@@ -60,13 +60,10 @@
 #define ENABLE_FIX_PREVIEW_OPTIONS_Z (1 && ENABLE_SEAMS_USING_MODELS && ENABLE_2_4_0_ALPHA2)
 // Enable replacing a missing file during reload from disk command
 #define ENABLE_RELOAD_FROM_DISK_REPLACE_FILE (1 && ENABLE_2_4_0_ALPHA2)
-<<<<<<< HEAD
+// Enable fixing the synchronization of seams with the horizontal slider in preview
+#define ENABLE_FIX_SEAMS_SYNCH (1 && ENABLE_2_4_0_ALPHA2)
 // Enable changes in preview layout
 #define ENABLE_PREVIEW_LAYOUT (1 && ENABLE_2_4_0_ALPHA2)
-=======
-// Enable fixing the synchronization of seams with the horizontal slider in preview
-#define ENABLE_FIX_SEAMS_SYNCH (1 && ENABLE_2_4_0_ALPHA2)
->>>>>>> d7216b5d
 
 
 #endif // _prusaslicer_technologies_h_