--- conflicted
+++ resolved
@@ -747,13 +747,8 @@
         {
             // We apply the printer correction offset here.
             if(clpr_offs != 0)
-<<<<<<< HEAD
                 po.m_model_slices[id] = 
                         offset_ex(po.m_model_slices[id], float(clpr_offs));
-=======
-                po.m_model_slices[id] =
-                    offset_ex(po.m_model_slices[id], float(clpr_offs));
->>>>>>> 18bbf493
             
             mit->set_model_slice_idx(po, id); ++mit;
         }
