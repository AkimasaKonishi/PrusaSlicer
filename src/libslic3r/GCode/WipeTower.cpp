/*

TODO LIST
---------

1. cooling moves - DONE
2. account for perimeter and finish_layer extrusions and subtract it from last wipe - DONE
3. priming extrusions (last wipe must clear the color) - DONE
4. Peter's wipe tower - layer's are not exactly square
5. Peter's wipe tower - variable width for higher levels
6. Peter's wipe tower - make sure it is not too sparse (apply max_bridge_distance and make last wipe longer)
7. Peter's wipe tower - enable enhanced first layer adhesion 

*/

#include "WipeTower.hpp"

#include <assert.h>
#include <math.h>
#include <iostream>
#include <vector>
#include <numeric>

#include "Analyzer.hpp"
#include "BoundingBox.hpp"

#if defined(__linux) || defined(__GNUC__ )
#include <strings.h>
#endif /* __linux */

#ifdef _MSC_VER 
#define strcasecmp _stricmp
#endif


namespace Slic3r
{

// Rotate the point around center of the wipe tower about given angle (in degrees)
static Vec2f rotate(const Vec2f& pt, float width, float depth, float angle)
{
    Vec2f out(0,0);
    float temp_x = pt(0) - width / 2.f;
    float temp_y = pt(1) - depth / 2.f;
    angle *= float(M_PI/180.);
    out.x() += temp_x * cos(angle)  -  temp_y * sin(angle) + width / 2.f;
    out.y() += temp_x * sin(angle)  +  temp_y * cos(angle) + depth / 2.f;
    return out;
}


class WipeTowerWriter
{
public:
	WipeTowerWriter(float layer_height, float line_width, GCodeFlavor flavor, const std::vector<WipeTower::FilamentParameters>& filament_parameters) :
		m_current_pos(std::numeric_limits<float>::max(), std::numeric_limits<float>::max()),
		m_current_z(0.f),
		m_current_feedrate(0.f),
		m_layer_height(layer_height),
		m_extrusion_flow(0.f),
		m_preview_suppressed(false),
		m_elapsed_time(0.f),
        m_default_analyzer_line_width(line_width),
        m_gcode_flavor(flavor),
        m_filpar(filament_parameters)
        {
            // adds tag for analyzer:
            char buf[64];
            sprintf(buf, ";%s%f\n", GCodeAnalyzer::Height_Tag.c_str(), m_layer_height); // don't rely on GCodeAnalyzer knowing the layer height - it knows nothing at priming
            m_gcode += buf;
            sprintf(buf, ";%s%d\n", GCodeAnalyzer::Extrusion_Role_Tag.c_str(), erWipeTower);
            m_gcode += buf;
            change_analyzer_line_width(line_width);
        }

    WipeTowerWriter&              change_analyzer_line_width(float line_width) {
            // adds tag for analyzer:
            char buf[64];
            sprintf(buf, ";%s%f\n", GCodeAnalyzer::Width_Tag.c_str(), line_width);
            m_gcode += buf;
            return *this;
    }

    WipeTowerWriter&          change_analyzer_mm3_per_mm(float len, float e) {
            static const float area = M_PI * 1.75f * 1.75f / 4.f;
            float mm3_per_mm = (len == 0.f ? 0.f : area * e / len);
            // adds tag for analyzer:
            char buf[64];
            sprintf(buf, ";%s%f\n", GCodeAnalyzer::Mm3_Per_Mm_Tag.c_str(), mm3_per_mm);
            m_gcode += buf;
            return *this;
    }

	WipeTowerWriter& 			 set_initial_position(const Vec2f &pos, float width = 0.f, float depth = 0.f, float internal_angle = 0.f) {
        m_wipe_tower_width = width;
        m_wipe_tower_depth = depth;
        m_internal_angle = internal_angle;
		m_start_pos = rotate(pos + Vec2f(0.f,m_y_shift), m_wipe_tower_width, m_wipe_tower_depth, m_internal_angle);
		m_current_pos = pos;
		return *this;
	}

	WipeTowerWriter&				 set_initial_tool(const unsigned int tool) { m_current_tool = tool; return *this; }

	WipeTowerWriter&				 set_z(float z) 
		{ m_current_z = z; return *this; }

	WipeTowerWriter& 			 set_extrusion_flow(float flow)
		{ m_extrusion_flow = flow; return *this; }

	WipeTowerWriter&				 set_y_shift(float shift) {
        m_current_pos.y() -= shift-m_y_shift;
        m_y_shift = shift;
        return (*this);
    }

    WipeTowerWriter&            disable_linear_advance() {
        m_gcode += (m_gcode_flavor == gcfRepRap ? std::string("M572 D0 S0\n") : std::string("M900 K0\n"));
        return *this;
    }

	// Suppress / resume G-code preview in Slic3r. Slic3r will have difficulty to differentiate the various
	// filament loading and cooling moves from normal extrusion moves. Therefore the writer
	// is asked to suppres output of some lines, which look like extrusions.
	WipeTowerWriter& 			 suppress_preview() { change_analyzer_line_width(0.f); m_preview_suppressed = true; return *this; }
	WipeTowerWriter& 			 resume_preview()   { change_analyzer_line_width(m_default_analyzer_line_width); m_preview_suppressed = false; return *this; }

	WipeTowerWriter& 			 feedrate(float f)
	{
		if (f != m_current_feedrate)
			m_gcode += "G1" + set_format_F(f) + "\n";
		return *this;
	}

	const std::string&   gcode() const { return m_gcode; }
	const std::vector<WipeTower::Extrusion>& extrusions() const { return m_extrusions; }
	float                x()     const { return m_current_pos.x(); }
	float                y()     const { return m_current_pos.y(); }
	const Vec2f& pos()   const { return m_current_pos; }
	const Vec2f	 start_pos_rotated() const { return m_start_pos; }
	const Vec2f  pos_rotated() const { return rotate(m_current_pos + Vec2f(0.f, m_y_shift), m_wipe_tower_width, m_wipe_tower_depth, m_internal_angle); }
	float 				 elapsed_time() const { return m_elapsed_time; }
    float                get_and_reset_used_filament_length() { float temp = m_used_filament_length; m_used_filament_length = 0.f; return temp; }

	// Extrude with an explicitely provided amount of extrusion.
	WipeTowerWriter& extrude_explicit(float x, float y, float e, float f = 0.f, bool record_length = false, bool limit_volumetric_flow = true)
	{
		if (x == m_current_pos.x() && y == m_current_pos.y() && e == 0.f && (f == 0.f || f == m_current_feedrate))
			// Neither extrusion nor a travel move.
			return *this;

		float dx = x - m_current_pos.x();
		float dy = y - m_current_pos.y();
        float len = std::sqrt(dx*dx+dy*dy);
        if (record_length)
            m_used_filament_length += e;

		// Now do the "internal rotation" with respect to the wipe tower center
		Vec2f rotated_current_pos(rotate(m_current_pos + Vec2f(0.f,m_y_shift), m_wipe_tower_width, m_wipe_tower_depth, m_internal_angle)); // this is where we are
		Vec2f rot(rotate(Vec2f(x,y+m_y_shift), m_wipe_tower_width, m_wipe_tower_depth, m_internal_angle));                               // this is where we want to go

        if (! m_preview_suppressed && e > 0.f && len > 0.f) {
            change_analyzer_mm3_per_mm(len, e);
			// Width of a squished extrusion, corrected for the roundings of the squished extrusions.
			// This is left zero if it is a travel move.
            float width = e * m_filpar[0].filament_area / (len * m_layer_height);
			// Correct for the roundings of a squished extrusion.
			width += m_layer_height * float(1. - M_PI / 4.);
			if (m_extrusions.empty() || m_extrusions.back().pos != rotated_current_pos)
				m_extrusions.emplace_back(WipeTower::Extrusion(rotated_current_pos, 0, m_current_tool));
			m_extrusions.emplace_back(WipeTower::Extrusion(rot, width, m_current_tool));
		}

		m_gcode += "G1";
        if (std::abs(rot.x() - rotated_current_pos.x()) > (float)EPSILON)
			m_gcode += set_format_X(rot.x());

        if (std::abs(rot.y() - rotated_current_pos.y()) > (float)EPSILON)
			m_gcode += set_format_Y(rot.y());


		if (e != 0.f)
			m_gcode += set_format_E(e);

		if (f != 0.f && f != m_current_feedrate) {
            if (limit_volumetric_flow) {
                float e_speed = e / (((len == 0.f) ? std::abs(e) : len) / f * 60.f);
                f /= std::max(1.f, e_speed / m_filpar[m_current_tool].max_e_speed);
            }
			m_gcode += set_format_F(f);
        }

        m_current_pos.x() = x;
        m_current_pos.y() = y;

		// Update the elapsed time with a rough estimate.
        m_elapsed_time += ((len == 0.f) ? std::abs(e) : len) / m_current_feedrate * 60.f;
		m_gcode += "\n";
		return *this;
	}

	WipeTowerWriter& extrude_explicit(const Vec2f &dest, float e, float f = 0.f, bool record_length = false, bool limit_volumetric_flow = true)
		{ return extrude_explicit(dest.x(), dest.y(), e, f, record_length); }

	// Travel to a new XY position. f=0 means use the current value.
	WipeTowerWriter& travel(float x, float y, float f = 0.f)
		{ return extrude_explicit(x, y, 0.f, f); }

	WipeTowerWriter& travel(const Vec2f &dest, float f = 0.f) 
		{ return extrude_explicit(dest.x(), dest.y(), 0.f, f); }

	// Extrude a line from current position to x, y with the extrusion amount given by m_extrusion_flow.
	WipeTowerWriter& extrude(float x, float y, float f = 0.f)
	{
		float dx = x - m_current_pos.x();
		float dy = y - m_current_pos.y();
        return extrude_explicit(x, y, std::sqrt(dx*dx+dy*dy) * m_extrusion_flow, f, true);
	}

	WipeTowerWriter& extrude(const Vec2f &dest, const float f = 0.f) 
		{ return extrude(dest.x(), dest.y(), f); }
        
    WipeTowerWriter& rectangle(const Vec2f& ld,float width,float height,const float f = 0.f)
    {
        Vec2f corners[4];
        corners[0] = ld;
        corners[1] = ld + Vec2f(width,0.f);
        corners[2] = ld + Vec2f(width,height);
        corners[3] = ld + Vec2f(0.f,height);
        int index_of_closest = 0;
        if (x()-ld.x() > ld.x()+width-x())    // closer to the right
            index_of_closest = 1;
        if (y()-ld.y() > ld.y()+height-y())   // closer to the top
            index_of_closest = (index_of_closest==0 ? 3 : 2);

        travel(corners[index_of_closest].x(), y());      // travel to the closest corner
        travel(x(),corners[index_of_closest].y());

        int i = index_of_closest;
        do {
            ++i;
            if (i==4) i=0;
            extrude(corners[i], f);
        } while (i != index_of_closest);
        return (*this);
    }

	WipeTowerWriter& load(float e, float f = 0.f)
	{
		if (e == 0.f && (f == 0.f || f == m_current_feedrate))
			return *this;
		m_gcode += "G1";
		if (e != 0.f)
			m_gcode += set_format_E(e);
		if (f != 0.f && f != m_current_feedrate)
			m_gcode += set_format_F(f);
		m_gcode += "\n";
		return *this;
	}

	WipeTowerWriter& retract(float e, float f = 0.f)
		{ return load(-e, f); }

// Loads filament while also moving towards given points in x-axis (x feedrate is limited by cutting the distance short if necessary)
    WipeTowerWriter& load_move_x_advanced(float farthest_x, float loading_dist, float loading_speed, float max_x_speed = 50.f)
    {
        float time = std::abs(loading_dist / loading_speed); // time that the move must take
        float x_distance = std::abs(farthest_x - x());       // max x-distance that we can travel
        float x_speed = x_distance / time;                   // x-speed to do it in that time

        if (x_speed > max_x_speed) {
            // Necessary x_speed is too high - we must shorten the distance to achieve max_x_speed and still respect the time.
            x_distance = max_x_speed * time;
            x_speed = max_x_speed;
        }

        float end_point = x() + (farthest_x > x() ? 1.f : -1.f) * x_distance;
        return extrude_explicit(end_point, y(), loading_dist, x_speed * 60.f, false, false);
    }

	// Elevate the extruder head above the current print_z position.
	WipeTowerWriter& z_hop(float hop, float f = 0.f)
	{ 
		m_gcode += std::string("G1") + set_format_Z(m_current_z + hop);
		if (f != 0 && f != m_current_feedrate)
			m_gcode += set_format_F(f);
		m_gcode += "\n";
		return *this;
	}

	// Lower the extruder head back to the current print_z position.
	WipeTowerWriter& z_hop_reset(float f = 0.f) 
		{ return z_hop(0, f); }

	// Move to x1, +y_increment,
	// extrude quickly amount e to x2 with feed f.
	WipeTowerWriter& ram(float x1, float x2, float dy, float e0, float e, float f)
	{
		extrude_explicit(x1, m_current_pos.y() + dy, e0, f, true, false);
		extrude_explicit(x2, m_current_pos.y(), e, 0.f, true, false);
		return *this;
	}

	// Let the end of the pulled out filament cool down in the cooling tube
	// by moving up and down and moving the print head left / right
	// at the current Y position to spread the leaking material.
	WipeTowerWriter& cool(float x1, float x2, float e1, float e2, float f)
	{
		extrude_explicit(x1, m_current_pos.y(), e1, f, false, false);
		extrude_explicit(x2, m_current_pos.y(), e2, false, false);
		return *this;
	}

    WipeTowerWriter& set_tool(unsigned tool)
	{
		m_current_tool = tool;
		return *this;
	}

	// Set extruder temperature, don't wait by default.
	WipeTowerWriter& set_extruder_temp(int temperature, bool wait = false)
	{
        m_gcode += "M" + std::to_string(wait ? 109 : 104) + " S" + std::to_string(temperature) + "\n";
        return *this;
    }

    // Wait for a period of time (seconds).
	WipeTowerWriter& wait(float time)
	{
        if (time==0.f)
            return *this;
		char buf[128];
		sprintf(buf, "G4 S%.3f\n", time);
		m_gcode += buf;
		return *this;
    }

	// Set speed factor override percentage.
	WipeTowerWriter& speed_override(int speed)
	{
        m_gcode += "M220 S" + std::to_string(speed) + "\n";
		return *this;
    }

	// Let the firmware back up the active speed override value.
	WipeTowerWriter& speed_override_backup()
	{
		m_gcode += "M220 B\n";
		return *this;
    }

	// Let the firmware restore the active speed override value.
	WipeTowerWriter& speed_override_restore()
	{
		m_gcode += "M220 R\n";
		return *this;
    }

	// Set digital trimpot motor
	WipeTowerWriter& set_extruder_trimpot(int current)
	{
        if (m_gcode_flavor == gcfRepRap)
            m_gcode += "M906 E";
        else
            m_gcode += "M907 E";
        m_gcode += std::to_string(current) + "\n";
		return *this;
    }

	WipeTowerWriter& flush_planner_queue()
	{ 
		m_gcode += "G4 S0\n"; 
		return *this;
	}

	// Reset internal extruder counter.
	WipeTowerWriter& reset_extruder()
	{ 
		m_gcode += "G92 E0\n";
		return *this;
	}

	WipeTowerWriter& comment_with_value(const char *comment, int value)
    {
        m_gcode += std::string(";") + comment + std::to_string(value) + "\n";
		return *this;
    }


    WipeTowerWriter& set_fan(unsigned speed)
	{
		if (speed == m_last_fan_speed)
			return *this;
		if (speed == 0)
			m_gcode += "M107\n";
        else
<<<<<<< HEAD
            m_gcode += "M106 S" + std::to_string((size_t)(255.0 * speed / 100.0)) + "\n";
=======
            m_gcode += "M106 S" + std::to_string(unsigned(255.0 * speed / 100.0)) + "\n";
>>>>>>> d2ac8271
		m_last_fan_speed = speed;
		return *this;
	}

	WipeTowerWriter& append(const std::string& text) { m_gcode += text; return *this; }

private:
	Vec2f         m_start_pos;
	Vec2f         m_current_pos;
	float    	  m_current_z;
	float 	  	  m_current_feedrate;
	unsigned int  m_current_tool;
	float 		  m_layer_height;
	float 	  	  m_extrusion_flow;
	bool		  m_preview_suppressed;
	std::string   m_gcode;
	std::vector<WipeTower::Extrusion> m_extrusions;
	float         m_elapsed_time;
	float   	  m_internal_angle = 0.f;
	float		  m_y_shift = 0.f;
	float 		  m_wipe_tower_width = 0.f;
	float		  m_wipe_tower_depth = 0.f;
    unsigned      m_last_fan_speed = 0.f;
    int           current_temp = -1;
    const float   m_default_analyzer_line_width;
    float         m_used_filament_length = 0.f;
    GCodeFlavor   m_gcode_flavor;
    const std::vector<WipeTower::FilamentParameters>& m_filpar;

	std::string   set_format_X(float x)
	{
		char buf[64];
		sprintf(buf, " X%.3f", x);
		m_current_pos.x() = x;
		return buf;
	}

	std::string   set_format_Y(float y) {
		char buf[64];
		sprintf(buf, " Y%.3f", y);
		m_current_pos.y() = y;
		return buf;
	}

	std::string   set_format_Z(float z) {
		char buf[64];
		sprintf(buf, " Z%.3f", z);
		return buf;
	}

	std::string   set_format_E(float e) {
		char buf[64];
		sprintf(buf, " E%.4f", e);
		return buf;
	}

	std::string   set_format_F(float f) {
		char buf[64];
		sprintf(buf, " F%d", int(floor(f + 0.5f)));
		m_current_feedrate = f;
		return buf;
	}

	WipeTowerWriter& operator=(const WipeTowerWriter &rhs);
}; // class WipeTowerWriter



WipeTower::WipeTower(const PrintConfig& config, const std::vector<std::vector<float>>& wiping_matrix, size_t initial_tool) :
    m_semm(config.single_extruder_multi_material.value),
    m_wipe_tower_pos(config.wipe_tower_x, config.wipe_tower_y),
    m_wipe_tower_width(float(config.wipe_tower_width)),
    m_wipe_tower_rotation_angle(float(config.wipe_tower_rotation_angle)),
    m_y_shift(0.f),
    m_z_pos(0.f),
    m_is_first_layer(false),
    m_bridging(float(config.wipe_tower_bridging)),
    m_gcode_flavor(config.gcode_flavor),
    m_current_tool(initial_tool),
    wipe_volumes(wiping_matrix)
{
    // If this is a single extruder MM printer, we will use all the SE-specific config values.
    // Otherwise, the defaults will be used to turn off the SE stuff.
    if (m_semm) {
        m_cooling_tube_retraction = float(config.cooling_tube_retraction);
        m_cooling_tube_length     = float(config.cooling_tube_length);
        m_parking_pos_retraction  = float(config.parking_pos_retraction);
        m_extra_loading_move      = float(config.extra_loading_move);
        m_set_extruder_trimpot    = config.high_current_on_filament_swap;
    }
    // Calculate where the priming lines should be - very naive test not detecting parallelograms or custom shapes
    const std::vector<Vec2d>& bed_points = config.bed_shape.values;
    m_bed_shape = (bed_points.size() == 4 ? RectangularBed : CircularBed);
    m_bed_width = float(BoundingBoxf(bed_points).size().x());
}



void WipeTower::set_extruder(size_t idx, const PrintConfig& config)
{
    //while (m_filpar.size() < idx+1)   // makes sure the required element is in the vector
    m_filpar.push_back(FilamentParameters());

    m_filpar[idx].material = config.filament_type.get_at(idx);
    m_filpar[idx].temperature = config.temperature.get_at(idx);
    m_filpar[idx].first_layer_temperature = config.first_layer_temperature.get_at(idx);

    // If this is a single extruder MM printer, we will use all the SE-specific config values.
    // Otherwise, the defaults will be used to turn off the SE stuff.
    if (m_semm) {
        m_filpar[idx].loading_speed           = float(config.filament_loading_speed.get_at(idx));
        m_filpar[idx].loading_speed_start     = float(config.filament_loading_speed_start.get_at(idx));
        m_filpar[idx].unloading_speed         = float(config.filament_unloading_speed.get_at(idx));
        m_filpar[idx].unloading_speed_start   = float(config.filament_unloading_speed_start.get_at(idx));
        m_filpar[idx].delay                   = float(config.filament_toolchange_delay.get_at(idx));
        m_filpar[idx].cooling_moves           = config.filament_cooling_moves.get_at(idx);
        m_filpar[idx].cooling_initial_speed   = float(config.filament_cooling_initial_speed.get_at(idx));
        m_filpar[idx].cooling_final_speed     = float(config.filament_cooling_final_speed.get_at(idx));
    }

    m_filpar[idx].filament_area = float((M_PI/4.f) * pow(config.filament_diameter.get_at(idx), 2)); // all extruders are assumed to have the same filament diameter at this point
    float nozzle_diameter = float(config.nozzle_diameter.get_at(idx));
    m_filpar[idx].nozzle_diameter = nozzle_diameter; // to be used in future with (non-single) multiextruder MM

    float max_vol_speed = float(config.filament_max_volumetric_speed.get_at(idx));
    if (max_vol_speed!= 0.f)
        m_filpar[idx].max_e_speed = (max_vol_speed / filament_area());

    m_perimeter_width = nozzle_diameter * Width_To_Nozzle_Ratio; // all extruders are now assumed to have the same diameter

    if (m_semm) {
        std::istringstream stream{config.filament_ramming_parameters.get_at(idx)};
        float speed = 0.f;
        stream >> m_filpar[idx].ramming_line_width_multiplicator >> m_filpar[idx].ramming_step_multiplicator;
        m_filpar[idx].ramming_line_width_multiplicator /= 100;
        m_filpar[idx].ramming_step_multiplicator /= 100;
        while (stream >> speed)
            m_filpar[idx].ramming_speed.push_back(speed);
    }

    m_used_filament_length.resize(std::max(m_used_filament_length.size(), idx + 1)); // makes sure that the vector is big enough so we don't have to check later
}



// Returns gcode to prime the nozzles at the front edge of the print bed.
std::vector<WipeTower::ToolChangeResult> WipeTower::prime(
	// print_z of the first layer.
	float 						first_layer_height, 
	// Extruder indices, in the order to be primed. The last extruder will later print the wipe tower brim, print brim and the object.
	const std::vector<unsigned int> &tools,
	// If true, the last priming are will be the same as the other priming areas, and the rest of the wipe will be performed inside the wipe tower.
	// If false, the last priming are will be large enough to wipe the last extruder sufficiently.
    bool 						/*last_wipe_inside_wipe_tower*/)
{
	this->set_layer(first_layer_height, first_layer_height, tools.size(), true, false);
	this->m_current_tool 		= tools.front();
    
    // The Prusa i3 MK2 has a working space of [0, -2.2] to [250, 210].
    // Due to the XYZ calibration, this working space may shrink slightly from all directions,
    // therefore the homing position is shifted inside the bed by 0.2 in the firmware to [0.2, -2.0].
//	box_coordinates cleaning_box(xy(0.5f, - 1.5f), m_wipe_tower_width, wipe_area);

    float prime_section_width = std::min(0.9f * m_bed_width / tools.size(), 60.f);
    box_coordinates cleaning_box(Vec2f(0.02f * m_bed_width, 0.01f + m_perimeter_width/2.f), prime_section_width, 100.f);
    // In case of a circular bed, place it so it goes across the diameter and hope it will fit
    if (m_bed_shape == CircularBed)
        cleaning_box.translate(-m_bed_width/2 + m_bed_width * 0.03f, -m_bed_width * 0.12f);

    std::vector<ToolChangeResult> results;

    // Iterate over all priming toolchanges and push respective ToolChangeResults into results vector.
    for (size_t idx_tool = 0; idx_tool < tools.size(); ++ idx_tool) {
        int old_tool = m_current_tool;

        WipeTowerWriter writer(m_layer_height, m_perimeter_width, m_gcode_flavor, m_filpar);
        writer.set_extrusion_flow(m_extrusion_flow)
              .set_z(m_z_pos)
              .set_initial_tool(m_current_tool);

        // This is the first toolchange - initiate priming
        if (idx_tool == 0) {
            writer.append(";--------------------\n"
                          "; CP PRIMING START\n")
                  .append(";--------------------\n")
                  .speed_override_backup()
                  .speed_override(100)
                  .set_initial_position(Vec2f::Zero())	// Always move to the starting position
                  .travel(cleaning_box.ld, 7200);
            if (m_set_extruder_trimpot)
                writer.set_extruder_trimpot(750); 			// Increase the extruder driver current to allow fast ramming.
        }
        else
            writer.set_initial_position(results.back().end_pos);


        unsigned int tool = tools[idx_tool];
        m_left_to_right = true;
        toolchange_Change(writer, tool, m_filpar[tool].material); // Select the tool, set a speed override for soluble and flex materials.
        toolchange_Load(writer, cleaning_box); // Prime the tool.
        if (idx_tool + 1 == tools.size()) {
            // Last tool should not be unloaded, but it should be wiped enough to become of a pure color.
            toolchange_Wipe(writer, cleaning_box, wipe_volumes[tools[idx_tool-1]][tool]);
        } else {
            // Ram the hot material out of the melt zone, retract the filament into the cooling tubes and let it cool.
            //writer.travel(writer.x(), writer.y() + m_perimeter_width, 7200);
            toolchange_Wipe(writer, cleaning_box , 20.f);
            box_coordinates box = cleaning_box;
            box.translate(0.f, writer.y() - cleaning_box.ld.y() + m_perimeter_width);
            toolchange_Unload(writer, box , m_filpar[m_current_tool].material, m_filpar[tools[idx_tool + 1]].first_layer_temperature);
            cleaning_box.translate(prime_section_width, 0.f);
            writer.travel(cleaning_box.ld, 7200);
        }
        ++ m_num_tool_changes;


        // Ask our writer about how much material was consumed:
        if (m_current_tool < m_used_filament_length.size())
            m_used_filament_length[m_current_tool] += writer.get_and_reset_used_filament_length();

        ToolChangeResult result;
        result.priming      = true;
        result.initial_tool = old_tool;
        result.new_tool     = m_current_tool;
        result.print_z 	  	= this->m_z_pos;
        result.layer_height = this->m_layer_height;
        result.gcode   	  	= writer.gcode();
        result.elapsed_time = writer.elapsed_time();
        result.extrusions 	= writer.extrusions();
        result.start_pos  	= writer.start_pos_rotated();
        result.end_pos 	  	= writer.pos();

        results.push_back(std::move(result));

        // This is the last priming toolchange - finish priming
        if (idx_tool+1 == tools.size()) {
            // Reset the extruder current to a normal value.
            if (m_set_extruder_trimpot)
                writer.set_extruder_trimpot(550);
            writer.speed_override_restore()
                  .feedrate(6000)
                  .flush_planner_queue()
                  .reset_extruder()
                  .append("; CP PRIMING END\n"
                          ";------------------\n"
                          "\n\n");
        }
    }

    m_old_temperature = -1; // If the priming is turned off in config, the temperature changing commands will not actually appear
                            // in the output gcode - we should not remember emitting them (we will output them twice in the worst case)

	// so that tool_change() will know to extrude the wipe tower brim:
	m_print_brim = true;

	return results;
}

WipeTower::ToolChangeResult WipeTower::tool_change(unsigned int tool, bool last_in_layer)
{
	if ( m_print_brim )
		return toolchange_Brim();

    int old_tool = m_current_tool;

	float wipe_area = 0.f;
	bool last_change_in_layer = false;
	float wipe_volume = 0.f;
	
	// Finds this toolchange info
	if (tool != (unsigned int)(-1))
	{
		for (const auto &b : m_layer_info->tool_changes)
			if ( b.new_tool == tool ) {
				wipe_volume = b.wipe_volume;
				if (tool == m_layer_info->tool_changes.back().new_tool)
					last_change_in_layer = true;
				wipe_area = b.required_depth * m_layer_info->extra_spacing;
				break;
			}
	}
	else {
		// Otherwise we are going to Unload only. And m_layer_info would be invalid.
	}

	box_coordinates cleaning_box(
		Vec2f(m_perimeter_width / 2.f, m_perimeter_width / 2.f),
		m_wipe_tower_width - m_perimeter_width,
        (tool != (unsigned int)(-1) ? /*m_layer_info->depth*/wipe_area+m_depth_traversed-0.5f*m_perimeter_width
                                    : m_wipe_tower_depth-m_perimeter_width));

	WipeTowerWriter writer(m_layer_height, m_perimeter_width, m_gcode_flavor, m_filpar);
	writer.set_extrusion_flow(m_extrusion_flow)
		.set_z(m_z_pos)
		.set_initial_tool(m_current_tool)
		.set_y_shift(m_y_shift + (tool!=(unsigned int)(-1) && (m_current_shape == SHAPE_REVERSED && !m_peters_wipe_tower) ? m_layer_info->depth - m_layer_info->toolchanges_depth(): 0.f))
		.append(";--------------------\n"
				"; CP TOOLCHANGE START\n")
		.comment_with_value(" toolchange #", m_num_tool_changes + 1); // the number is zero-based

    if (tool != (unsigned)(-1))
        writer.append(std::string("; material : " + (m_current_tool < m_filpar.size() ? m_filpar[m_current_tool].material : "(NONE)") + " -> " + m_filpar[tool].material + "\n").c_str())
              .append(";--------------------\n");

	writer.speed_override_backup();
	writer.speed_override(100);

	Vec2f initial_position = cleaning_box.ld + Vec2f(0.f, m_depth_traversed);
    writer.set_initial_position(initial_position, m_wipe_tower_width, m_wipe_tower_depth, m_internal_rotation);

    // Increase the extruder driver current to allow fast ramming.
	if (m_set_extruder_trimpot)
		writer.set_extruder_trimpot(750);

    // Ram the hot material out of the melt zone, retract the filament into the cooling tubes and let it cool.
    if (tool != (unsigned int)-1){ 			// This is not the last change.
        toolchange_Unload(writer, cleaning_box, m_filpar[m_current_tool].material,
                          m_is_first_layer ? m_filpar[tool].first_layer_temperature : m_filpar[tool].temperature);
        toolchange_Change(writer, tool, m_filpar[tool].material); // Change the tool, set a speed override for soluble and flex materials.
        toolchange_Load(writer, cleaning_box);
        writer.travel(writer.x(), writer.y()-m_perimeter_width); // cooling and loading were done a bit down the road
        toolchange_Wipe(writer, cleaning_box, wipe_volume);     // Wipe the newly loaded filament until the end of the assigned wipe area.
        ++ m_num_tool_changes;
    } else
        toolchange_Unload(writer, cleaning_box, m_filpar[m_current_tool].material, m_filpar[m_current_tool].temperature);

    m_depth_traversed += wipe_area;

    if (last_change_in_layer) {// draw perimeter line
        writer.set_y_shift(m_y_shift);
        if (m_peters_wipe_tower)
            writer.rectangle(Vec2f::Zero(), m_layer_info->depth + 3*m_perimeter_width, m_wipe_tower_depth);
        else {
            writer.rectangle(Vec2f::Zero(), m_wipe_tower_width, m_layer_info->depth + m_perimeter_width);
            if (layer_finished()) { // no finish_layer will be called, we must wipe the nozzle
                writer.travel(writer.x()> m_wipe_tower_width / 2.f ? 0.f : m_wipe_tower_width, writer.y());
            }
        }
    }

	if (m_set_extruder_trimpot)
		writer.set_extruder_trimpot(550);    // Reset the extruder current to a normal value.
	writer.speed_override_restore();
    writer.feedrate(6000)
          .flush_planner_queue()
          .reset_extruder()
          .append("; CP TOOLCHANGE END\n"
                  ";------------------\n"
                  "\n\n");

    // Ask our writer about how much material was consumed:
    if (m_current_tool < m_used_filament_length.size())
        m_used_filament_length[m_current_tool] += writer.get_and_reset_used_filament_length();

	ToolChangeResult result;
    result.priming      = false;
    result.initial_tool = old_tool;
    result.new_tool     = m_current_tool;
	result.print_z 	  	= this->m_z_pos;
	result.layer_height = this->m_layer_height;
	result.gcode   	  	= writer.gcode();
	result.elapsed_time = writer.elapsed_time();
	result.extrusions 	= writer.extrusions();
	result.start_pos  	= writer.start_pos_rotated();
	result.end_pos 	  	= writer.pos_rotated();
	return result;
}

WipeTower::ToolChangeResult WipeTower::toolchange_Brim(bool sideOnly, float y_offset)
{
    int old_tool = m_current_tool;

	const box_coordinates wipeTower_box(
		Vec2f::Zero(),
		m_wipe_tower_width,
		m_wipe_tower_depth);

	WipeTowerWriter writer(m_layer_height, m_perimeter_width, m_gcode_flavor, m_filpar);
	writer.set_extrusion_flow(m_extrusion_flow * 1.1f)
		  .set_z(m_z_pos) // Let the writer know the current Z position as a base for Z-hop.
		  .set_initial_tool(m_current_tool)
		  .append(";-------------------------------------\n"
				  "; CP WIPE TOWER FIRST LAYER BRIM START\n");

	Vec2f initial_position = wipeTower_box.lu - Vec2f(m_perimeter_width * 6.f, 0);
	writer.set_initial_position(initial_position, m_wipe_tower_width, m_wipe_tower_depth, m_internal_rotation);

    writer.extrude_explicit(wipeTower_box.ld - Vec2f(m_perimeter_width * 6.f, 0), // Prime the extruder left of the wipe tower.
        1.5f * m_extrusion_flow * (wipeTower_box.lu.y() - wipeTower_box.ld.y()), 2400);

    // The tool is supposed to be active and primed at the time when the wipe tower brim is extruded.
    // Extrude 4 rounds of a brim around the future wipe tower.
    box_coordinates box(wipeTower_box);
    for (size_t i = 0; i < 4; ++ i) {
        box.expand(m_perimeter_width - m_layer_height*float(1.-M_PI_4)); // the brim shall have 'normal' spacing with no extra void space
        writer.travel (box.ld, 7000)
                .extrude(box.lu, 2100).extrude(box.ru)
                .extrude(box.rd      ).extrude(box.ld);
    }

    writer.travel(wipeTower_box.ld, 7000); // Move to the front left corner.
    writer.travel(wipeTower_box.rd) // Always wipe the nozzle with a long wipe to reduce stringing when moving away from the wipe tower.
          .travel(wipeTower_box.ld);
    writer.append("; CP WIPE TOWER FIRST LAYER BRIM END\n"
                  ";-----------------------------------\n");

    m_print_brim = false;  // Mark the brim as extruded

    // Ask our writer about how much material was consumed:
    if (m_current_tool < m_used_filament_length.size())
    	m_used_filament_length[m_current_tool] += writer.get_and_reset_used_filament_length();

	ToolChangeResult result;
    result.priming      = false;
    result.initial_tool = old_tool;
    result.new_tool     = m_current_tool;
	result.print_z 	  	= this->m_z_pos;
	result.layer_height = this->m_layer_height;
	result.gcode   	  	= writer.gcode();
	result.elapsed_time = writer.elapsed_time();
	result.extrusions 	= writer.extrusions();
	result.start_pos  	= writer.start_pos_rotated();
	result.end_pos 	  	= writer.pos_rotated();
	return result;
}



// Ram the hot material out of the melt zone, retract the filament into the cooling tubes and let it cool.
void WipeTower::toolchange_Unload(
	WipeTowerWriter &writer,
	const box_coordinates 	&cleaning_box,
	const std::string&		 current_material,
	const int 				 new_temperature)
{
	float xl = cleaning_box.ld.x() + 1.f * m_perimeter_width;
	float xr = cleaning_box.rd.x() - 1.f * m_perimeter_width;
	
	const float line_width = m_perimeter_width * m_filpar[m_current_tool].ramming_line_width_multiplicator;       // desired ramming line thickness
	const float y_step = line_width * m_filpar[m_current_tool].ramming_step_multiplicator * m_extra_spacing; // spacing between lines in mm

    writer.append("; CP TOOLCHANGE UNLOAD\n")
          .change_analyzer_line_width(line_width);

	unsigned i = 0;										// iterates through ramming_speed
	m_left_to_right = true;								// current direction of ramming
	float remaining = xr - xl ;							// keeps track of distance to the next turnaround
	float e_done = 0;									// measures E move done from each segment

	writer.travel(xl, cleaning_box.ld.y() + m_depth_traversed + y_step/2.f ); // move to starting position

    // if the ending point of the ram would end up in mid air, align it with the end of the wipe tower:
    if (m_layer_info > m_plan.begin() && m_layer_info < m_plan.end() && (m_layer_info-1!=m_plan.begin() || !m_adhesion )) {

        // this is y of the center of previous sparse infill border
        float sparse_beginning_y = 0.f;
        if (m_current_shape == SHAPE_REVERSED)
            sparse_beginning_y += ((m_layer_info-1)->depth - (m_layer_info-1)->toolchanges_depth())
                                      - ((m_layer_info)->depth-(m_layer_info)->toolchanges_depth()) ;
        else
            sparse_beginning_y += (m_layer_info-1)->toolchanges_depth() + m_perimeter_width;

        //debugging:
        /* float oldx = writer.x();
        float oldy = writer.y();
        writer.travel(xr,sparse_beginning_y);
        writer.extrude(xr+5,writer.y());
        writer.travel(oldx,oldy);*/

        float sum_of_depths = 0.f;
        for (const auto& tch : m_layer_info->tool_changes) {  // let's find this toolchange
            if (tch.old_tool == m_current_tool) {
                sum_of_depths += tch.ramming_depth;
                float ramming_end_y = sum_of_depths;
                ramming_end_y -= (y_step/m_extra_spacing-m_perimeter_width) / 2.f;   // center of final ramming line

                // debugging:
                /*float oldx = writer.x();
                float oldy = writer.y();
                writer.travel(xl,ramming_end_y);
                writer.extrude(xl-15,writer.y());
                writer.travel(oldx,oldy);*/

                if ( (m_current_shape == SHAPE_REVERSED   && ramming_end_y < sparse_beginning_y - 0.5f*m_perimeter_width  ) ||
                     (m_current_shape == SHAPE_NORMAL && ramming_end_y > sparse_beginning_y + 0.5f*m_perimeter_width  )  )
                {
                    writer.extrude(xl + tch.first_wipe_line-1.f*m_perimeter_width,writer.y());
                    remaining -= tch.first_wipe_line-1.f*m_perimeter_width;
                }
                break;
            }
            sum_of_depths += tch.required_depth;
        }
    }

    writer.disable_linear_advance();

    // now the ramming itself:
    while (i < m_filpar[m_current_tool].ramming_speed.size())
    {
        const float x = volume_to_length(m_filpar[m_current_tool].ramming_speed[i] * 0.25f, line_width, m_layer_height);
        const float e = m_filpar[m_current_tool].ramming_speed[i] * 0.25f / filament_area(); // transform volume per sec to E move;
        const float dist = std::min(x - e_done, remaining);		  // distance to travel for either the next 0.25s, or to the next turnaround
        const float actual_time = dist/x * 0.25f;
        writer.ram(writer.x(), writer.x() + (m_left_to_right ? 1.f : -1.f) * dist, 0.f, 0.f, e * (dist / x), dist / (actual_time / 60.f));
        remaining -= dist;

		if (remaining < WT_EPSILON)	{ // we reached a turning point
			writer.travel(writer.x(), writer.y() + y_step, 7200);
			m_left_to_right = !m_left_to_right;
			remaining = xr - xl;
		}
		e_done += dist; // subtract what was actually done
		if (e_done > x - WT_EPSILON) { // current segment finished
			++i;
			e_done = 0;
		}
	}
	Vec2f end_of_ramming(writer.x(),writer.y());
    writer.change_analyzer_line_width(m_perimeter_width);   // so the next lines are not affected by ramming_line_width_multiplier

    // Retraction:
    float old_x = writer.x();
    float turning_point = (!m_left_to_right ? xl : xr );
    if (m_semm && (m_cooling_tube_retraction != 0 || m_cooling_tube_length != 0)) {
        float total_retraction_distance = m_cooling_tube_retraction + m_cooling_tube_length/2.f - 15.f; // the 15mm is reserved for the first part after ramming
        writer.suppress_preview()
              .retract(15.f, m_filpar[m_current_tool].unloading_speed_start * 60.f) // feedrate 5000mm/min = 83mm/s
              .retract(0.70f * total_retraction_distance, 1.0f * m_filpar[m_current_tool].unloading_speed * 60.f)
              .retract(0.20f * total_retraction_distance, 0.5f * m_filpar[m_current_tool].unloading_speed * 60.f)
              .retract(0.10f * total_retraction_distance, 0.3f * m_filpar[m_current_tool].unloading_speed * 60.f)
              
              /*.load_move_x_advanced(turning_point, -15.f, 83.f, 50.f) // this is done at fixed speed
              .load_move_x_advanced(old_x,         -0.70f * total_retraction_distance, 1.0f * m_filpar[m_current_tool].unloading_speed)
              .load_move_x_advanced(turning_point, -0.20f * total_retraction_distance, 0.5f * m_filpar[m_current_tool].unloading_speed)
              .load_move_x_advanced(old_x,         -0.10f * total_retraction_distance, 0.3f * m_filpar[m_current_tool].unloading_speed)
              .travel(old_x, writer.y()) // in case previous move was shortened to limit feedrate*/
              .resume_preview();
    }
    // Wipe tower should only change temperature with single extruder MM. Otherwise, all temperatures should
    // be already set and there is no need to change anything. Also, the temperature could be changed
    // for wrong extruder.
    if (m_semm) {
        if (new_temperature != 0 && (new_temperature != m_old_temperature || m_is_first_layer) ) { 	// Set the extruder temperature, but don't wait.
            // If the required temperature is the same as last time, don't emit the M104 again (if user adjusted the value, it would be reset)
            // However, always change temperatures on the first layer (this is to avoid issues with priming lines turned off).
            writer.set_extruder_temp(new_temperature, false);
            m_old_temperature = new_temperature;
        }
    }

    // Cooling:
    const int& number_of_moves = m_filpar[m_current_tool].cooling_moves;
    if (number_of_moves > 0) {
        const float& initial_speed = m_filpar[m_current_tool].cooling_initial_speed;
        const float& final_speed   = m_filpar[m_current_tool].cooling_final_speed;

        float speed_inc = (final_speed - initial_speed) / (2.f * number_of_moves - 1.f);

        writer.suppress_preview()
              .travel(writer.x(), writer.y() + y_step);
        old_x = writer.x();
        turning_point = xr-old_x > old_x-xl ? xr : xl;
        for (int i=0; i<number_of_moves; ++i) {
            float speed = initial_speed + speed_inc * 2*i;
            writer.load_move_x_advanced(turning_point, m_cooling_tube_length, speed);
            speed += speed_inc;
            writer.load_move_x_advanced(old_x, -m_cooling_tube_length, speed);
        }
    }

    // let's wait is necessary:
    writer.wait(m_filpar[m_current_tool].delay);
    // we should be at the beginning of the cooling tube again - let's move to parking position:
    writer.retract(-m_cooling_tube_length/2.f+m_parking_pos_retraction-m_cooling_tube_retraction, 2000);

	// this is to align ramming and future wiping extrusions, so the future y-steps can be uniform from the start:
    // the perimeter_width will later be subtracted, it is there to not load while moving over just extruded material
	writer.travel(end_of_ramming.x(), end_of_ramming.y() + (y_step/m_extra_spacing-m_perimeter_width) / 2.f + m_perimeter_width, 2400.f);

	writer.resume_preview()
		  .flush_planner_queue();
}

// Change the tool, set a speed override for soluble and flex materials.
void WipeTower::toolchange_Change(
	WipeTowerWriter &writer,
    const size_t 	new_tool,
    const std::string&  new_material)
{
    // Ask the writer about how much of the old filament we consumed:
    if (m_current_tool < m_used_filament_length.size())
    	m_used_filament_length[m_current_tool] += writer.get_and_reset_used_filament_length();

    // This is where we want to place the custom gcodes. We will use placeholders for this.
    // These will be substituted by the actual gcodes when the gcode is generated.
    writer.append("[end_filament_gcode]\n");
    writer.append("[toolchange_gcode]\n");

    // Travel to where we assume we are. Custom toolchange or some special T code handling (parking extruder etc)
    // gcode could have left the extruder somewhere, we cannot just start extruding.
    writer.append(std::string("G1 X") + std::to_string(writer.x()) +  " Y" + std::to_string(writer.y()) +  "\n");

    // The toolchange Tn command will be inserted later, only in case that the user does
    // not provide a custom toolchange gcode.
	writer.set_tool(new_tool); // This outputs nothing, the writer just needs to know the tool has changed.
    writer.append("[start_filament_gcode]\n");

	writer.flush_planner_queue();
	m_current_tool = new_tool;
}

void WipeTower::toolchange_Load(
	WipeTowerWriter &writer,
	const box_coordinates  &cleaning_box)
{
    if (m_semm && (m_parking_pos_retraction != 0 || m_extra_loading_move != 0)) {
        float xl = cleaning_box.ld.x() + m_perimeter_width * 0.75f;
        float xr = cleaning_box.rd.x() - m_perimeter_width * 0.75f;
        float oldx = writer.x();	// the nozzle is in place to do the first wiping moves, we will remember the position

        // Load the filament while moving left / right, so the excess material will not create a blob at a single position.
        float turning_point = ( oldx-xl < xr-oldx ? xr : xl );
        float edist = m_parking_pos_retraction+m_extra_loading_move;

        writer.append("; CP TOOLCHANGE LOAD\n")
              .suppress_preview()
              /*.load_move_x_advanced(turning_point, 0.2f * edist, 0.3f * m_filpar[m_current_tool].loading_speed)  // Acceleration
              .load_move_x_advanced(oldx,          0.5f * edist,        m_filpar[m_current_tool].loading_speed)  // Fast phase
              .load_move_x_advanced(turning_point, 0.2f * edist, 0.3f * m_filpar[m_current_tool].loading_speed)  // Slowing down
              .load_move_x_advanced(oldx,          0.1f * edist, 0.1f * m_filpar[m_current_tool].loading_speed)  // Super slow*/

              .load(0.2f * edist, 60.f * m_filpar[m_current_tool].loading_speed_start)
              .load_move_x_advanced(turning_point, 0.7f * edist,        m_filpar[m_current_tool].loading_speed)  // Fast phase
              .load_move_x_advanced(oldx,          0.1f * edist, 0.1f * m_filpar[m_current_tool].loading_speed)  // Super slow*/

              .travel(oldx, writer.y()) // in case last move was shortened to limit x feedrate
              .resume_preview();

        // Reset the extruder current to the normal value.
        if (m_set_extruder_trimpot)
            writer.set_extruder_trimpot(550);
    }
}

// Wipe the newly loaded filament until the end of the assigned wipe area.
void WipeTower::toolchange_Wipe(
	WipeTowerWriter &writer,
	const box_coordinates  &cleaning_box,
	float wipe_volume)
{
	// Increase flow on first layer, slow down print.
	writer.set_extrusion_flow(m_extrusion_flow * (m_is_first_layer ? 1.18f : 1.f))
		  .append("; CP TOOLCHANGE WIPE\n");
	float wipe_coeff = m_is_first_layer ? 0.5f : 1.f;
	const float& xl = cleaning_box.ld.x();
	const float& xr = cleaning_box.rd.x();

	// Variables x_to_wipe and traversed_x are here to be able to make sure it always wipes at least
    //   the ordered volume, even if it means violating the box. This can later be removed and simply
    // wipe until the end of the assigned area.

	float x_to_wipe = volume_to_length(wipe_volume, m_perimeter_width, m_layer_height);
	float dy = m_extra_spacing*m_perimeter_width;
	float wipe_speed = 1600.f;

    // if there is less than 2.5*m_perimeter_width to the edge, advance straightaway (there is likely a blob anyway)
    if ((m_left_to_right ? xr-writer.x() : writer.x()-xl) < 2.5f*m_perimeter_width) {
        writer.travel((m_left_to_right ? xr-m_perimeter_width : xl+m_perimeter_width),writer.y()+dy);
        m_left_to_right = !m_left_to_right;
    }
    
    // now the wiping itself:
	for (int i = 0; true; ++i)	{
		if (i!=0) {
			if (wipe_speed < 1610.f) wipe_speed = 1800.f;
			else if (wipe_speed < 1810.f) wipe_speed = 2200.f;
			else if (wipe_speed < 2210.f) wipe_speed = 4200.f;
			else wipe_speed = std::min(4800.f, wipe_speed + 50.f);
		}

		float traversed_x = writer.x();
		if (m_left_to_right)
            writer.extrude(xr - (i % 4 == 0 ? 0 : 1.5f*m_perimeter_width), writer.y(), wipe_speed * wipe_coeff);
		else
            writer.extrude(xl + (i % 4 == 1 ? 0 : 1.5f*m_perimeter_width), writer.y(), wipe_speed * wipe_coeff);

        if (writer.y()+float(EPSILON) > cleaning_box.lu.y()-0.5f*m_perimeter_width)
            break;		// in case next line would not fit

		traversed_x -= writer.x();
        x_to_wipe -= std::abs(traversed_x);
		if (x_to_wipe < WT_EPSILON) {
            writer.travel(m_left_to_right ? xl + 1.5f*m_perimeter_width : xr - 1.5f*m_perimeter_width, writer.y(), 7200);
			break;
		}
		// stepping to the next line:
        writer.extrude(writer.x() + (i % 4 == 0 ? -1.f : (i % 4 == 1 ? 1.f : 0.f)) * 1.5f*m_perimeter_width, writer.y() + dy);
		m_left_to_right = !m_left_to_right;
	}

    // this is neither priming nor not the last toolchange on this layer - we are going back to the model - wipe the nozzle
    if (m_layer_info != m_plan.end() && m_current_tool != m_layer_info->tool_changes.back().new_tool) {
        m_left_to_right = !m_left_to_right;
        writer.travel(writer.x(), writer.y() - dy)
        .travel(m_left_to_right ? m_wipe_tower_width : 0.f, writer.y());
    }

	writer.set_extrusion_flow(m_extrusion_flow); // Reset the extrusion flow.
}




WipeTower::ToolChangeResult WipeTower::finish_layer()
{
	// This should only be called if the layer is not finished yet.
	// Otherwise the caller would likely travel to the wipe tower in vain.
	assert(! this->layer_finished());

    int old_tool = m_current_tool;

	WipeTowerWriter writer(m_layer_height, m_perimeter_width, m_gcode_flavor, m_filpar);
	writer.set_extrusion_flow(m_extrusion_flow)
		.set_z(m_z_pos)
		.set_initial_tool(m_current_tool)
		.set_y_shift(m_y_shift - (m_current_shape == SHAPE_REVERSED && !m_peters_wipe_tower ? m_layer_info->toolchanges_depth() : 0.f))
		.append(";--------------------\n"
				"; CP EMPTY GRID START\n")
		.comment_with_value(" layer #", m_num_layer_changes + 1);

	// Slow down on the 1st layer.
	float speed_factor = m_is_first_layer ? 0.5f : 1.f;
	float current_depth = m_layer_info->depth - m_layer_info->toolchanges_depth();
	box_coordinates fill_box(Vec2f(m_perimeter_width, m_depth_traversed + m_perimeter_width),
							 m_wipe_tower_width - 2 * m_perimeter_width, current_depth-m_perimeter_width);


    writer.set_initial_position((m_left_to_right ? fill_box.ru : fill_box.lu), // so there is never a diagonal travel
                                 m_wipe_tower_width, m_wipe_tower_depth, m_internal_rotation);

	box_coordinates box = fill_box;
    for (int i=0;i<2;++i) {
        if (m_layer_info->toolchanges_depth() < WT_EPSILON) { // there were no toolchanges on this layer
            if (i==0) box.expand(m_perimeter_width);
            else box.expand(-m_perimeter_width);
        }
        else i=2;	// only draw the inner perimeter, outer has been already drawn by tool_change(...)
        writer.rectangle(box.ld, box.rd.x()-box.ld.x(), box.ru.y()-box.rd.y(), 2900*speed_factor);
    }

    // we are in one of the corners, travel to ld along the perimeter:
    if (writer.x() > fill_box.ld.x()+EPSILON) writer.travel(fill_box.ld.x(),writer.y());
    if (writer.y() > fill_box.ld.y()+EPSILON) writer.travel(writer.x(),fill_box.ld.y());

    if (m_is_first_layer && m_adhesion) {
        // Extrude a dense infill at the 1st layer to improve 1st layer adhesion of the wipe tower.
        box.expand(-m_perimeter_width/2.f);
        int nsteps = int(floor((box.lu.y() - box.ld.y()) / (2*m_perimeter_width)));
        float step   = (box.lu.y() - box.ld.y()) / nsteps;
        writer.travel(box.ld - Vec2f(m_perimeter_width/2.f, m_perimeter_width/2.f));
        if (nsteps >= 0)
            for (int i = 0; i < nsteps; ++i)	{
                writer.extrude(box.ld.x()+m_perimeter_width/2.f, writer.y() + 0.5f * step);
                writer.extrude(box.rd.x() - m_perimeter_width / 2.f, writer.y());
                writer.extrude(box.rd.x() - m_perimeter_width / 2.f, writer.y() + 0.5f * step);
                writer.extrude(box.ld.x() + m_perimeter_width / 2.f, writer.y());
            }
            writer.travel(box.rd.x()-m_perimeter_width/2.f,writer.y()); // wipe the nozzle
    }
    else {  // Extrude a sparse infill to support the material to be printed above.
        const float dy = (fill_box.lu.y() - fill_box.ld.y() - m_perimeter_width);
        const float left = fill_box.lu.x() + 2*m_perimeter_width;
        const float right = fill_box.ru.x() - 2 * m_perimeter_width;
        if (dy > m_perimeter_width)
        {
            // Extrude an inverse U at the left of the region.
            writer.travel(fill_box.ld + Vec2f(m_perimeter_width * 2, 0.f))
                  .extrude(fill_box.lu + Vec2f(m_perimeter_width * 2, 0.f), 2900 * speed_factor);

            const int n = 1+int((right-left)/m_bridging);
            const float dx = (right-left)/n;
            for (int i=1;i<=n;++i) {
                float x=left+dx*i;
                writer.travel(x,writer.y());
                writer.extrude(x,i%2 ? fill_box.rd.y() : fill_box.ru.y());
            }
            writer.travel(left,writer.y(),7200); // wipes the nozzle before moving away from the wipe tower
        }
        else
            writer.travel(right,writer.y(),7200); // wipes the nozzle before moving away from the wipe tower
    }
    writer.append("; CP EMPTY GRID END\n"
                  ";------------------\n\n\n\n\n\n\n");

    m_depth_traversed = m_wipe_tower_depth-m_perimeter_width;

    // Ask our writer about how much material was consumed:
    if (m_current_tool < m_used_filament_length.size())
        m_used_filament_length[m_current_tool] += writer.get_and_reset_used_filament_length();

	ToolChangeResult result;
    result.priming      = false;
    result.initial_tool = old_tool;
    result.new_tool     = m_current_tool;
	result.print_z 	  	= this->m_z_pos;
	result.layer_height = this->m_layer_height;
	result.gcode   	  	= writer.gcode();
	result.elapsed_time = writer.elapsed_time();
	result.extrusions 	= writer.extrusions();
	result.start_pos 	= writer.start_pos_rotated();
	result.end_pos 	  	= writer.pos_rotated();
	return result;
}

// Appends a toolchange into m_plan and calculates neccessary depth of the corresponding box
void WipeTower::plan_toolchange(float z_par, float layer_height_par, unsigned int old_tool, unsigned int new_tool, bool brim, float wipe_volume)
{
	assert(m_plan.empty() || m_plan.back().z <= z_par + WT_EPSILON);	// refuses to add a layer below the last one

	if (m_plan.empty() || m_plan.back().z + WT_EPSILON < z_par) // if we moved to a new layer, we'll add it to m_plan first
		m_plan.push_back(WipeTowerInfo(z_par, layer_height_par));

	if (brim) {	// this toolchange prints brim - we must add it to m_plan, but not to count its depth
		m_plan.back().tool_changes.push_back(WipeTowerInfo::ToolChange(old_tool, new_tool));
		return;
	}

	if (old_tool==new_tool)	// new layer without toolchanges - we are done
		return;

	// this is an actual toolchange - let's calculate depth to reserve on the wipe tower
	float depth = 0.f;			
	float width = m_wipe_tower_width - 3*m_perimeter_width; 
	float length_to_extrude = volume_to_length(0.25f * std::accumulate(m_filpar[old_tool].ramming_speed.begin(), m_filpar[old_tool].ramming_speed.end(), 0.f),
										m_perimeter_width * m_filpar[old_tool].ramming_line_width_multiplicator,
										layer_height_par);
	depth = (int(length_to_extrude / width) + 1) * (m_perimeter_width * m_filpar[old_tool].ramming_line_width_multiplicator * m_filpar[old_tool].ramming_step_multiplicator);
    float ramming_depth = depth;
    length_to_extrude = width*((length_to_extrude / width)-int(length_to_extrude / width)) - width;
    float first_wipe_line = -length_to_extrude;
    length_to_extrude += volume_to_length(wipe_volume, m_perimeter_width, layer_height_par);
    length_to_extrude = std::max(length_to_extrude,0.f);

	depth += (int(length_to_extrude / width) + 1) * m_perimeter_width;
	depth *= m_extra_spacing;

	m_plan.back().tool_changes.push_back(WipeTowerInfo::ToolChange(old_tool, new_tool, depth, ramming_depth, first_wipe_line, wipe_volume));
}



void WipeTower::plan_tower()
{
	// Calculate m_wipe_tower_depth (maximum depth for all the layers) and propagate depths downwards
	m_wipe_tower_depth = 0.f;
	for (auto& layer : m_plan)
		layer.depth = 0.f;
	
    for (int layer_index = int(m_plan.size()) - 1; layer_index >= 0; --layer_index)
	{
		float this_layer_depth = std::max(m_plan[layer_index].depth, m_plan[layer_index].toolchanges_depth());
		m_plan[layer_index].depth = this_layer_depth;
		
		if (this_layer_depth > m_wipe_tower_depth - m_perimeter_width)
			m_wipe_tower_depth = this_layer_depth + m_perimeter_width;

		for (int i = layer_index - 1; i >= 0 ; i--)
		{
			if (m_plan[i].depth - this_layer_depth < 2*m_perimeter_width )
				m_plan[i].depth = this_layer_depth;
		}
	}
}

void WipeTower::save_on_last_wipe()
{
    for (m_layer_info=m_plan.begin();m_layer_info<m_plan.end();++m_layer_info) {
        set_layer(m_layer_info->z, m_layer_info->height, 0, m_layer_info->z == m_plan.front().z, m_layer_info->z == m_plan.back().z);
        if (m_layer_info->tool_changes.size()==0)   // we have no way to save anything on an empty layer
            continue;

        for (const auto &toolchange : m_layer_info->tool_changes)
            tool_change(toolchange.new_tool, false);

        float width = m_wipe_tower_width - 3*m_perimeter_width; // width we draw into
        float length_to_save = 2*(m_wipe_tower_width+m_wipe_tower_depth) + (!layer_finished() ? finish_layer().total_extrusion_length_in_plane() : 0.f);
        float length_to_wipe = volume_to_length(m_layer_info->tool_changes.back().wipe_volume,
                              m_perimeter_width,m_layer_info->height)  - m_layer_info->tool_changes.back().first_wipe_line - length_to_save;

        length_to_wipe = std::max(length_to_wipe,0.f);
        float depth_to_wipe = m_perimeter_width * (std::floor(length_to_wipe/width) + ( length_to_wipe > 0.f ? 1.f : 0.f ) ) * m_extra_spacing;

        //depth += (int(length_to_extrude / width) + 1) * m_perimeter_width;
        m_layer_info->tool_changes.back().required_depth = m_layer_info->tool_changes.back().ramming_depth + depth_to_wipe;
    }
}

// Processes vector m_plan and calls respective functions to generate G-code for the wipe tower
// Resulting ToolChangeResults are appended into vector "result"
void WipeTower::generate(std::vector<std::vector<WipeTower::ToolChangeResult>> &result)
{
	if (m_plan.empty())

        return;

    m_extra_spacing = 1.f;

	plan_tower();
    for (int i=0;i<5;++i) {
        save_on_last_wipe();
        plan_tower();
    }

	if (m_peters_wipe_tower)
			make_wipe_tower_square();

    m_layer_info = m_plan.begin();

    // we don't know which extruder to start with - we'll set it according to the first toolchange
    for (const auto& layer : m_plan) {
        if (!layer.tool_changes.empty()) {
            m_current_tool = layer.tool_changes.front().old_tool;
            break;
        }
    }

    for (auto& used : m_used_filament_length) // reset used filament stats
        used = 0.f;

    m_old_temperature = -1; // reset last temperature written in the gcode

    std::vector<WipeTower::ToolChangeResult> layer_result;
	for (auto layer : m_plan)
	{
		set_layer(layer.z,layer.height,0,layer.z == m_plan.front().z,layer.z == m_plan.back().z);
		if (m_peters_wipe_tower)
			m_internal_rotation += 90.f;
		else
            m_internal_rotation += 180.f;

		if (!m_peters_wipe_tower && m_layer_info->depth < m_wipe_tower_depth - m_perimeter_width)
			m_y_shift = (m_wipe_tower_depth-m_layer_info->depth-m_perimeter_width)/2.f;

		for (const auto &toolchange : layer.tool_changes)
			layer_result.emplace_back(tool_change(toolchange.new_tool, false));

		if (! layer_finished()) {
            auto finish_layer_toolchange = finish_layer();
            if ( ! layer.tool_changes.empty() ) { // we will merge it to the last toolchange
                auto& last_toolchange = layer_result.back();
                if (last_toolchange.end_pos != finish_layer_toolchange.start_pos) {
                    char buf[2048];     // Add a travel move from tc1.end_pos to tc2.start_pos.
					sprintf(buf, "G1 X%.3f Y%.3f F7200\n", finish_layer_toolchange.start_pos.x(), finish_layer_toolchange.start_pos.y());
					last_toolchange.gcode += buf;
				}
                last_toolchange.gcode += finish_layer_toolchange.gcode;
                last_toolchange.extrusions.insert(last_toolchange.extrusions.end(), finish_layer_toolchange.extrusions.begin(), finish_layer_toolchange.extrusions.end());
                last_toolchange.end_pos = finish_layer_toolchange.end_pos;
            }
            else
                layer_result.emplace_back(std::move(finish_layer_toolchange));
        }

		result.emplace_back(std::move(layer_result));
		m_is_first_layer = false;
	}
}

void WipeTower::make_wipe_tower_square()
{
	const float width = m_wipe_tower_width - 3 * m_perimeter_width;
	const float depth = m_wipe_tower_depth - m_perimeter_width;
	// area that we actually print into is width*depth
	float side = sqrt(depth * width);

	m_wipe_tower_width = side + 3 * m_perimeter_width;
	m_wipe_tower_depth = side + 2 * m_perimeter_width;
	// For all layers, find how depth changed and update all toolchange depths
	for (auto &lay : m_plan)
	{
		side = sqrt(lay.depth * width);
		float width_ratio = width / side;

		//lay.extra_spacing = width_ratio;
		for (auto &tch : lay.tool_changes)
			tch.required_depth *= width_ratio;
	}

	plan_tower();				// propagates depth downwards again (width has changed)
	for (auto& lay : m_plan)	// depths set, now the spacing
		lay.extra_spacing = lay.depth / lay.toolchanges_depth();
}

}; // namespace Slic3r<|MERGE_RESOLUTION|>--- conflicted
+++ resolved
@@ -394,11 +394,7 @@
 		if (speed == 0)
 			m_gcode += "M107\n";
         else
-<<<<<<< HEAD
-            m_gcode += "M106 S" + std::to_string((size_t)(255.0 * speed / 100.0)) + "\n";
-=======
             m_gcode += "M106 S" + std::to_string(unsigned(255.0 * speed / 100.0)) + "\n";
->>>>>>> d2ac8271
 		m_last_fan_speed = speed;
 		return *this;
 	}
