#include "libslic3r/Technologies.hpp"
#include "GUI_App.hpp"
#include "GUI_Init.hpp"
#include "GUI_ObjectList.hpp"
#include "GUI_ObjectManipulation.hpp"
#include "GUI_Factories.hpp"
#include "format.hpp"
#include "I18N.hpp"

#include <algorithm>
#include <iterator>
#include <exception>
#include <cstdlib>
#include <regex>
#include <string_view>
#include <boost/algorithm/string/predicate.hpp>
#include <boost/algorithm/string.hpp>
#include <boost/format.hpp>
#include <boost/lexical_cast.hpp>
#include <boost/log/trivial.hpp>
#include <boost/nowide/convert.hpp>

#include <wx/stdpaths.h>
#include <wx/imagpng.h>
#include <wx/display.h>
#include <wx/menu.h>
#include <wx/menuitem.h>
#include <wx/filedlg.h>
#include <wx/progdlg.h>
#include <wx/dir.h>
#include <wx/wupdlock.h>
#include <wx/filefn.h>
#include <wx/sysopt.h>
#include <wx/richmsgdlg.h>
#include <wx/log.h>
#include <wx/intl.h>

#include <wx/dialog.h>
#include <wx/textctrl.h>
#include <wx/splash.h>
#include <wx/fontutil.h>

#include "libslic3r/Utils.hpp"
#include "libslic3r/Model.hpp"
#include "libslic3r/I18N.hpp"
#include "libslic3r/PresetBundle.hpp"

#include "GUI.hpp"
#include "GUI_Utils.hpp"
#include "3DScene.hpp"
#include "MainFrame.hpp"
#include "Plater.hpp"
#include "GLCanvas3D.hpp"

#include "../Utils/PresetUpdater.hpp"
#include "../Utils/PrintHost.hpp"
#include "../Utils/Process.hpp"
#include "../Utils/MacDarkMode.hpp"
#include "slic3r/Config/Snapshot.hpp"
#include "ConfigSnapshotDialog.hpp"
#include "FirmwareDialog.hpp"
#include "Preferences.hpp"
#include "Tab.hpp"
#include "SysInfoDialog.hpp"
#include "KBShortcutsDialog.hpp"
#include "UpdateDialogs.hpp"
#include "Mouse3DController.hpp"
#include "RemovableDriveManager.hpp"
#include "InstanceCheck.hpp"
#include "NotificationManager.hpp"
#include "UnsavedChangesDialog.hpp"
#include "SavePresetDialog.hpp"
#include "PrintHostDialogs.hpp"
#include "DesktopIntegrationDialog.hpp"
#include "SendSystemInfoDialog.hpp"

#include "BitmapCache.hpp"
#include "Notebook.hpp"

#ifdef __WXMSW__
#include <dbt.h>
#include <shlobj.h>
#ifdef _MSW_DARK_MODE
#include <wx/msw/dark_mode.h>
#endif // _MSW_DARK_MODE
#endif
#ifdef _WIN32
#include <boost/dll/runtime_symbol_info.hpp>
#endif

#if ENABLE_THUMBNAIL_GENERATOR_DEBUG
#include <boost/beast/core/detail/base64.hpp>
#include <boost/nowide/fstream.hpp>
#endif // ENABLE_THUMBNAIL_GENERATOR_DEBUG

// Needed for forcing menu icons back under gtk2 and gtk3
#if defined(__WXGTK20__) || defined(__WXGTK3__)
    #include <gtk/gtk.h>
#endif

using namespace std::literals;

namespace Slic3r {
namespace GUI {

class MainFrame;

class SplashScreen : public wxSplashScreen
{
public:
    SplashScreen(const wxBitmap& bitmap, long splashStyle, int milliseconds, wxPoint pos = wxDefaultPosition)
        : wxSplashScreen(bitmap, splashStyle, milliseconds, static_cast<wxWindow*>(wxGetApp().mainframe), wxID_ANY, wxDefaultPosition, wxDefaultSize,
#ifdef __APPLE__
            wxSIMPLE_BORDER | wxFRAME_NO_TASKBAR | wxSTAY_ON_TOP
#else
            wxSIMPLE_BORDER | wxFRAME_NO_TASKBAR
#endif // !__APPLE__
        )
    {
        wxASSERT(bitmap.IsOk());

        int init_dpi = get_dpi_for_window(this);
        this->SetPosition(pos);
        this->CenterOnScreen();
        int new_dpi = get_dpi_for_window(this);

        m_scale         = (float)(new_dpi) / (float)(init_dpi);
        m_main_bitmap   = bitmap;

        scale_bitmap(m_main_bitmap, m_scale);

        // init constant texts and scale fonts
        init_constant_text();

        // this font will be used for the action string
        m_action_font = m_constant_text.credits_font.Bold();

        // draw logo and constant info text
        Decorate(m_main_bitmap);
    }

    void SetText(const wxString& text)
    {
        set_bitmap(m_main_bitmap);
        if (!text.empty()) {
            wxBitmap bitmap(m_main_bitmap);

            wxMemoryDC memDC;
            memDC.SelectObject(bitmap);

            memDC.SetFont(m_action_font);
            memDC.SetTextForeground(wxColour(237, 107, 33));
            memDC.DrawText(text, int(m_scale * 60), m_action_line_y_position);

            memDC.SelectObject(wxNullBitmap);
            set_bitmap(bitmap);
#ifdef __WXOSX__
            // without this code splash screen wouldn't be updated under OSX
            wxYield();
#endif
        }
    }

    static wxBitmap MakeBitmap(wxBitmap bmp)
    {
        if (!bmp.IsOk())
            return wxNullBitmap;

        // create dark grey background for the splashscreen
        // It will be 5/3 of the weight of the bitmap
        int width = lround((double)5 / 3 * bmp.GetWidth());
        int height = bmp.GetHeight();

        wxImage image(width, height);
        unsigned char* imgdata_ = image.GetData();
        for (int i = 0; i < width * height; ++i) {
            *imgdata_++ = 51;
            *imgdata_++ = 51;
            *imgdata_++ = 51;
        }

        wxBitmap new_bmp(image);

        wxMemoryDC memDC;
        memDC.SelectObject(new_bmp);
        memDC.DrawBitmap(bmp, width - bmp.GetWidth(), 0, true);

        return new_bmp;
    }

    void Decorate(wxBitmap& bmp)
    {
        if (!bmp.IsOk())
            return;

        // draw text to the box at the left of the splashscreen.
        // this box will be 2/5 of the weight of the bitmap, and be at the left.
        int width = lround(bmp.GetWidth() * 0.4);

        // load bitmap for logo
        BitmapCache bmp_cache;
        int logo_size = lround(width * 0.25);
        wxBitmap logo_bmp = *bmp_cache.load_svg(wxGetApp().logo_name(), logo_size, logo_size);

        wxCoord margin = int(m_scale * 20);

        wxRect banner_rect(wxPoint(0, logo_size), wxPoint(width, bmp.GetHeight()));
        banner_rect.Deflate(margin, 2 * margin);

        // use a memory DC to draw directly onto the bitmap
        wxMemoryDC memDc(bmp);

        // draw logo
        memDc.DrawBitmap(logo_bmp, margin, margin, true);

        // draw the (white) labels inside of our black box (at the left of the splashscreen)
        memDc.SetTextForeground(wxColour(255, 255, 255));

        memDc.SetFont(m_constant_text.title_font);
        memDc.DrawLabel(m_constant_text.title,   banner_rect, wxALIGN_TOP | wxALIGN_LEFT);

        int title_height = memDc.GetTextExtent(m_constant_text.title).GetY();
        banner_rect.SetTop(banner_rect.GetTop() + title_height);
        banner_rect.SetHeight(banner_rect.GetHeight() - title_height);

        memDc.SetFont(m_constant_text.version_font);
        memDc.DrawLabel(m_constant_text.version, banner_rect, wxALIGN_TOP | wxALIGN_LEFT);
        int version_height = memDc.GetTextExtent(m_constant_text.version).GetY();

        memDc.SetFont(m_constant_text.credits_font);
        memDc.DrawLabel(m_constant_text.credits, banner_rect, wxALIGN_BOTTOM | wxALIGN_LEFT);
        int credits_height = memDc.GetMultiLineTextExtent(m_constant_text.credits).GetY();
        int text_height    = memDc.GetTextExtent("text").GetY();

        // calculate position for the dynamic text
        int logo_and_header_height = margin + logo_size + title_height + version_height;
        m_action_line_y_position = logo_and_header_height + 0.5 * (bmp.GetHeight() - margin - credits_height - logo_and_header_height - text_height);
    }

private:
    wxBitmap    m_main_bitmap;
    wxFont      m_action_font;
    int         m_action_line_y_position;
    float       m_scale {1.0};

    struct ConstantText
    {
        wxString title;
        wxString version;
        wxString credits;

        wxFont   title_font;
        wxFont   version_font;
        wxFont   credits_font;

        void init(wxFont init_font)
        {
            // title
            title = wxGetApp().is_editor() ? SLIC3R_APP_NAME : GCODEVIEWER_APP_NAME;

            // dynamically get the version to display
            version = _L("Version") + " " + std::string(SLIC3R_VERSION);

            // credits infornation
            credits =   title + " " +
                        _L("is based on Slic3r by Alessandro Ranellucci and the RepRap community.") + "\n" +
                        _L("Developed by Prusa Research.")+ "\n\n" +
                        title + " " + _L("is licensed under the") + " " + _L("GNU Affero General Public License, version 3") + "\n\n" +
                        _L("Contributions by Vojtech Bubnik, Enrico Turri, Oleksandra Iushchenko, Tamas Meszaros, Lukas Matena, Vojtech Kral, David Kocik and numerous others.") + "\n\n" +
                        _L("Artwork model by M Boyer");

            title_font = version_font = credits_font = init_font;
        }
    } 
    m_constant_text;

    void init_constant_text()
    {
        m_constant_text.init(get_default_font(this));

        // As default we use a system font for current display.
        // Scale fonts in respect to banner width

        int text_banner_width = lround(0.4 * m_main_bitmap.GetWidth()) - roundl(m_scale * 50); // banner_width - margins

        float title_font_scale = (float)text_banner_width / GetTextExtent(m_constant_text.title).GetX();
        scale_font(m_constant_text.title_font, title_font_scale > 3.5f ? 3.5f : title_font_scale);

        float version_font_scale = (float)text_banner_width / GetTextExtent(m_constant_text.version).GetX();
        scale_font(m_constant_text.version_font, version_font_scale > 2.f ? 2.f : version_font_scale);

        // The width of the credits information string doesn't respect to the banner width some times.
        // So, scale credits_font in the respect to the longest string width
        int   longest_string_width = word_wrap_string(m_constant_text.credits);
        float font_scale = (float)text_banner_width / longest_string_width;
        scale_font(m_constant_text.credits_font, font_scale);
    }

    void set_bitmap(wxBitmap& bmp)
    {
        m_window->SetBitmap(bmp);
        m_window->Refresh();
        m_window->Update();
    }

    void scale_bitmap(wxBitmap& bmp, float scale)
    {
        if (scale == 1.0)
            return;

        wxImage image = bmp.ConvertToImage();
        if (!image.IsOk() || image.GetWidth() == 0 || image.GetHeight() == 0)
            return;

        int width   = int(scale * image.GetWidth());
        int height  = int(scale * image.GetHeight());
        image.Rescale(width, height, wxIMAGE_QUALITY_BILINEAR);

        bmp = wxBitmap(std::move(image));
    }

    void scale_font(wxFont& font, float scale)
    {
#ifdef __WXMSW__
        // Workaround for the font scaling in respect to the current active display,
        // not for the primary display, as it's implemented in Font.cpp
        // See https://github.com/wxWidgets/wxWidgets/blob/master/src/msw/font.cpp
        // void wxNativeFontInfo::SetFractionalPointSize(float pointSizeNew)
        wxNativeFontInfo nfi= *font.GetNativeFontInfo();
        float pointSizeNew  = scale * font.GetPointSize();
        nfi.lf.lfHeight     = nfi.GetLogFontHeightAtPPI(pointSizeNew, get_dpi_for_window(this));
        nfi.pointSize       = pointSizeNew;
        font = wxFont(nfi);
#else
        font.Scale(scale);
#endif //__WXMSW__
    }

    // wrap a string for the strings no longer then 55 symbols
    // return extent of the longest string
    int word_wrap_string(wxString& input)
    {
        size_t line_len = 55;// count of symbols in one line
        int idx = -1;
        size_t cur_len = 0;

        wxString longest_sub_string;
        auto get_longest_sub_string = [input](wxString &longest_sub_str, size_t cur_len, size_t i) {
            if (cur_len > longest_sub_str.Len())
                longest_sub_str = input.SubString(i - cur_len + 1, i);
        };

        for (size_t i = 0; i < input.Len(); i++)
        {
            cur_len++;
            if (input[i] == ' ')
                idx = i;
            if (input[i] == '\n')
            {
                get_longest_sub_string(longest_sub_string, cur_len, i);
                idx = -1;
                cur_len = 0;
            }
            if (cur_len >= line_len && idx >= 0)
            {
                get_longest_sub_string(longest_sub_string, cur_len, i);
                input[idx] = '\n';
                cur_len = i - static_cast<size_t>(idx);
            }
        }

        return GetTextExtent(longest_sub_string).GetX();
    }
};


#ifdef __linux__
bool static check_old_linux_datadir(const wxString& app_name) {
    // If we are on Linux and the datadir does not exist yet, look into the old
    // location where the datadir was before version 2.3. If we find it there,
    // tell the user that he might wanna migrate to the new location.
    // (https://github.com/prusa3d/PrusaSlicer/issues/2911)
    // To be precise, the datadir should exist, it is created when single instance
    // lock happens. Instead of checking for existence, check the contents.

    namespace fs = boost::filesystem;

    std::string new_path = Slic3r::data_dir();

    wxString dir;
    if (! wxGetEnv(wxS("XDG_CONFIG_HOME"), &dir) || dir.empty() )
        dir = wxFileName::GetHomeDir() + wxS("/.config");
    std::string default_path = (dir + "/" + app_name).ToUTF8().data();

    if (new_path != default_path) {
        // This happens when the user specifies a custom --datadir.
        // Do not show anything in that case.
        return true;
    }

    fs::path data_dir = fs::path(new_path);
    if (! fs::is_directory(data_dir))
        return true; // This should not happen.

    int file_count = std::distance(fs::directory_iterator(data_dir), fs::directory_iterator());

    if (file_count <= 1) { // just cache dir with an instance lock
        std::string old_path = wxStandardPaths::Get().GetUserDataDir().ToUTF8().data();

        if (fs::is_directory(old_path)) {
            wxString msg = from_u8((boost::format(_u8L("Starting with %1% 2.3, configuration "
                "directory on Linux has changed (according to XDG Base Directory Specification) to \n%2%.\n\n"
                "This directory did not exist yet (maybe you run the new version for the first time).\nHowever, "
                "an old %1% configuration directory was detected in \n%3%.\n\n"
                "Consider moving the contents of the old directory to the new location in order to access "
                "your profiles, etc.\nNote that if you decide to downgrade %1% in future, it will use the old "
                "location again.\n\n"
                "What do you want to do now?")) % SLIC3R_APP_NAME % new_path % old_path).str());
            wxString caption = from_u8((boost::format(_u8L("%s - BREAKING CHANGE")) % SLIC3R_APP_NAME).str());
            RichMessageDialog dlg(nullptr, msg, caption, wxYES_NO);
            dlg.SetYesNoLabels(_L("Quit, I will move my data now"), _L("Start the application"));
            if (dlg.ShowModal() != wxID_NO)
                return false;
        }
    } else {
        // If the new directory exists, be silent. The user likely already saw the message.
    }
    return true;
}
#endif


#ifdef _WIN32
static bool run_updater_win()
{
    // find updater exe
    boost::filesystem::path path_updater = boost::dll::program_location().parent_path() / "prusaslicer-updater.exe";
    if (boost::filesystem::exists(path_updater)) {
        // run updater. Original args: /silent -restartapp prusa-slicer.exe -startappfirst

        // Using quoted string as mentioned in CreateProcessW docs, silent execution parameter.
        std::wstring wcmd = L"\"" + path_updater.wstring() + L"\" /silent";

        // additional information
        STARTUPINFOW si;
        PROCESS_INFORMATION pi;

        // set the size of the structures
        ZeroMemory(&si, sizeof(si));
        si.cb = sizeof(si);
        ZeroMemory(&pi, sizeof(pi));

        // start the program up
        if (CreateProcessW(NULL,   // the path
            wcmd.data(),    // Command line
            NULL,           // Process handle not inheritable
            NULL,           // Thread handle not inheritable
            FALSE,          // Set handle inheritance to FALSE
            0,              // No creation flags
            NULL,           // Use parent's environment block
            NULL,           // Use parent's starting directory 
            &si,            // Pointer to STARTUPINFO structure
            &pi             // Pointer to PROCESS_INFORMATION structure (removed extra parentheses)
        )) {
            // Close process and thread handles.
            CloseHandle(pi.hProcess);
            CloseHandle(pi.hThread);
            return true;
        } else {
            BOOST_LOG_TRIVIAL(error) << "Failed to start prusaslicer-updater.exe with command " << wcmd;
        }
    }
    return false;
}
#endif //_WIN32

struct FileWildcards {
    std::string_view              title;
    std::vector<std::string_view> file_extensions;
};

static const FileWildcards file_wildcards_by_type[FT_SIZE] = {
    /* FT_STL */     { "STL files"sv,       { ".stl"sv } },
    /* FT_OBJ */     { "OBJ files"sv,       { ".obj"sv } },
    /* FT_AMF */     { "AMF files"sv,       { ".amf"sv, ".zip.amf"sv, ".xml"sv } },
    /* FT_3MF */     { "3MF files"sv,       { ".3mf"sv } },
    /* FT_GCODE */   { "G-code files"sv,    { ".gcode"sv, ".gco"sv, ".g"sv, ".ngc"sv } },
    /* FT_MODEL */   { "Known files"sv,     { ".stl"sv, ".obj"sv, ".3mf"sv, ".amf"sv, ".zip.amf"sv, ".xml"sv } },
    /* FT_PROJECT */ { "Project files"sv,   { ".3mf"sv, ".amf"sv, ".zip.amf"sv } },
    /* FT_GALLERY */ { "Known files"sv,     { ".stl"sv, ".obj"sv } },

<<<<<<< HEAD
        /* FT_TEX */     "Texture (*.png, *.svg)|*.png;*.PNG;*.svg;*.SVG",
#if ENABLE_TEXTURED_VOLUMES
        /* FT_OBJ_TEX */ "Texture (*.png, *.texture)|*.png;*.PNG;*.texture",
#endif // ENABLE_TEXTURED_VOLUMES
=======
    /* FT_INI */     { "INI files"sv,       { ".ini"sv } },
    /* FT_SVG */     { "SVG files"sv,       { ".svg"sv } },
>>>>>>> 86afffa6

    /* FT_TEX */     { "Texture"sv,         { ".png"sv, ".svg"sv } },

    /* FT_SL1 */     { "Masked SLA files"sv, { ".sl1"sv, ".sl1s"sv } },
};

// This function produces a Win32 file dialog file template mask to be consumed by wxWidgets on all platforms.
// The function accepts a custom extension parameter. If the parameter is provided, the custom extension
// will be added as a fist to the list. This is important for a "file save" dialog on OSX, which strips
// an extension from the provided initial file name and substitutes it with the default extension (the first one in the template).
wxString file_wildcards(FileType file_type, const std::string &custom_extension)
{
    const FileWildcards data = file_wildcards_by_type[file_type];
    std::string title;
    std::string mask;
    std::string custom_ext_lower;

    if (! custom_extension.empty()) {
        // Generate an extension into the title mask and into the list of extensions.
        custom_ext_lower = custom_extension;
        boost::to_lower(custom_ext_lower);
        std::string custom_ext_upper = custom_extension;
        boost::to_upper(custom_ext_upper);
        if (custom_ext_lower == custom_extension) {
            // Add a lower case version.
            title = std::string("*") + custom_ext_lower;
            mask = title;
            // Add an upper case version.
            mask  += ";*";
            mask  += custom_ext_upper;
        } else if (custom_ext_upper == custom_extension) {
            // Add an upper case version.
            title = std::string("*") + custom_ext_upper;
            mask = title;
            // Add a lower case version.
            mask += ";*";
            mask += custom_ext_lower;
        } else {
            // Add the mixed case version only.
            title = std::string("*") + custom_extension;
            mask = title;
        }
    }

    for (const std::string_view &ext : data.file_extensions)
        // Only add an extension if it was not added first as the custom extension.
        if (ext != custom_ext_lower) {
            if (title.empty()) {
                title = "*";
                title += ext;
                mask  = title;
            } else {
                title += ", *";
                title += ext;
                mask  += ";*";
                mask  += ext;
            }
            mask  += ";*";
            std::string ext_upper{ ext };
            boost::to_upper(ext_upper);
            mask  += ext_upper;
        }
    return GUI::format("%s (%s)|%s", data.title, title, mask);
}

static std::string libslic3r_translate_callback(const char *s) { return wxGetTranslation(wxString(s, wxConvUTF8)).utf8_str().data(); }

#ifdef WIN32
#if !wxVERSION_EQUAL_OR_GREATER_THAN(3,1,3)
static void register_win32_dpi_event()
{
    enum { WM_DPICHANGED_ = 0x02e0 };

    wxWindow::MSWRegisterMessageHandler(WM_DPICHANGED_, [](wxWindow *win, WXUINT nMsg, WXWPARAM wParam, WXLPARAM lParam) {
        const int dpi = wParam & 0xffff;
        const auto rect = reinterpret_cast<PRECT>(lParam);
        const wxRect wxrect(wxPoint(rect->top, rect->left), wxPoint(rect->bottom, rect->right));

        DpiChangedEvent evt(EVT_DPI_CHANGED_SLICER, dpi, wxrect);
        win->GetEventHandler()->AddPendingEvent(evt);

        return true;
    });
}
#endif // !wxVERSION_EQUAL_OR_GREATER_THAN

static GUID GUID_DEVINTERFACE_HID = { 0x4D1E55B2, 0xF16F, 0x11CF, 0x88, 0xCB, 0x00, 0x11, 0x11, 0x00, 0x00, 0x30 };

static void register_win32_device_notification_event()
{
    wxWindow::MSWRegisterMessageHandler(WM_DEVICECHANGE, [](wxWindow *win, WXUINT /* nMsg */, WXWPARAM wParam, WXLPARAM lParam) {
        // Some messages are sent to top level windows by default, some messages are sent to only registered windows, and we explictely register on MainFrame only.
        auto main_frame = dynamic_cast<MainFrame*>(win);
        auto plater = (main_frame == nullptr) ? nullptr : main_frame->plater();
        if (plater == nullptr)
            // Maybe some other top level window like a dialog or maybe a pop-up menu?
            return true;
		PDEV_BROADCAST_HDR lpdb = (PDEV_BROADCAST_HDR)lParam;
        switch (wParam) {
        case DBT_DEVICEARRIVAL:
			if (lpdb->dbch_devicetype == DBT_DEVTYP_VOLUME)
		        plater->GetEventHandler()->AddPendingEvent(VolumeAttachedEvent(EVT_VOLUME_ATTACHED));
			else if (lpdb->dbch_devicetype == DBT_DEVTYP_DEVICEINTERFACE) {
				PDEV_BROADCAST_DEVICEINTERFACE lpdbi = (PDEV_BROADCAST_DEVICEINTERFACE)lpdb;
//				if (lpdbi->dbcc_classguid == GUID_DEVINTERFACE_VOLUME) {
//					printf("DBT_DEVICEARRIVAL %d - Media has arrived: %ws\n", msg_count, lpdbi->dbcc_name);
				if (lpdbi->dbcc_classguid == GUID_DEVINTERFACE_HID)
			        plater->GetEventHandler()->AddPendingEvent(HIDDeviceAttachedEvent(EVT_HID_DEVICE_ATTACHED, boost::nowide::narrow(lpdbi->dbcc_name)));
			}
            break;
		case DBT_DEVICEREMOVECOMPLETE:
			if (lpdb->dbch_devicetype == DBT_DEVTYP_VOLUME)
                plater->GetEventHandler()->AddPendingEvent(VolumeDetachedEvent(EVT_VOLUME_DETACHED));
			else if (lpdb->dbch_devicetype == DBT_DEVTYP_DEVICEINTERFACE) {
				PDEV_BROADCAST_DEVICEINTERFACE lpdbi = (PDEV_BROADCAST_DEVICEINTERFACE)lpdb;
//				if (lpdbi->dbcc_classguid == GUID_DEVINTERFACE_VOLUME)
//					printf("DBT_DEVICEARRIVAL %d - Media was removed: %ws\n", msg_count, lpdbi->dbcc_name);
				if (lpdbi->dbcc_classguid == GUID_DEVINTERFACE_HID)
        			plater->GetEventHandler()->AddPendingEvent(HIDDeviceDetachedEvent(EVT_HID_DEVICE_DETACHED, boost::nowide::narrow(lpdbi->dbcc_name)));
			}
			break;
        default:
            break;
        }
        return true;
    });

    wxWindow::MSWRegisterMessageHandler(MainFrame::WM_USER_MEDIACHANGED, [](wxWindow *win, WXUINT /* nMsg */, WXWPARAM wParam, WXLPARAM lParam) {
        // Some messages are sent to top level windows by default, some messages are sent to only registered windows, and we explictely register on MainFrame only.
        auto main_frame = dynamic_cast<MainFrame*>(win);
        auto plater = (main_frame == nullptr) ? nullptr : main_frame->plater();
        if (plater == nullptr)
            // Maybe some other top level window like a dialog or maybe a pop-up menu?
            return true;
        wchar_t sPath[MAX_PATH];
        if (lParam == SHCNE_MEDIAINSERTED || lParam == SHCNE_MEDIAREMOVED) {
            struct _ITEMIDLIST* pidl = *reinterpret_cast<struct _ITEMIDLIST**>(wParam);
            if (! SHGetPathFromIDList(pidl, sPath)) {
                BOOST_LOG_TRIVIAL(error) << "MediaInserted: SHGetPathFromIDList failed";
                return false;
            }
        }
        switch (lParam) {
        case SHCNE_MEDIAINSERTED:
        {
            //printf("SHCNE_MEDIAINSERTED %S\n", sPath);
            plater->GetEventHandler()->AddPendingEvent(VolumeAttachedEvent(EVT_VOLUME_ATTACHED));
            break;
        }
        case SHCNE_MEDIAREMOVED:
        {
            //printf("SHCNE_MEDIAREMOVED %S\n", sPath);
            plater->GetEventHandler()->AddPendingEvent(VolumeDetachedEvent(EVT_VOLUME_DETACHED));
            break;
        }
	    default:
//          printf("Unknown\n");
            break;
	    }
        return true;
    });

    wxWindow::MSWRegisterMessageHandler(WM_INPUT, [](wxWindow *win, WXUINT /* nMsg */, WXWPARAM wParam, WXLPARAM lParam) {
        auto main_frame = dynamic_cast<MainFrame*>(Slic3r::GUI::find_toplevel_parent(win));
        auto plater = (main_frame == nullptr) ? nullptr : main_frame->plater();
//        if (wParam == RIM_INPUTSINK && plater != nullptr && main_frame->IsActive()) {
        if (wParam == RIM_INPUT && plater != nullptr && main_frame->IsActive()) {
        RAWINPUT raw;
			UINT rawSize = sizeof(RAWINPUT);
			::GetRawInputData((HRAWINPUT)lParam, RID_INPUT, &raw, &rawSize, sizeof(RAWINPUTHEADER));
			if (raw.header.dwType == RIM_TYPEHID && plater->get_mouse3d_controller().handle_raw_input_win32(raw.data.hid.bRawData, raw.data.hid.dwSizeHid))
				return true;
		}
        return false;
    });

	wxWindow::MSWRegisterMessageHandler(WM_COPYDATA, [](wxWindow* win, WXUINT /* nMsg */, WXWPARAM wParam, WXLPARAM lParam) {
		COPYDATASTRUCT* copy_data_structure = { 0 };
		copy_data_structure = (COPYDATASTRUCT*)lParam;
		if (copy_data_structure->dwData == 1) {
			LPCWSTR arguments = (LPCWSTR)copy_data_structure->lpData;
			Slic3r::GUI::wxGetApp().other_instance_message_handler()->handle_message(boost::nowide::narrow(arguments));
		}
		return true;
		});
}
#endif // WIN32

static void generic_exception_handle()
{
    // Note: Some wxWidgets APIs use wxLogError() to report errors, eg. wxImage
    // - see https://docs.wxwidgets.org/3.1/classwx_image.html#aa249e657259fe6518d68a5208b9043d0
    //
    // wxLogError typically goes around exception handling and display an error dialog some time
    // after an error is logged even if exception handling and OnExceptionInMainLoop() take place.
    // This is why we use wxLogError() here as well instead of a custom dialog, because it accumulates
    // errors if multiple have been collected and displays just one error message for all of them.
    // Otherwise we would get multiple error messages for one missing png, for example.
    //
    // If a custom error message window (or some other solution) were to be used, it would be necessary
    // to turn off wxLogError() usage in wx APIs, most notably in wxImage
    // - see https://docs.wxwidgets.org/trunk/classwx_image.html#aa32e5d3507cc0f8c3330135bc0befc6a

    try {
        throw;
    } catch (const std::bad_alloc& ex) {
        // bad_alloc in main thread is most likely fatal. Report immediately to the user (wxLogError would be delayed)
        // and terminate the app so it is at least certain to happen now.
        wxString errmsg = wxString::Format(_L("%s has encountered an error. It was likely caused by running out of memory. "
                              "If you are sure you have enough RAM on your system, this may also be a bug and we would "
                              "be glad if you reported it.\n\nThe application will now terminate."), SLIC3R_APP_NAME);
        wxMessageBox(errmsg + "\n\n" + wxString(ex.what()), _L("Fatal error"), wxOK | wxICON_ERROR);
        BOOST_LOG_TRIVIAL(error) << boost::format("std::bad_alloc exception: %1%") % ex.what();
        std::terminate();
    } catch (const boost::io::bad_format_string& ex) {
        wxString errmsg = _L("PrusaSlicer has encountered a localization error. "
                             "Please report to PrusaSlicer team, what language was active and in which scenario "
                             "this issue happened. Thank you.\n\nThe application will now terminate.");
        wxMessageBox(errmsg + "\n\n" + wxString(ex.what()), _L("Critical error"), wxOK | wxICON_ERROR);
        BOOST_LOG_TRIVIAL(error) << boost::format("Uncaught exception: %1%") % ex.what();
        std::terminate();
        throw;
    } catch (const std::exception& ex) {
        wxLogError(format_wxstr(_L("Internal error: %1%"), ex.what()));
        BOOST_LOG_TRIVIAL(error) << boost::format("Uncaught exception: %1%") % ex.what();
        throw;
    }
}

void GUI_App::post_init()
{
    assert(initialized());
    if (! this->initialized())
        throw Slic3r::RuntimeError("Calling post_init() while not yet initialized");

    if (this->init_params->start_as_gcodeviewer) {
        if (! this->init_params->input_files.empty())
            this->plater()->load_gcode(wxString::FromUTF8(this->init_params->input_files[0].c_str()));
    }
    else {
        if (! this->init_params->preset_substitutions.empty())
            show_substitutions_info(this->init_params->preset_substitutions);

#if 0
        // Load the cummulative config over the currently active profiles.
        //FIXME if multiple configs are loaded, only the last one will have an effect.
        // We need to decide what to do about loading of separate presets (just print preset, just filament preset etc).
        // As of now only the full configs are supported here.
        if (!m_print_config.empty())
            this->gui->mainframe->load_config(m_print_config);
#endif
        if (! this->init_params->load_configs.empty())
            // Load the last config to give it a name at the UI. The name of the preset may be later
            // changed by loading an AMF or 3MF.
            //FIXME this is not strictly correct, as one may pass a print/filament/printer profile here instead of a full config.
            this->mainframe->load_config_file(this->init_params->load_configs.back());
        // If loading a 3MF file, the config is loaded from the last one.
        if (!this->init_params->input_files.empty()) {
            const std::vector<size_t> res = this->plater()->load_files(this->init_params->input_files, true, true);
            if (!res.empty() && this->init_params->input_files.size() == 1) {
                // Update application titlebar when opening a project file
                const std::string& filename = this->init_params->input_files.front();
                if (boost::algorithm::iends_with(filename, ".amf") ||
                    boost::algorithm::iends_with(filename, ".amf.xml") ||
                    boost::algorithm::iends_with(filename, ".3mf"))
                    this->plater()->set_project_filename(filename);
            }
        }
        if (! this->init_params->extra_config.empty())
            this->mainframe->load_config(this->init_params->extra_config);
    }

    // show "Did you know" notification
    if (app_config->get("show_hints") == "1" && ! is_gcode_viewer())
        plater_->get_notification_manager()->push_hint_notification(true);

    // The extra CallAfter() is needed because of Mac, where this is the only way
    // to popup a modal dialog on start without screwing combo boxes.
    // This is ugly but I honestly found no better way to do it.
    // Neither wxShowEvent nor wxWindowCreateEvent work reliably.
    if (this->preset_updater) { // G-Code Viewer does not initialize preset_updater.
        this->check_updates(false);
        CallAfter([this] {
            bool cw_showed = this->config_wizard_startup();
            this->preset_updater->sync(preset_bundle);
            if (! cw_showed) {
                // The CallAfter is needed as well, without it, GL extensions did not show.
                // Also, we only want to show this when the wizard does not, so the new user
                // sees something else than "we want something" on the first start.
                show_send_system_info_dialog_if_needed();
            }
        #ifdef _WIN32
            // Run external updater on Windows.
            if (! run_updater_win())
                // "prusaslicer-updater.exe" was not started, run our own update check.
        #endif // _WIN32
                this->preset_updater->slic3r_update_notify();
        });
    }

#ifdef _WIN32
    // Sets window property to mainframe so other instances can indentify it.
    OtherInstanceMessageHandler::init_windows_properties(mainframe, m_instance_hash_int);
#endif //WIN32
}

IMPLEMENT_APP(GUI_App)

GUI_App::GUI_App(EAppMode mode)
    : wxApp()
    , m_app_mode(mode)
    , m_em_unit(10)
    , m_imgui(new ImGuiWrapper())
	, m_removable_drive_manager(std::make_unique<RemovableDriveManager>())
	, m_other_instance_message_handler(std::make_unique<OtherInstanceMessageHandler>())
{
	//app config initializes early becasuse it is used in instance checking in PrusaSlicer.cpp
	this->init_app_config();
}

GUI_App::~GUI_App()
{
    if (app_config != nullptr)
        delete app_config;

    if (preset_bundle != nullptr)
        delete preset_bundle;

    if (preset_updater != nullptr)
        delete preset_updater;
}

// If formatted for github, plaintext with OpenGL extensions enclosed into <details>.
// Otherwise HTML formatted for the system info dialog.
std::string GUI_App::get_gl_info(bool for_github)
{
    return OpenGLManager::get_gl_info().to_string(for_github);
}

wxGLContext* GUI_App::init_glcontext(wxGLCanvas& canvas)
{
    return m_opengl_mgr.init_glcontext(canvas);
}

bool GUI_App::init_opengl()
{
#ifdef __linux__
    bool status = m_opengl_mgr.init_gl();
    m_opengl_initialized = true;
    return status;
#else
    return m_opengl_mgr.init_gl();
#endif
}

// gets path to PrusaSlicer.ini, returns semver from first line comment
static boost::optional<Semver> parse_semver_from_ini(std::string path)
{
    std::ifstream stream(path);
    std::stringstream buffer;
    buffer << stream.rdbuf();
    std::string body = buffer.str();
    size_t start = body.find("PrusaSlicer ");
    if (start == std::string::npos)
        return boost::none;
    body = body.substr(start + 12);
    size_t end = body.find_first_of(" \n");
    if (end < body.size())
        body.resize(end);
    return Semver::parse(body);
}

void GUI_App::init_app_config()
{
	// Profiles for the alpha are stored into the PrusaSlicer-alpha directory to not mix with the current release.
//    SetAppName(SLIC3R_APP_KEY);
//	SetAppName(SLIC3R_APP_KEY "-alpha");
    SetAppName(SLIC3R_APP_KEY "-beta");
//	SetAppDisplayName(SLIC3R_APP_NAME);

	// Set the Slic3r data directory at the Slic3r XS module.
	// Unix: ~/ .Slic3r
	// Windows : "C:\Users\username\AppData\Roaming\Slic3r" or "C:\Documents and Settings\username\Application Data\Slic3r"
	// Mac : "~/Library/Application Support/Slic3r"

    if (data_dir().empty()) {
        #ifndef __linux__
            set_data_dir(wxStandardPaths::Get().GetUserDataDir().ToUTF8().data());
        #else
            // Since version 2.3, config dir on Linux is in ${XDG_CONFIG_HOME}.
            // https://github.com/prusa3d/PrusaSlicer/issues/2911
            wxString dir;
            if (! wxGetEnv(wxS("XDG_CONFIG_HOME"), &dir) || dir.empty() )
                dir = wxFileName::GetHomeDir() + wxS("/.config");
            set_data_dir((dir + "/" + GetAppName()).ToUTF8().data());
        #endif
    }

	if (!app_config)
        app_config = new AppConfig(is_editor() ? AppConfig::EAppMode::Editor : AppConfig::EAppMode::GCodeViewer);

	// load settings
	m_app_conf_exists = app_config->exists();
	if (m_app_conf_exists) {
        std::string error = app_config->load();
        if (!error.empty()) {
            // Error while parsing config file. We'll customize the error message and rethrow to be displayed.
            if (is_editor()) {
                throw Slic3r::RuntimeError(
                    _u8L("Error parsing PrusaSlicer config file, it is probably corrupted. "
                        "Try to manually delete the file to recover from the error. Your user profiles will not be affected.") +
                    "\n\n" + app_config->config_path() + "\n\n" + error);
            }
            else {
                throw Slic3r::RuntimeError(
                    _u8L("Error parsing PrusaGCodeViewer config file, it is probably corrupted. "
                        "Try to manually delete the file to recover from the error.") +
                    "\n\n" + app_config->config_path() + "\n\n" + error);
            }
        }
        // Save orig_version here, so its empty if no app_config existed before this run.
        m_last_config_version = app_config->orig_version();//parse_semver_from_ini(app_config->config_path());
    }
}

// returns true if found newer version and user agreed to use it
bool GUI_App::check_older_app_config(Semver current_version, bool backup)
{
    // find other version app config (alpha / beta / release)
    std::string             config_path = app_config->config_path();
    boost::filesystem::path parent_file_path(config_path);
    std::string             filename = parent_file_path.filename().string();
    parent_file_path.remove_filename().remove_filename();

    std::vector<boost::filesystem::path> candidates;

    if (SLIC3R_APP_KEY "-alpha" != GetAppName()) candidates.emplace_back(parent_file_path / SLIC3R_APP_KEY "-alpha" / filename);
    if (SLIC3R_APP_KEY "-beta" != GetAppName())  candidates.emplace_back(parent_file_path / SLIC3R_APP_KEY "-beta" / filename);
    if (SLIC3R_APP_KEY != GetAppName())          candidates.emplace_back(parent_file_path / SLIC3R_APP_KEY / filename);

    Semver last_semver = current_version;
    for (const auto& candidate : candidates) {
        if (boost::filesystem::exists(candidate)) {
            // parse
            boost::optional<Semver>other_semver = parse_semver_from_ini(candidate.string());
            if (other_semver && *other_semver > last_semver) {
                last_semver = *other_semver;
                m_older_data_dir_path = candidate.parent_path().string();
            }
        }
    }
    if (m_older_data_dir_path.empty())
        return false;
    BOOST_LOG_TRIVIAL(info) << "last app config file used: " << m_older_data_dir_path;
    // ask about using older data folder
    RichMessageDialog msg(nullptr, backup ? 
        wxString::Format(_L("PrusaSlicer detected another configuration folder at %s."
            "\nIts version is %s." 
            "\nLast version you used in current configuration folder is %s."
            "\nPlease note that PrusaSlicer uses different folders to save configuration of alpha, beta and full release versions."
            "\nWould you like to copy found configuration to your current configuration folder?"
            
            "\n\nIf you select yes, PrusaSlicer will copy all profiles and other files from found folder to the current one. Overwriting any existing file with matching name."
            "\nIf you select no, you will continue with current configuration.")
            , m_older_data_dir_path, last_semver.to_string(), current_version.to_string())
        : wxString::Format(_L("PrusaSlicer detected another configuration folder at %s."
            "\nIts version is %s."
            "\nThere is no configuration file in current configuration folder."
            "\nPlease note that PrusaSlicer uses different folders to save configuration of alpha, beta and full release versions."
            "\nWould you like to copy found configuration to your current configuration folder?"

            "\n\nIf you select yes, PrusaSlicer will copy all profiles and other files from found folder to the current one."
            "\nIf you select no, you will start with clean installation with configuration wizard.")
            , m_older_data_dir_path, last_semver.to_string())
        , _L("PrusaSlicer"), /*wxICON_QUESTION | */wxYES_NO);
    if (msg.ShowModal() == wxID_YES) {
        std::string snapshot_id;
        if (backup) {
            // configuration snapshot
            std::string comment;
            if (const Config::Snapshot* snapshot = Config::take_config_snapshot_report_error(
                    *app_config, 
                    Config::Snapshot::SNAPSHOT_USER, 
                    comment);
                    snapshot != nullptr)
                // Is thos correct? Save snapshot id for later, when new app config is loaded.
                snapshot_id = snapshot->id;
            else
                BOOST_LOG_TRIVIAL(error) << "Failed to take congiguration snapshot: ";
        }

        // This will tell later (when config folder structure is sure to exists) to copy files from m_older_data_dir_path
        m_init_app_config_from_older = true;
        // load app config from older file
        app_config->set_loading_path((boost::filesystem::path(m_older_data_dir_path) / filename).string());
        std::string error = app_config->load();
        if (!error.empty()) {
            // Error while parsing config file. We'll customize the error message and rethrow to be displayed.
            if (is_editor()) {
                throw Slic3r::RuntimeError(
                    _u8L("Error parsing PrusaSlicer config file, it is probably corrupted. "
                        "Try to manually delete the file to recover from the error. Your user profiles will not be affected.") +
                    "\n\n" + app_config->config_path() + "\n\n" + error);
            }
            else {
                throw Slic3r::RuntimeError(
                    _u8L("Error parsing PrusaGCodeViewer config file, it is probably corrupted. "
                        "Try to manually delete the file to recover from the error.") +
                    "\n\n" + app_config->config_path() + "\n\n" + error);
            }
        }
        if (!snapshot_id.empty())
            app_config->set("on_snapshot", snapshot_id);
        m_app_conf_exists = true;
        return true;
    }
    return false;
}

void GUI_App::copy_older_config()
{
    preset_bundle->copy_files(m_older_data_dir_path);
}

void GUI_App::init_single_instance_checker(const std::string &name, const std::string &path)
{
    BOOST_LOG_TRIVIAL(debug) << "init wx instance checker " << name << " "<< path; 
    m_single_instance_checker = std::make_unique<wxSingleInstanceChecker>(boost::nowide::widen(name), boost::nowide::widen(path));
}

bool GUI_App::OnInit()
{
    try {
        return on_init_inner();
    } catch (const std::exception&) {
        generic_exception_handle();
        return false;
    }
}

bool GUI_App::on_init_inner()
{
#if defined(_WIN32) && ! defined(_WIN64)
    // Win32 32bit build.
    if (wxPlatformInfo::Get().GetArchName().substr(0, 2) == "64") {
        RichMessageDialog dlg(nullptr,
            _L("You are running a 32 bit build of PrusaSlicer on 64-bit Windows."
                "\n32 bit build of PrusaSlicer will likely not be able to utilize all the RAM available in the system."
                "\nPlease download and install a 64 bit build of PrusaSlice from https://www.prusa3d.cz/prusaslicer/."
                "\nDo you wish to continue?"),
            "PrusaSlicer", wxICON_QUESTION | wxYES_NO);
        if (dlg.ShowModal() != wxID_YES)
            return false;
    }
#endif // _WIN64

    // Forcing back menu icons under gtk2 and gtk3. Solution is based on:
    // https://docs.gtk.org/gtk3/class.Settings.html
    // see also https://docs.wxwidgets.org/3.0/classwx_menu_item.html#a2b5d6bcb820b992b1e4709facbf6d4fb
    // TODO: Find workaround for GTK4
#if defined(__WXGTK20__) || defined(__WXGTK3__)
    g_object_set (gtk_settings_get_default (), "gtk-menu-images", TRUE, NULL);
#endif

    // Verify resources path
    const wxString resources_dir = from_u8(Slic3r::resources_dir());
    wxCHECK_MSG(wxDirExists(resources_dir), false,
        wxString::Format("Resources path does not exist or is not a directory: %s", resources_dir));

#ifdef __linux__
    if (! check_old_linux_datadir(GetAppName())) {
        std::cerr << "Quitting, user chose to move their data to new location." << std::endl;
        return false;
    }
#endif

    // Enable this to get the default Win32 COMCTRL32 behavior of static boxes.
//    wxSystemOptions::SetOption("msw.staticbox.optimized-paint", 0);
    // Enable this to disable Windows Vista themes for all wxNotebooks. The themes seem to lead to terrible
    // performance when working on high resolution multi-display setups.
//    wxSystemOptions::SetOption("msw.notebook.themed-background", 0);

//     Slic3r::debugf "wxWidgets version %s, Wx version %s\n", wxVERSION_STRING, wxVERSION;


    if (is_editor()) {
        std::string msg = Http::tls_global_init();
        std::string ssl_cert_store = app_config->get("tls_accepted_cert_store_location");
        bool ssl_accept = app_config->get("tls_cert_store_accepted") == "yes" && ssl_cert_store == Http::tls_system_cert_store();

        if (!msg.empty() && !ssl_accept) {
            RichMessageDialog
                dlg(nullptr,
                    wxString::Format(_L("%s\nDo you want to continue?"), msg),
                    "PrusaSlicer", wxICON_QUESTION | wxYES_NO);
            dlg.ShowCheckBox(_L("Remember my choice"));
            if (dlg.ShowModal() != wxID_YES) return false;

            app_config->set("tls_cert_store_accepted",
                dlg.IsCheckBoxChecked() ? "yes" : "no");
            app_config->set("tls_accepted_cert_store_location",
                dlg.IsCheckBoxChecked() ? Http::tls_system_cert_store() : "");
        }
    }

    if (m_last_config_version) {
        if (*m_last_config_version < *Semver::parse(SLIC3R_VERSION))
            check_older_app_config(*m_last_config_version, true);
    } else {
        check_older_app_config(Semver(), false);
    }

    app_config->set("version", SLIC3R_VERSION);
    app_config->save();

    // If load_language() fails, the application closes.
    load_language(wxString(), true);

    wxInitAllImageHandlers();

#ifdef _MSW_DARK_MODE
    NppDarkMode::InitDarkMode(app_config->get("dark_color_mode") == "1", app_config->get("sys_menu_enabled") == "1");
#endif
    SplashScreen* scrn = nullptr;
    if (app_config->get("show_splash_screen") == "1") {
        // make a bitmap with dark grey banner on the left side
        wxBitmap bmp = SplashScreen::MakeBitmap(wxBitmap(from_u8(var(is_editor() ? "splashscreen.jpg" : "splashscreen-gcodepreview.jpg")), wxBITMAP_TYPE_JPEG));

        // Detect position (display) to show the splash screen
        // Now this position is equal to the mainframe position
        wxPoint splashscreen_pos = wxDefaultPosition;
        if (app_config->has("window_mainframe")) {
            auto metrics = WindowMetrics::deserialize(app_config->get("window_mainframe"));
            if (metrics)
                splashscreen_pos = metrics->get_rect().GetPosition();
        }

        // create splash screen with updated bmp
        scrn = new SplashScreen(bmp.IsOk() ? bmp : create_scaled_bitmap("PrusaSlicer", nullptr, 400), 
                                wxSPLASH_CENTRE_ON_SCREEN | wxSPLASH_TIMEOUT, 4000, splashscreen_pos);
#ifndef __linux__
        wxYield();
#endif
        scrn->SetText(_L("Loading configuration")+ dots);
    }

    

    preset_bundle = new PresetBundle();

    // just checking for existence of Slic3r::data_dir is not enough : it may be an empty directory
    // supplied as argument to --datadir; in that case we should still run the wizard
    preset_bundle->setup_directories();

    
    if (m_init_app_config_from_older)
        copy_older_config();

    if (is_editor()) {
#ifdef __WXMSW__ 
        if (app_config->get("associate_3mf") == "1")
            associate_3mf_files();
        if (app_config->get("associate_stl") == "1")
            associate_stl_files();
#endif // __WXMSW__

        preset_updater = new PresetUpdater();
        Bind(EVT_SLIC3R_VERSION_ONLINE, [this](const wxCommandEvent& evt) {
            app_config->set("version_online", into_u8(evt.GetString()));
            app_config->save();
            std::string opt = app_config->get("notify_release");
            if (this->plater_ != nullptr && (opt == "all" || opt == "release")) {
                if (*Semver::parse(SLIC3R_VERSION) < *Semver::parse(into_u8(evt.GetString()))) {
                    this->plater_->get_notification_manager()->push_notification(NotificationType::NewAppAvailable
                        , NotificationManager::NotificationLevel::ImportantNotificationLevel
                        , Slic3r::format(_u8L("New release version %1% is available."), evt.GetString())
                        , _u8L("See Download page.")
                        , [](wxEvtHandler* evnthndlr) {wxGetApp().open_web_page_localized("https://www.prusa3d.com/slicerweb"); return true; }
                    );
                }
            }
            });
        Bind(EVT_SLIC3R_EXPERIMENTAL_VERSION_ONLINE, [this](const wxCommandEvent& evt) {
            app_config->save();
            if (this->plater_ != nullptr && app_config->get("notify_release") == "all") {
                std::string evt_string = into_u8(evt.GetString());
                if (*Semver::parse(SLIC3R_VERSION) < *Semver::parse(evt_string)) {
                    auto notif_type = (evt_string.find("beta") != std::string::npos ? NotificationType::NewBetaAvailable : NotificationType::NewAlphaAvailable);
                    this->plater_->get_notification_manager()->push_notification( notif_type
                        , NotificationManager::NotificationLevel::ImportantNotificationLevel
                        , Slic3r::format(_u8L("New prerelease version %1% is available."), evt_string)
                        , _u8L("See Releases page.")
                        , [](wxEvtHandler* evnthndlr) {wxGetApp().open_browser_with_warning_dialog("https://github.com/prusa3d/PrusaSlicer/releases"); return true; }
                    );
                }
            }
            });
    }
    else {
#ifdef __WXMSW__ 
        if (app_config->get("associate_gcode") == "1")
            associate_gcode_files();
#endif // __WXMSW__
    }

    // initialize label colors and fonts
    init_label_colours();
    init_fonts();

    // Suppress the '- default -' presets.
    preset_bundle->set_default_suppressed(app_config->get("no_defaults") == "1");
    try {
        // Enable all substitutions (in both user and system profiles), but log the substitutions in user profiles only.
        // If there are substitutions in system profiles, then a "reconfigure" event shall be triggered, which will force
        // installation of a compatible system preset, thus nullifying the system preset substitutions.
        init_params->preset_substitutions = preset_bundle->load_presets(*app_config, ForwardCompatibilitySubstitutionRule::EnableSystemSilent);
    } catch (const std::exception &ex) {
        show_error(nullptr, ex.what());
    }

#ifdef WIN32
#if !wxVERSION_EQUAL_OR_GREATER_THAN(3,1,3)
    register_win32_dpi_event();
#endif // !wxVERSION_EQUAL_OR_GREATER_THAN
    register_win32_device_notification_event();
#endif // WIN32

    // Let the libslic3r know the callback, which will translate messages on demand.
    Slic3r::I18N::set_translate_callback(libslic3r_translate_callback);

    // application frame
    if (scrn && is_editor())
        scrn->SetText(_L("Preparing settings tabs") + dots);

    mainframe = new MainFrame();
    // hide settings tabs after first Layout
    if (is_editor())
        mainframe->select_tab(size_t(0));

    sidebar().obj_list()->init_objects(); // propagate model objects to object list
//     update_mode(); // !!! do that later
    SetTopWindow(mainframe);

    plater_->init_notification_manager();

    m_printhost_job_queue.reset(new PrintHostJobQueue(mainframe->printhost_queue_dlg()));

    if (is_gcode_viewer()) {
        mainframe->update_layout();
        if (plater_ != nullptr)
            // ensure the selected technology is ptFFF
            plater_->set_printer_technology(ptFFF);
    }
    else
        load_current_presets();

    if (plater_ != nullptr) {
        plater_->reset_project_dirty_initial_presets();
        plater_->update_project_dirty_from_presets();
    }

    mainframe->Show(true);

    obj_list()->set_min_height();

    update_mode(); // update view mode after fix of the object_list size

#ifdef __APPLE__
    other_instance_message_handler()->bring_instance_forward();
#endif //__APPLE__

    Bind(wxEVT_IDLE, [this](wxIdleEvent& event)
    {
        if (! plater_)
            return;

        if (app_config->dirty() && app_config->get("autosave") == "1")
            app_config->save();

        this->obj_manipul()->update_if_dirty();

        static bool update_gui_after_init = true;

        // An ugly solution to GH #5537 in which GUI_App::init_opengl (normally called from events wxEVT_PAINT
        // and wxEVT_SET_FOCUS before GUI_App::post_init is called) wasn't called before GUI_App::post_init and OpenGL wasn't initialized.
#ifdef __linux__
        if (update_gui_after_init && m_opengl_initialized) {
#else
        if (update_gui_after_init) {
#endif
            update_gui_after_init = false;
#ifdef WIN32
            this->mainframe->register_win32_callbacks();
#endif
            this->post_init();
        }
    });

    m_initialized = true;
    return true;
}

unsigned GUI_App::get_colour_approx_luma(const wxColour &colour)
{
    double r = colour.Red();
    double g = colour.Green();
    double b = colour.Blue();

    return std::round(std::sqrt(
        r * r * .241 +
        g * g * .691 +
        b * b * .068
        ));
}

bool GUI_App::dark_mode()
{
#if __APPLE__
    // The check for dark mode returns false positive on 10.12 and 10.13,
    // which allowed setting dark menu bar and dock area, which is
    // is detected as dark mode. We must run on at least 10.14 where the
    // proper dark mode was first introduced.
    return wxPlatformInfo::Get().CheckOSVersion(10, 14) && mac_dark_mode();
#else
    return wxGetApp().app_config->get("dark_color_mode") == "1" ? true : check_dark_mode();
    //const unsigned luma = get_colour_approx_luma(wxSystemSettings::GetColour(wxSYS_COLOUR_WINDOW));
    //return luma < 128;
#endif
}

const wxColour GUI_App::get_label_default_clr_system()
{
    return dark_mode() ? wxColour(115, 220, 103) : wxColour(26, 132, 57);
}

const wxColour GUI_App::get_label_default_clr_modified()
{
    return dark_mode() ? wxColour(253, 111, 40) : wxColour(252, 77, 1);
}

void GUI_App::init_label_colours()
{
    m_color_label_modified          = get_label_default_clr_modified();
    m_color_label_sys               = get_label_default_clr_system();

    bool is_dark_mode = dark_mode();
#ifdef _WIN32
    m_color_label_default           = is_dark_mode ? wxColour(250, 250, 250): wxSystemSettings::GetColour(wxSYS_COLOUR_WINDOWTEXT);
    m_color_highlight_label_default = is_dark_mode ? wxColour(230, 230, 230): wxSystemSettings::GetColour(/*wxSYS_COLOUR_HIGHLIGHTTEXT*/wxSYS_COLOUR_WINDOWTEXT);
    m_color_highlight_default       = is_dark_mode ? wxColour(78, 78, 78)   : wxSystemSettings::GetColour(wxSYS_COLOUR_3DLIGHT);
    m_color_hovered_btn_label       = is_dark_mode ? wxColour(253, 111, 40) : wxColour(252, 77, 1);
    m_color_selected_btn_bg         = is_dark_mode ? wxColour(95, 73, 62)   : wxColour(228, 220, 216);
#else
    m_color_label_default = wxSystemSettings::GetColour(wxSYS_COLOUR_WINDOWTEXT);
#endif
    m_color_window_default          = is_dark_mode ? wxColour(43, 43, 43)   : wxSystemSettings::GetColour(wxSYS_COLOUR_WINDOW);
}

void GUI_App::update_label_colours_from_appconfig()
{
    if (app_config->has("label_clr_sys")) {
        auto str = app_config->get("label_clr_sys");
        if (str != "")
            m_color_label_sys = wxColour(str);
    }

    if (app_config->has("label_clr_modified")) {
        auto str = app_config->get("label_clr_modified");
        if (str != "")
            m_color_label_modified = wxColour(str);
    }
}

void GUI_App::update_label_colours()
{
    for (Tab* tab : tabs_list)
        tab->update_label_colours();
}

void GUI_App::UpdateDarkUI(wxWindow* window, bool highlited/* = false*/, bool just_font/* = false*/)
{
#ifdef _WIN32
    if (wxButton* btn = dynamic_cast<wxButton*>(window)) {
        if (!(btn->GetWindowStyle() & wxNO_BORDER)) {
            btn->SetWindowStyle(btn->GetWindowStyle() | wxNO_BORDER);
            highlited = true;
        }
        // hovering for buttons
        {
            auto focus_button = [this, btn](const bool focus) {
                btn->SetForegroundColour(focus ? m_color_hovered_btn_label : m_color_label_default);
                btn->Refresh();
                btn->Update();
            };

            btn->Bind(wxEVT_ENTER_WINDOW, [focus_button](wxMouseEvent& event) { focus_button(true); event.Skip(); });
            btn->Bind(wxEVT_LEAVE_WINDOW, [focus_button](wxMouseEvent& event) { focus_button(false); event.Skip(); });
        }
    }
    else if (wxTextCtrl* text = dynamic_cast<wxTextCtrl*>(window)) {
        if (text->GetBorder() != wxBORDER_SIMPLE)
            text->SetWindowStyle(text->GetWindowStyle() | wxBORDER_SIMPLE);
    }
    else if (wxCheckListBox* list = dynamic_cast<wxCheckListBox*>(window)) {
        list->SetWindowStyle(list->GetWindowStyle() | wxBORDER_SIMPLE);
        list->SetBackgroundColour(highlited ? m_color_highlight_default : m_color_window_default);
        for (size_t i = 0; i < list->GetCount(); i++)
            if (wxOwnerDrawn* item = list->GetItem(i)) {
                item->SetBackgroundColour(highlited ? m_color_highlight_default : m_color_window_default);
                item->SetTextColour(m_color_label_default);
            }
        return;
    }
    else if (dynamic_cast<wxListBox*>(window))
        window->SetWindowStyle(window->GetWindowStyle() | wxBORDER_SIMPLE);

    if (!just_font)
        window->SetBackgroundColour(highlited ? m_color_highlight_default : m_color_window_default);
    window->SetForegroundColour(m_color_label_default);
#endif
}

// recursive function for scaling fonts for all controls in Window
#ifdef _WIN32
static void update_dark_children_ui(wxWindow* window, bool just_buttons_update = false)
{
    bool is_btn = dynamic_cast<wxButton*>(window) != nullptr;
    if (!(just_buttons_update && !is_btn))
        wxGetApp().UpdateDarkUI(window, is_btn);

    auto children = window->GetChildren();
    for (auto child : children) {        
        update_dark_children_ui(child);
    }
}
#endif

// Note: Don't use this function for Dialog contains ScalableButtons
void GUI_App::UpdateDlgDarkUI(wxDialog* dlg, bool just_buttons_update/* = false*/)
{
#ifdef _WIN32
    update_dark_children_ui(dlg, just_buttons_update);
#endif
}
void GUI_App::UpdateDVCDarkUI(wxDataViewCtrl* dvc, bool highlited/* = false*/)
{
#ifdef _WIN32
    UpdateDarkUI(dvc, highlited ? dark_mode() : false);
#ifdef _MSW_DARK_MODE
    dvc->RefreshHeaderDarkMode(&m_normal_font);
#endif //_MSW_DARK_MODE
    if (dvc->HasFlag(wxDV_ROW_LINES))
        dvc->SetAlternateRowColour(m_color_highlight_default);
    if (dvc->GetBorder() != wxBORDER_SIMPLE)
        dvc->SetWindowStyle(dvc->GetWindowStyle() | wxBORDER_SIMPLE);
#endif
}

void GUI_App::UpdateAllStaticTextDarkUI(wxWindow* parent)
{
#ifdef _WIN32
    wxGetApp().UpdateDarkUI(parent);

    auto children = parent->GetChildren();
    for (auto child : children) {
        if (dynamic_cast<wxStaticText*>(child))
            child->SetForegroundColour(m_color_label_default);
    }
#endif
}

void GUI_App::init_fonts()
{
    m_small_font = wxSystemSettings::GetFont(wxSYS_DEFAULT_GUI_FONT);
    m_bold_font = wxSystemSettings::GetFont(wxSYS_DEFAULT_GUI_FONT).Bold();
    m_normal_font = wxSystemSettings::GetFont(wxSYS_DEFAULT_GUI_FONT);

#ifdef __WXMAC__
    m_small_font.SetPointSize(11);
    m_bold_font.SetPointSize(13);
#endif /*__WXMAC__*/

    // wxSYS_OEM_FIXED_FONT and wxSYS_ANSI_FIXED_FONT use the same as
    // DEFAULT in wxGtk. Use the TELETYPE family as a work-around
    m_code_font = wxFont(wxFontInfo().Family(wxFONTFAMILY_TELETYPE));
    m_code_font.SetPointSize(m_normal_font.GetPointSize());
}

void GUI_App::update_fonts(const MainFrame *main_frame)
{
    /* Only normal and bold fonts are used for an application rescale,
     * because of under MSW small and normal fonts are the same.
     * To avoid same rescaling twice, just fill this values
     * from rescaled MainFrame
     */
	if (main_frame == nullptr)
		main_frame = this->mainframe;
    m_normal_font   = main_frame->normal_font();
    m_small_font    = m_normal_font;
    m_bold_font     = main_frame->normal_font().Bold();
    m_em_unit       = main_frame->em_unit();
    m_code_font.SetPointSize(m_normal_font.GetPointSize());
}

void GUI_App::set_label_clr_modified(const wxColour& clr) 
{
    if (m_color_label_modified == clr)
        return;
    m_color_label_modified = clr;
    auto clr_str = wxString::Format(wxT("#%02X%02X%02X"), clr.Red(), clr.Green(), clr.Blue());
    std::string str = clr_str.ToStdString();
    app_config->set("label_clr_modified", str);
    app_config->save();
}

void GUI_App::set_label_clr_sys(const wxColour& clr)
{
    if (m_color_label_sys == clr)
        return;
    m_color_label_sys = clr;
    auto clr_str = wxString::Format(wxT("#%02X%02X%02X"), clr.Red(), clr.Green(), clr.Blue());
    std::string str = clr_str.ToStdString();
    app_config->set("label_clr_sys", str);
    app_config->save();
}

bool GUI_App::tabs_as_menu() const
{
    return app_config->get("tabs_as_menu") == "1"; // || dark_mode();
}

wxSize GUI_App::get_min_size() const
{
    return wxSize(76*m_em_unit, 49 * m_em_unit);
}

float GUI_App::toolbar_icon_scale(const bool is_limited/* = false*/) const
{
#ifdef __APPLE__
    const float icon_sc = 1.0f; // for Retina display will be used its own scale
#else
    const float icon_sc = m_em_unit*0.1f;
#endif // __APPLE__

    const std::string& use_val  = app_config->get("use_custom_toolbar_size");
    const std::string& val      = app_config->get("custom_toolbar_size");
    const std::string& auto_val = app_config->get("auto_toolbar_size");

    if (val.empty() || auto_val.empty() || use_val.empty())
        return icon_sc;

    int int_val = use_val == "0" ? 100 : atoi(val.c_str());
    // correct value in respect to auto_toolbar_size
    int_val = std::min(atoi(auto_val.c_str()), int_val);

    if (is_limited && int_val < 50)
        int_val = 50;

    return 0.01f * int_val * icon_sc;
}

void GUI_App::set_auto_toolbar_icon_scale(float scale) const
{
#ifdef __APPLE__
    const float icon_sc = 1.0f; // for Retina display will be used its own scale
#else
    const float icon_sc = m_em_unit * 0.1f;
#endif // __APPLE__

    long int_val = std::min(int(std::lround(scale / icon_sc * 100)), 100);
    std::string val = std::to_string(int_val);

    app_config->set("auto_toolbar_size", val);
}

// check user printer_presets for the containing information about "Print Host upload"
void GUI_App::check_printer_presets()
{
    std::vector<std::string> preset_names = PhysicalPrinter::presets_with_print_host_information(preset_bundle->printers);
    if (preset_names.empty())
        return;

    wxString msg_text =  _L("You have the following presets with saved options for \"Print Host upload\"") + ":";
    for (const std::string& preset_name : preset_names)
        msg_text += "\n    \"" + from_u8(preset_name) + "\",";
    msg_text.RemoveLast();
    msg_text += "\n\n" + _L("But since this version of PrusaSlicer we don't show this information in Printer Settings anymore.\n"
                            "Settings will be available in physical printers settings.") + "\n\n" +
                         _L("By default new Printer devices will be named as \"Printer N\" during its creation.\n"
                            "Note: This name can be changed later from the physical printers settings");

    //wxMessageDialog(nullptr, msg_text, _L("Information"), wxOK | wxICON_INFORMATION).ShowModal();
    MessageDialog(nullptr, msg_text, _L("Information"), wxOK | wxICON_INFORMATION).ShowModal();

    preset_bundle->physical_printers.load_printers_from_presets(preset_bundle->printers);
}

void GUI_App::recreate_GUI(const wxString& msg_name)
{
    m_is_recreating_gui = true;

    mainframe->shutdown();

    wxProgressDialog dlg(msg_name, msg_name, 100, nullptr, wxPD_AUTO_HIDE);
    dlg.Pulse();
    dlg.Update(10, _L("Recreating") + dots);

    MainFrame *old_main_frame = mainframe;
    mainframe = new MainFrame();
    if (is_editor())
        // hide settings tabs after first Layout
        mainframe->select_tab(size_t(0));
    // Propagate model objects to object list.
    sidebar().obj_list()->init_objects();
    SetTopWindow(mainframe);

    dlg.Update(30, _L("Recreating") + dots);
    old_main_frame->Destroy();

    dlg.Update(80, _L("Loading of current presets") + dots);
    m_printhost_job_queue.reset(new PrintHostJobQueue(mainframe->printhost_queue_dlg()));
    load_current_presets();
    mainframe->Show(true);

    dlg.Update(90, _L("Loading of a mode view") + dots);

    obj_list()->set_min_height();
    update_mode();

    // #ys_FIXME_delete_after_testing  Do we still need this  ?
//     CallAfter([]() {
//         // Run the config wizard, don't offer the "reset user profile" checkbox.
//         config_wizard_startup(true);
//     });

    m_is_recreating_gui = false;
}

void GUI_App::system_info()
{
    SysInfoDialog dlg;
    dlg.ShowModal();
}

void GUI_App::keyboard_shortcuts()
{
    KBShortcutsDialog dlg;
    dlg.ShowModal();
}

// static method accepting a wxWindow object as first parameter
bool GUI_App::catch_error(std::function<void()> cb,
    //                       wxMessageDialog* message_dialog,
    const std::string& err /*= ""*/)
{
    if (!err.empty()) {
        if (cb)
            cb();
        //         if (message_dialog)
        //             message_dialog->(err, "Error", wxOK | wxICON_ERROR);
        show_error(/*this*/nullptr, err);
        return true;
    }
    return false;
}

// static method accepting a wxWindow object as first parameter
void fatal_error(wxWindow* parent)
{
    show_error(parent, "");
    //     exit 1; // #ys_FIXME
}

#ifdef _WIN32

#ifdef _MSW_DARK_MODE
static void update_scrolls(wxWindow* window)
{
    wxWindowList::compatibility_iterator node = window->GetChildren().GetFirst();
    while (node)
    {
        wxWindow* win = node->GetData();
        if (dynamic_cast<wxScrollHelper*>(win) ||
            dynamic_cast<wxTreeCtrl*>(win) ||
            dynamic_cast<wxTextCtrl*>(win))
            NppDarkMode::SetDarkExplorerTheme(win->GetHWND());

        update_scrolls(win);
        node = node->GetNext();
    }
}
#endif //_MSW_DARK_MODE


#ifdef _MSW_DARK_MODE
void GUI_App::force_menu_update()
{
    NppDarkMode::SetSystemMenuForApp(app_config->get("sys_menu_enabled") == "1");
}
#endif //_MSW_DARK_MODE

void GUI_App::force_colors_update()
{
#ifdef _MSW_DARK_MODE
    NppDarkMode::SetDarkMode(app_config->get("dark_color_mode") == "1");
    if (WXHWND wxHWND = wxToolTip::GetToolTipCtrl())
        NppDarkMode::SetDarkExplorerTheme((HWND)wxHWND);
    NppDarkMode::SetDarkTitleBar(mainframe->GetHWND());
#endif //_MSW_DARK_MODE
    m_force_colors_update = true;
}
#endif //_WIN32

// Called after the Preferences dialog is closed and the program settings are saved.
// Update the UI based on the current preferences.
void GUI_App::update_ui_from_settings()
{
    update_label_colours();
#ifdef _WIN32
    // Upadte UI colors before Update UI from settings
    if (m_force_colors_update) {
        m_force_colors_update = false;
        mainframe->force_color_changed();
        mainframe->diff_dialog.force_color_changed();
        mainframe->printhost_queue_dlg()->force_color_changed();
#ifdef _MSW_DARK_MODE
        update_scrolls(mainframe);
#endif //_MSW_DARK_MODE
    }
#endif
    mainframe->update_ui_from_settings();
}

void GUI_App::persist_window_geometry(wxTopLevelWindow *window, bool default_maximized)
{
    const std::string name = into_u8(window->GetName());

    window->Bind(wxEVT_CLOSE_WINDOW, [=](wxCloseEvent &event) {
        window_pos_save(window, name);
        event.Skip();
    });

    window_pos_restore(window, name, default_maximized);

    on_window_geometry(window, [=]() {
        window_pos_sanitize(window);
    });
}

void GUI_App::load_project(wxWindow *parent, wxString& input_file) const
{
    input_file.Clear();
    wxFileDialog dialog(parent ? parent : GetTopWindow(),
        _L("Choose one file (3MF/AMF):"),
        app_config->get_last_dir(), "",
        file_wildcards(FT_PROJECT), wxFD_OPEN | wxFD_FILE_MUST_EXIST);

    if (dialog.ShowModal() == wxID_OK)
        input_file = dialog.GetPath();
}

void GUI_App::import_model(wxWindow *parent, wxArrayString& input_files) const
{
    input_files.Clear();
    wxFileDialog dialog(parent ? parent : GetTopWindow(),
        _L("Choose one or more files (STL/OBJ/AMF/3MF/PRUSA):"),
        from_u8(app_config->get_last_dir()), "",
        file_wildcards(FT_MODEL), wxFD_OPEN | wxFD_MULTIPLE | wxFD_FILE_MUST_EXIST);

    if (dialog.ShowModal() == wxID_OK)
        dialog.GetPaths(input_files);
}

void GUI_App::load_gcode(wxWindow* parent, wxString& input_file) const
{
    input_file.Clear();
    wxFileDialog dialog(parent ? parent : GetTopWindow(),
        _L("Choose one file (GCODE/.GCO/.G/.ngc/NGC):"),
        app_config->get_last_dir(), "",
        file_wildcards(FT_GCODE), wxFD_OPEN | wxFD_FILE_MUST_EXIST);

    if (dialog.ShowModal() == wxID_OK)
        input_file = dialog.GetPath();
}

bool GUI_App::switch_language()
{
    if (select_language()) {
        recreate_GUI(_L("Changing of an application language") + dots);
        return true;
    } else {
        return false;
    }
}

#ifdef __linux__
static const wxLanguageInfo* linux_get_existing_locale_language(const wxLanguageInfo* language,
                                                                const wxLanguageInfo* system_language)
{
    constexpr size_t max_len = 50;
    char path[max_len] = "";
    std::vector<std::string> locales;
    const std::string lang_prefix = into_u8(language->CanonicalName.BeforeFirst('_'));

    // Call locale -a so we can parse the output to get the list of available locales
    // We expect lines such as "en_US.utf8". Pick ones starting with the language code
    // we are switching to. Lines with different formatting will be removed later.
    FILE* fp = popen("locale -a", "r");
    if (fp != NULL) {
        while (fgets(path, max_len, fp) != NULL) {
            std::string line(path);
            line = line.substr(0, line.find('\n'));
            if (boost::starts_with(line, lang_prefix))
                locales.push_back(line);
        }
        pclose(fp);
    }

    // locales now contain all candidates for this language.
    // Sort them so ones containing anything about UTF-8 are at the end.
    std::sort(locales.begin(), locales.end(), [](const std::string& a, const std::string& b)
    {
        auto has_utf8 = [](const std::string & s) {
            auto S = boost::to_upper_copy(s);
            return S.find("UTF8") != std::string::npos || S.find("UTF-8") != std::string::npos;
        };
        return ! has_utf8(a) && has_utf8(b);
    });

    // Remove the suffix behind a dot, if there is one.
    for (std::string& s : locales)
        s = s.substr(0, s.find("."));

    // We just hope that dear Linux "locale -a" returns country codes
    // in ISO 3166-1 alpha-2 code (two letter) format.
    // https://en.wikipedia.org/wiki/List_of_ISO_3166_country_codes
    // To be sure, remove anything not looking as expected
    // (any number of lowercase letters, underscore, two uppercase letters).
    locales.erase(std::remove_if(locales.begin(),
                                 locales.end(),
                                 [](const std::string& s) {
                                     return ! std::regex_match(s,
                                         std::regex("^[a-z]+_[A-Z]{2}$"));
                                 }),
                   locales.end());

    // Is there a candidate matching a country code of a system language? Move it to the end,
    // while maintaining the order of matches, so that the best match ends up at the very end.
    std::string system_country = "_" + into_u8(system_language->CanonicalName.AfterFirst('_')).substr(0, 2);
    int cnt = locales.size();
    for (int i=0; i<cnt; ++i)
        if (locales[i].find(system_country) != std::string::npos) {
            locales.emplace_back(std::move(locales[i]));
            locales[i].clear();
        }

    // Now try them one by one.
    for (auto it = locales.rbegin(); it != locales.rend(); ++ it)
        if (! it->empty()) {
            const std::string &locale = *it;
            const wxLanguageInfo* lang = wxLocale::FindLanguageInfo(from_u8(locale));
            if (wxLocale::IsAvailable(lang->Language))
                return lang;
        }
    return language;
}
#endif

int GUI_App::GetSingleChoiceIndex(const wxString& message,
                                const wxString& caption,
                                const wxArrayString& choices,
                                int initialSelection)
{
#ifdef _WIN32
    wxSingleChoiceDialog dialog(nullptr, message, caption, choices);
    wxGetApp().UpdateDlgDarkUI(&dialog);

    dialog.SetSelection(initialSelection);
    return dialog.ShowModal() == wxID_OK ? dialog.GetSelection() : -1;
#else
    return wxGetSingleChoiceIndex(message, caption, choices, initialSelection);
#endif
}

// select language from the list of installed languages
bool GUI_App::select_language()
{
	wxArrayString translations = wxTranslations::Get()->GetAvailableTranslations(SLIC3R_APP_KEY);
    std::vector<const wxLanguageInfo*> language_infos;
    language_infos.emplace_back(wxLocale::GetLanguageInfo(wxLANGUAGE_ENGLISH));
    for (size_t i = 0; i < translations.GetCount(); ++ i) {
	    const wxLanguageInfo *langinfo = wxLocale::FindLanguageInfo(translations[i]);
        if (langinfo != nullptr)
            language_infos.emplace_back(langinfo);
    }
    sort_remove_duplicates(language_infos);
	std::sort(language_infos.begin(), language_infos.end(), [](const wxLanguageInfo* l, const wxLanguageInfo* r) { return l->Description < r->Description; });

    wxArrayString names;
    names.Alloc(language_infos.size());

    // Some valid language should be selected since the application start up.
    const wxLanguage current_language = wxLanguage(m_wxLocale->GetLanguage());
    int 		     init_selection   		= -1;
    int 			 init_selection_alt     = -1;
    int 			 init_selection_default = -1;
    for (size_t i = 0; i < language_infos.size(); ++ i) {
        if (wxLanguage(language_infos[i]->Language) == current_language)
        	// The dictionary matches the active language and country.
            init_selection = i;
        else if ((language_infos[i]->CanonicalName.BeforeFirst('_') == m_wxLocale->GetCanonicalName().BeforeFirst('_')) ||
        		 // if the active language is Slovak, mark the Czech language as active.
        	     (language_infos[i]->CanonicalName.BeforeFirst('_') == "cs" && m_wxLocale->GetCanonicalName().BeforeFirst('_') == "sk"))
        	// The dictionary matches the active language, it does not necessarily match the country.
        	init_selection_alt = i;
        if (language_infos[i]->CanonicalName.BeforeFirst('_') == "en")
        	// This will be the default selection if the active language does not match any dictionary.
        	init_selection_default = i;
        names.Add(language_infos[i]->Description);
    }
    if (init_selection == -1)
    	// This is the dictionary matching the active language.
    	init_selection = init_selection_alt;
    if (init_selection != -1)
    	// This is the language to highlight in the choice dialog initially.
    	init_selection_default = init_selection;

    const long index = GetSingleChoiceIndex(_L("Select the language"), _L("Language"), names, init_selection_default);
	// Try to load a new language.
    if (index != -1 && (init_selection == -1 || init_selection != index)) {
    	const wxLanguageInfo *new_language_info = language_infos[index];
    	if (this->load_language(new_language_info->CanonicalName, false)) {
			// Save language at application config.
            // Which language to save as the selected dictionary language?
            // 1) Hopefully the language set to wxTranslations by this->load_language(), but that API is weird and we don't want to rely on its
            //    stability in the future:
            //    wxTranslations::Get()->GetBestTranslation(SLIC3R_APP_KEY, wxLANGUAGE_ENGLISH);
            // 2) Current locale language may not match the dictionary name, see GH issue #3901
            //    m_wxLocale->GetCanonicalName()
            // 3) new_language_info->CanonicalName is a safe bet. It points to a valid dictionary name.
			app_config->set("translation_language", new_language_info->CanonicalName.ToUTF8().data());            
			app_config->save();
    		return true;
    	}
    }

    return false;
}

// Load gettext translation files and activate them at the start of the application,
// based on the "translation_language" key stored in the application config.
bool GUI_App::load_language(wxString language, bool initial)
{
    if (initial) {
    	// There is a static list of lookup path prefixes in wxWidgets. Add ours.
	    wxFileTranslationsLoader::AddCatalogLookupPathPrefix(from_u8(localization_dir()));
    	// Get the active language from PrusaSlicer.ini, or empty string if the key does not exist.
        language = app_config->get("translation_language");
        if (! language.empty())
        	BOOST_LOG_TRIVIAL(trace) << boost::format("translation_language provided by PrusaSlicer.ini: %1%") % language;

        // Get the system language.
        {
	        const wxLanguage lang_system = wxLanguage(wxLocale::GetSystemLanguage());
	        if (lang_system != wxLANGUAGE_UNKNOWN) {
				m_language_info_system = wxLocale::GetLanguageInfo(lang_system);
	        	BOOST_LOG_TRIVIAL(trace) << boost::format("System language detected (user locales and such): %1%") % m_language_info_system->CanonicalName.ToUTF8().data();
	        }
		}
        {
	    	// Allocating a temporary locale will switch the default wxTranslations to its internal wxTranslations instance.
	    	wxLocale temp_locale;
	    	// Set the current translation's language to default, otherwise GetBestTranslation() may not work (see the wxWidgets source code).
	    	wxTranslations::Get()->SetLanguage(wxLANGUAGE_DEFAULT);
	    	// Let the wxFileTranslationsLoader enumerate all translation dictionaries for PrusaSlicer
	    	// and try to match them with the system specific "preferred languages". 
	    	// There seems to be a support for that on Windows and OSX, while on Linuxes the code just returns wxLocale::GetSystemLanguage().
	    	// The last parameter gets added to the list of detected dictionaries. This is a workaround 
	    	// for not having the English dictionary. Let's hope wxWidgets of various versions process this call the same way.
			wxString best_language = wxTranslations::Get()->GetBestTranslation(SLIC3R_APP_KEY, wxLANGUAGE_ENGLISH);
			if (! best_language.IsEmpty()) {
				m_language_info_best = wxLocale::FindLanguageInfo(best_language);
	        	BOOST_LOG_TRIVIAL(trace) << boost::format("Best translation language detected (may be different from user locales): %1%") % m_language_info_best->CanonicalName.ToUTF8().data();
			}
            #ifdef __linux__
            wxString lc_all;
            if (wxGetEnv("LC_ALL", &lc_all) && ! lc_all.IsEmpty()) {
                // Best language returned by wxWidgets on Linux apparently does not respect LC_ALL.
                // Disregard the "best" suggestion in case LC_ALL is provided.
                m_language_info_best = nullptr;
            }
            #endif
		}
    }

	const wxLanguageInfo *language_info = language.empty() ? nullptr : wxLocale::FindLanguageInfo(language);
	if (! language.empty() && (language_info == nullptr || language_info->CanonicalName.empty())) {
		// Fix for wxWidgets issue, where the FindLanguageInfo() returns locales with undefined ANSII code (wxLANGUAGE_KONKANI or wxLANGUAGE_MANIPURI).
		language_info = nullptr;
    	BOOST_LOG_TRIVIAL(error) << boost::format("Language code \"%1%\" is not supported") % language.ToUTF8().data();
	}

	if (language_info != nullptr && language_info->LayoutDirection == wxLayout_RightToLeft) {
    	BOOST_LOG_TRIVIAL(trace) << boost::format("The following language code requires right to left layout, which is not supported by PrusaSlicer: %1%") % language_info->CanonicalName.ToUTF8().data();
		language_info = nullptr;
	}

    if (language_info == nullptr) {
        // PrusaSlicer does not support the Right to Left languages yet.
        if (m_language_info_system != nullptr && m_language_info_system->LayoutDirection != wxLayout_RightToLeft)
            language_info = m_language_info_system;
        if (m_language_info_best != nullptr && m_language_info_best->LayoutDirection != wxLayout_RightToLeft)
        	language_info = m_language_info_best;
	    if (language_info == nullptr)
			language_info = wxLocale::GetLanguageInfo(wxLANGUAGE_ENGLISH_US);
    }

	BOOST_LOG_TRIVIAL(trace) << boost::format("Switching wxLocales to %1%") % language_info->CanonicalName.ToUTF8().data();

    // Alternate language code.
    wxLanguage language_dict = wxLanguage(language_info->Language);
    if (language_info->CanonicalName.BeforeFirst('_') == "sk") {
    	// Slovaks understand Czech well. Give them the Czech translation.
    	language_dict = wxLANGUAGE_CZECH;
		BOOST_LOG_TRIVIAL(trace) << "Using Czech dictionaries for Slovak language";
    }

    // Select language for locales. This language may be different from the language of the dictionary.
    if (language_info == m_language_info_best || language_info == m_language_info_system) {
        // The current language matches user's default profile exactly. That's great.
    } else if (m_language_info_best != nullptr && language_info->CanonicalName.BeforeFirst('_') == m_language_info_best->CanonicalName.BeforeFirst('_')) {
        // Use whatever the operating system recommends, if it the language code of the dictionary matches the recommended language.
        // This allows a Swiss guy to use a German dictionary without forcing him to German locales.
        language_info = m_language_info_best;
    } else if (m_language_info_system != nullptr && language_info->CanonicalName.BeforeFirst('_') == m_language_info_system->CanonicalName.BeforeFirst('_'))
        language_info = m_language_info_system;

#ifdef __linux__
    // If we can't find this locale , try to use different one for the language
    // instead of just reporting that it is impossible to switch.
    if (! wxLocale::IsAvailable(language_info->Language)) {
        std::string original_lang = into_u8(language_info->CanonicalName);
        language_info = linux_get_existing_locale_language(language_info, m_language_info_system);
        BOOST_LOG_TRIVIAL(trace) << boost::format("Can't switch language to %1% (missing locales). Using %2% instead.")
                                    % original_lang % language_info->CanonicalName.ToUTF8().data();
    }
#endif

    if (! wxLocale::IsAvailable(language_info->Language)) {
    	// Loading the language dictionary failed.
    	wxString message = "Switching PrusaSlicer to language " + language_info->CanonicalName + " failed.";
#if !defined(_WIN32) && !defined(__APPLE__)
        // likely some linux system
        message += "\nYou may need to reconfigure the missing locales, likely by running the \"locale-gen\" and \"dpkg-reconfigure locales\" commands.\n";
#endif
        if (initial)
        	message + "\n\nApplication will close.";
        wxMessageBox(message, "PrusaSlicer - Switching language failed", wxOK | wxICON_ERROR);
        if (initial)
			std::exit(EXIT_FAILURE);
		else
			return false;
    }

    // Release the old locales, create new locales.
    //FIXME wxWidgets cause havoc if the current locale is deleted. We just forget it causing memory leaks for now.
    m_wxLocale.release();
    m_wxLocale = Slic3r::make_unique<wxLocale>();
    m_wxLocale->Init(language_info->Language);
    // Override language at the active wxTranslations class (which is stored in the active m_wxLocale)
    // to load possibly different dictionary, for example, load Czech dictionary for Slovak language.
    wxTranslations::Get()->SetLanguage(language_dict);
    m_wxLocale->AddCatalog(SLIC3R_APP_KEY);
    m_imgui->set_language(into_u8(language_info->CanonicalName));
    //FIXME This is a temporary workaround, the correct solution is to switch to "C" locale during file import / export only.
    //wxSetlocale(LC_NUMERIC, "C");
    Preset::update_suffix_modified((" (" + _L("modified") + ")").ToUTF8().data());
	return true;
}

Tab* GUI_App::get_tab(Preset::Type type)
{
    for (Tab* tab: tabs_list)
        if (tab->type() == type)
            return tab->completed() ? tab : nullptr; // To avoid actions with no-completed Tab
    return nullptr;
}

ConfigOptionMode GUI_App::get_mode()
{
    if (!app_config->has("view_mode"))
        return comSimple;

    const auto mode = app_config->get("view_mode");
    return mode == "expert" ? comExpert : 
           mode == "simple" ? comSimple : comAdvanced;
}

void GUI_App::save_mode(const /*ConfigOptionMode*/int mode) 
{
    const std::string mode_str = mode == comExpert ? "expert" :
                                 mode == comSimple ? "simple" : "advanced";
    app_config->set("view_mode", mode_str);
    app_config->save(); 
    update_mode();
}

// Update view mode according to selected menu
void GUI_App::update_mode()
{
    sidebar().update_mode();

#ifdef _MSW_DARK_MODE
    if (!wxGetApp().tabs_as_menu())
        dynamic_cast<Notebook*>(mainframe->m_tabpanel)->UpdateMode();
#endif

    for (auto tab : tabs_list)
        tab->update_mode();

    plater()->update_menus();
    plater()->canvas3D()->update_gizmos_on_off_state();
}

void GUI_App::add_config_menu(wxMenuBar *menu)
{
    auto local_menu = new wxMenu();
    wxWindowID config_id_base = wxWindow::NewControlId(int(ConfigMenuCnt));

    const auto config_wizard_name = _(ConfigWizard::name(true));
    const auto config_wizard_tooltip = from_u8((boost::format(_utf8(L("Run %s"))) % config_wizard_name).str());
    // Cmd+, is standard on OS X - what about other operating systems?
    if (is_editor()) {
        local_menu->Append(config_id_base + ConfigMenuWizard, config_wizard_name + dots, config_wizard_tooltip);
        local_menu->Append(config_id_base + ConfigMenuSnapshots, _L("&Configuration Snapshots") + dots, _L("Inspect / activate configuration snapshots"));
        local_menu->Append(config_id_base + ConfigMenuTakeSnapshot, _L("Take Configuration &Snapshot"), _L("Capture a configuration snapshot"));
        local_menu->Append(config_id_base + ConfigMenuUpdate, _L("Check for Configuration Updates"), _L("Check for configuration updates"));
#if defined(__linux__) && defined(SLIC3R_DESKTOP_INTEGRATION) 
        //if (DesktopIntegrationDialog::integration_possible())
        local_menu->Append(config_id_base + ConfigMenuDesktopIntegration, _L("Desktop Integration"), _L("Desktop Integration"));    
#endif //(__linux__) && defined(SLIC3R_DESKTOP_INTEGRATION)        
        local_menu->AppendSeparator();
    }
    local_menu->Append(config_id_base + ConfigMenuPreferences, _L("&Preferences") + dots +
#ifdef __APPLE__
        "\tCtrl+,",
#else
        "\tCtrl+P",
#endif
        _L("Application preferences"));
    wxMenu* mode_menu = nullptr;
    if (is_editor()) {
        local_menu->AppendSeparator();
        mode_menu = new wxMenu();
        mode_menu->AppendRadioItem(config_id_base + ConfigMenuModeSimple, _L("Simple"), _L("Simple View Mode"));
//    mode_menu->AppendRadioItem(config_id_base + ConfigMenuModeAdvanced, _L("Advanced"), _L("Advanced View Mode"));
        mode_menu->AppendRadioItem(config_id_base + ConfigMenuModeAdvanced, _CTX(L_CONTEXT("Advanced", "Mode"), "Mode"), _L("Advanced View Mode"));
        mode_menu->AppendRadioItem(config_id_base + ConfigMenuModeExpert, _L("Expert"), _L("Expert View Mode"));
        Bind(wxEVT_UPDATE_UI, [this](wxUpdateUIEvent& evt) { if (get_mode() == comSimple) evt.Check(true); }, config_id_base + ConfigMenuModeSimple);
        Bind(wxEVT_UPDATE_UI, [this](wxUpdateUIEvent& evt) { if (get_mode() == comAdvanced) evt.Check(true); }, config_id_base + ConfigMenuModeAdvanced);
        Bind(wxEVT_UPDATE_UI, [this](wxUpdateUIEvent& evt) { if (get_mode() == comExpert) evt.Check(true); }, config_id_base + ConfigMenuModeExpert);

        local_menu->AppendSubMenu(mode_menu, _L("Mode"), wxString::Format(_L("%s View Mode"), SLIC3R_APP_NAME));
    }
    local_menu->AppendSeparator();
    local_menu->Append(config_id_base + ConfigMenuLanguage, _L("&Language"));
    if (is_editor()) {
        local_menu->AppendSeparator();
        local_menu->Append(config_id_base + ConfigMenuFlashFirmware, _L("Flash printer &firmware"), _L("Upload a firmware image into an Arduino based printer"));
        // TODO: for when we're able to flash dictionaries
        // local_menu->Append(config_id_base + FirmwareMenuDict,  _L("Flash language file"),    _L("Upload a language dictionary file into a Prusa printer"));
    }

    local_menu->Bind(wxEVT_MENU, [this, config_id_base](wxEvent &event) {
        switch (event.GetId() - config_id_base) {
        case ConfigMenuWizard:
            run_wizard(ConfigWizard::RR_USER);
            break;
		case ConfigMenuUpdate:
			check_updates(true);
			break;
#ifdef __linux__
        case ConfigMenuDesktopIntegration:
            show_desktop_integration_dialog();
            break;
#endif
        case ConfigMenuTakeSnapshot:
            // Take a configuration snapshot.
            if (wxString action_name = _L("Taking a configuration snapshot");
                check_and_save_current_preset_changes(action_name, _L("Some presets are modified and the unsaved changes will not be captured by the configuration snapshot."), false, true)) {
                wxTextEntryDialog dlg(nullptr, action_name, _L("Snapshot name"));
                UpdateDlgDarkUI(&dlg);
                
                // set current normal font for dialog children, 
                // because of just dlg.SetFont(normal_font()) has no result;
                for (auto child : dlg.GetChildren())
                    child->SetFont(normal_font());

                if (dlg.ShowModal() == wxID_OK)
                    if (const Config::Snapshot *snapshot = Config::take_config_snapshot_report_error(
                            *app_config, Config::Snapshot::SNAPSHOT_USER, dlg.GetValue().ToUTF8().data());
                        snapshot != nullptr)
                        app_config->set("on_snapshot", snapshot->id);
            }
            break;
        case ConfigMenuSnapshots:
            if (check_and_save_current_preset_changes(_L("Loading a configuration snapshot"), "", false)) {
                std::string on_snapshot;
                if (Config::SnapshotDB::singleton().is_on_snapshot(*app_config))
                    on_snapshot = app_config->get("on_snapshot");
                ConfigSnapshotDialog dlg(Slic3r::GUI::Config::SnapshotDB::singleton(), on_snapshot);
                dlg.ShowModal();
                if (!dlg.snapshot_to_activate().empty()) {
                    if (! Config::SnapshotDB::singleton().is_on_snapshot(*app_config) && 
                        ! Config::take_config_snapshot_cancel_on_error(*app_config, Config::Snapshot::SNAPSHOT_BEFORE_ROLLBACK, "",
                                GUI::format(_L("Continue to activate a configuration snapshot %1%?"), dlg.snapshot_to_activate())))
                        break;
                    try {
                        app_config->set("on_snapshot", Config::SnapshotDB::singleton().restore_snapshot(dlg.snapshot_to_activate(), *app_config).id);
                        // Enable substitutions, log both user and system substitutions. There should not be any substitutions performed when loading system
                        // presets because compatibility of profiles shall be verified using the min_slic3r_version keys in config index, but users
                        // are known to be creative and mess with the config files in various ways.
                        if (PresetsConfigSubstitutions all_substitutions = preset_bundle->load_presets(*app_config, ForwardCompatibilitySubstitutionRule::Enable);
                            ! all_substitutions.empty())
                            show_substitutions_info(all_substitutions);

                        // Load the currently selected preset into the GUI, update the preset selection box.
                        load_current_presets();
                    } catch (std::exception &ex) {
                        GUI::show_error(nullptr, _L("Failed to activate configuration snapshot.") + "\n" + into_u8(ex.what()));
                    }
                }
            }
            break;
        case ConfigMenuPreferences:
        {
            bool app_layout_changed = false;
            {
                // the dialog needs to be destroyed before the call to recreate_GUI()
                // or sometimes the application crashes into wxDialogBase() destructor
                // so we put it into an inner scope
                PreferencesDialog dlg(mainframe);
                dlg.ShowModal();
                app_layout_changed = dlg.settings_layout_changed();
                if (dlg.seq_top_layer_only_changed())
                    this->plater_->refresh_print();

                if (dlg.recreate_GUI()) {
                    recreate_GUI(_L("Restart application") + dots);
                    return;
                }
#ifdef _WIN32
                if (is_editor()) {
                    if (app_config->get("associate_3mf") == "1")
                        associate_3mf_files();
                    if (app_config->get("associate_stl") == "1")
                        associate_stl_files();
                }
                else {
                    if (app_config->get("associate_gcode") == "1")
                        associate_gcode_files();
                }
#endif // _WIN32
            }
            if (app_layout_changed) {
                // hide full main_sizer for mainFrame
                mainframe->GetSizer()->Show(false);
                mainframe->update_layout();
                mainframe->select_tab(size_t(0));
            }
            break;
        }
        case ConfigMenuLanguage:
        {
            /* Before change application language, let's check unsaved changes on 3D-Scene
             * and draw user's attention to the application restarting after a language change
             */
            {
                // the dialog needs to be destroyed before the call to switch_language()
                // or sometimes the application crashes into wxDialogBase() destructor
                // so we put it into an inner scope
                wxString title = is_editor() ? wxString(SLIC3R_APP_NAME) : wxString(GCODEVIEWER_APP_NAME);
                title += " - " + _L("Language selection");
                //wxMessageDialog dialog(nullptr,
                MessageDialog dialog(nullptr,
                    _L("Switching the language will trigger application restart.\n"
                        "You will lose content of the plater.") + "\n\n" +
                    _L("Do you want to proceed?"),
                    title,
                    wxICON_QUESTION | wxOK | wxCANCEL);
                if (dialog.ShowModal() == wxID_CANCEL)
                    return;
            }

            switch_language();
            break;
        }
        case ConfigMenuFlashFirmware:
            FirmwareDialog::run(mainframe);
            break;
        default:
            break;
        }
    });
    
    using std::placeholders::_1;

    if (mode_menu != nullptr) {
        auto modfn = [this](int mode, wxCommandEvent&) { if (get_mode() != mode) save_mode(mode); };
        mode_menu->Bind(wxEVT_MENU, std::bind(modfn, comSimple, _1), config_id_base + ConfigMenuModeSimple);
        mode_menu->Bind(wxEVT_MENU, std::bind(modfn, comAdvanced, _1), config_id_base + ConfigMenuModeAdvanced);
        mode_menu->Bind(wxEVT_MENU, std::bind(modfn, comExpert, _1), config_id_base + ConfigMenuModeExpert);
    }

    menu->Append(local_menu, _L("&Configuration"));
}

void GUI_App::open_preferences(size_t open_on_tab, const std::string& highlight_option)
{
    bool app_layout_changed = false;
    {
        // the dialog needs to be destroyed before the call to recreate_GUI()
        // or sometimes the application crashes into wxDialogBase() destructor
        // so we put it into an inner scope
        PreferencesDialog dlg(mainframe, open_on_tab, highlight_option);
        dlg.ShowModal();
        app_layout_changed = dlg.settings_layout_changed();
#if ENABLE_GCODE_LINES_ID_IN_H_SLIDER
        if (dlg.seq_top_layer_only_changed() || dlg.seq_seq_top_gcode_indices_changed())
#else
        if (dlg.seq_top_layer_only_changed())
#endif // ENABLE_GCODE_LINES_ID_IN_H_SLIDER
            this->plater_->refresh_print();
#ifdef _WIN32
        if (is_editor()) {
            if (app_config->get("associate_3mf") == "1")
                associate_3mf_files();
            if (app_config->get("associate_stl") == "1")
                associate_stl_files();
        }
        else {
            if (app_config->get("associate_gcode") == "1")
                associate_gcode_files();
        }
#endif // _WIN32
    }
    if (app_layout_changed) {
        // hide full main_sizer for mainFrame
        mainframe->GetSizer()->Show(false);
        mainframe->update_layout();
        mainframe->select_tab(size_t(0));
    }
}

bool GUI_App::has_unsaved_preset_changes() const
{
    PrinterTechnology printer_technology = preset_bundle->printers.get_edited_preset().printer_technology();
    for (const Tab* const tab : tabs_list) {
        if (tab->supports_printer_technology(printer_technology) && tab->saved_preset_is_dirty())
            return true;
    }
    return false;
}

bool GUI_App::has_current_preset_changes() const
{
    PrinterTechnology printer_technology = preset_bundle->printers.get_edited_preset().printer_technology();
    for (const Tab* const tab : tabs_list) {
        if (tab->supports_printer_technology(printer_technology) && tab->current_preset_is_dirty())
            return true;
    }
    return false;
}

void GUI_App::update_saved_preset_from_current_preset()
{
    PrinterTechnology printer_technology = preset_bundle->printers.get_edited_preset().printer_technology();
    for (Tab* tab : tabs_list) {
        if (tab->supports_printer_technology(printer_technology))
            tab->update_saved_preset_from_current_preset();
    }
}

std::vector<std::pair<unsigned int, std::string>> GUI_App::get_selected_presets() const
{
    std::vector<std::pair<unsigned int, std::string>> ret;
    PrinterTechnology printer_technology = preset_bundle->printers.get_edited_preset().printer_technology();
    for (Tab* tab : tabs_list) {
        if (tab->supports_printer_technology(printer_technology)) {
            const PresetCollection* presets = tab->get_presets();
            ret.push_back({ static_cast<unsigned int>(presets->type()), presets->get_selected_preset_name() });
        }
    }
    return ret;
}

// To notify the user whether he is aware that some preset changes will be lost,
// UnsavedChangesDialog: "Discard / Save / Cancel"
// This is called when:
// - Close Application & Current project isn't saved
// - Load Project      & Current project isn't saved
// - Undo / Redo with change of print technologie
// - Loading snapshot
// - Loading config_file/bundle
// UnsavedChangesDialog: "Don't save / Save / Cancel"
// This is called when:
// - Exporting config_bundle
// - Taking snapshot
bool GUI_App::check_and_save_current_preset_changes(const wxString& caption, const wxString& header, bool remember_choice/* = true*/, bool dont_save_insted_of_discard/* = false*/)
{
    if (has_current_preset_changes()) {
        const std::string app_config_key = remember_choice ? "default_action_on_close_application" : "";
        int act_buttons = UnsavedChangesDialog::ActionButtons::SAVE;
        if (dont_save_insted_of_discard)
            act_buttons |= UnsavedChangesDialog::ActionButtons::DONT_SAVE;
        UnsavedChangesDialog dlg(caption, header, app_config_key, act_buttons);
        std::string act = app_config_key.empty() ? "none" : wxGetApp().app_config->get(app_config_key);
        if (act == "none" && dlg.ShowModal() == wxID_CANCEL)
            return false;

        if (dlg.save_preset())  // save selected changes
        {
            for (const std::pair<std::string, Preset::Type>& nt : dlg.get_names_and_types())
                preset_bundle->save_changes_for_preset(nt.first, nt.second, dlg.get_unselected_options(nt.second));

            load_current_presets(false);

            // if we saved changes to the new presets, we should to 
            // synchronize config.ini with the current selections.
            preset_bundle->export_selections(*app_config);

            MessageDialog(nullptr, _L_PLURAL("The preset modifications are successfully saved", 
                                             "The presets modifications are successfully saved", dlg.get_names_and_types().size())).ShowModal();
        }
    }

    return true;
}

void GUI_App::apply_keeped_preset_modifications()
{
    PrinterTechnology printer_technology = preset_bundle->printers.get_edited_preset().printer_technology();
    for (Tab* tab : tabs_list) {
        if (tab->supports_printer_technology(printer_technology))
            tab->apply_config_from_cache();
    }
    load_current_presets(false);
}

// This is called when creating new project or load another project
// OR close ConfigWizard
// to ask the user what should we do with unsaved changes for presets.
// New Project          => Current project is saved    => UnsavedChangesDialog: "Keep / Discard / Cancel"
//                      => Current project isn't saved => UnsavedChangesDialog: "Keep / Discard / Save / Cancel"
// Close ConfigWizard   => Current project is saved    => UnsavedChangesDialog: "Keep / Discard / Save / Cancel"
// Note: no_nullptr postponed_apply_of_keeped_changes indicates that thie function is called after ConfigWizard is closed
bool GUI_App::check_and_keep_current_preset_changes(const wxString& caption, const wxString& header, int action_buttons, bool* postponed_apply_of_keeped_changes/* = nullptr*/)
{
    if (has_current_preset_changes()) {
        bool is_called_from_configwizard = postponed_apply_of_keeped_changes != nullptr;

        const std::string app_config_key = is_called_from_configwizard ? "" : "default_action_on_new_project";
        UnsavedChangesDialog dlg(caption, header, app_config_key, action_buttons);
        std::string act = app_config_key.empty() ? "none" : wxGetApp().app_config->get(app_config_key);
        if (act == "none" && dlg.ShowModal() == wxID_CANCEL)
            return false;

        auto reset_modifications = [this, is_called_from_configwizard]() {
            if (is_called_from_configwizard)
                return; // no need to discared changes. It will be done fromConfigWizard closing

            PrinterTechnology printer_technology = preset_bundle->printers.get_edited_preset().printer_technology();
            for (const Tab* const tab : tabs_list) {
                if (tab->supports_printer_technology(printer_technology) && tab->current_preset_is_dirty())
                    tab->m_presets->discard_current_changes();
            }
            load_current_presets(false);
        };

        if (dlg.discard())
            reset_modifications();
        else  // save selected changes
        {
            const auto& preset_names_and_types = dlg.get_names_and_types();
            if (dlg.save_preset()) {
                for (const std::pair<std::string, Preset::Type>& nt : preset_names_and_types)
                    preset_bundle->save_changes_for_preset(nt.first, nt.second, dlg.get_unselected_options(nt.second));

                // if we saved changes to the new presets, we should to 
                // synchronize config.ini with the current selections.
                preset_bundle->export_selections(*app_config);

                wxString text = _L_PLURAL("The preset modifications are successfully saved",
                    "The presets modifications are successfully saved", preset_names_and_types.size());
                if (!is_called_from_configwizard)
                    text += "\n\n" + _L("For new project all modifications will be reseted");

                MessageDialog(nullptr, text).ShowModal();
                reset_modifications();
            }
            else if (dlg.transfer_changes() && (dlg.has_unselected_options() || is_called_from_configwizard)) {
                // execute this part of code only if not all modifications are keeping to the new project 
                // OR this function is called when ConfigWizard is closed and "Keep modifications" is selected
                for (const std::pair<std::string, Preset::Type>& nt : preset_names_and_types) {
                    Preset::Type type = nt.second;
                    Tab* tab = get_tab(type);
                    std::vector<std::string> selected_options = dlg.get_selected_options(type);
                    if (type == Preset::TYPE_PRINTER) {
                        auto it = std::find(selected_options.begin(), selected_options.end(), "extruders_count");
                        if (it != selected_options.end()) {
                            // erase "extruders_count" option from the list
                            selected_options.erase(it);
                            // cache the extruders count
                            static_cast<TabPrinter*>(tab)->cache_extruder_cnt();
                        }
                    }
                    tab->cache_config_diff(selected_options);
                    if (!is_called_from_configwizard)
                        tab->m_presets->discard_current_changes();
                }
                if (is_called_from_configwizard)
                    *postponed_apply_of_keeped_changes = true;
                else
                    apply_keeped_preset_modifications();
            }
        }
    }

    return true;
}

bool GUI_App::can_load_project()
{
    int saved_project = plater()->save_project_if_dirty(_L("Loading a new project while the current project is modified."));
    if (saved_project == wxID_CANCEL ||
        (plater()->is_project_dirty() && saved_project == wxID_NO && 
         !check_and_save_current_preset_changes(_L("Project is loading"), _L("Opening new project while some presets are unsaved."))))
        return false;
    return true;
}

bool GUI_App::check_print_host_queue()
{
    wxString dirty;
    std::vector<std::pair<std::string, std::string>> jobs;
    // Get ongoing jobs from dialog
    mainframe->m_printhost_queue_dlg->get_active_jobs(jobs);
    if (jobs.empty())
        return true;
    // Show dialog
    wxString job_string = wxString();
    for (const auto& job : jobs) {
        job_string += format_wxstr("   %1% : %2% \n", job.first, job.second);
    }
    wxString message;
    message += _(L("The uploads are still ongoing")) + ":\n\n" + job_string +"\n" + _(L("Stop them and continue anyway?"));
    //wxMessageDialog dialog(mainframe,
    MessageDialog dialog(mainframe,
        message,
        wxString(SLIC3R_APP_NAME) + " - " + _(L("Ongoing uploads")),
        wxICON_QUESTION | wxYES_NO | wxNO_DEFAULT);
    if (dialog.ShowModal() == wxID_YES)
        return true;

    // TODO: If already shown, bring forward
    mainframe->m_printhost_queue_dlg->Show();
    return false;
}

bool GUI_App::checked_tab(Tab* tab)
{
    bool ret = true;
    if (find(tabs_list.begin(), tabs_list.end(), tab) == tabs_list.end())
        ret = false;
    return ret;
}

// Update UI / Tabs to reflect changes in the currently loaded presets
void GUI_App::load_current_presets(bool check_printer_presets_ /*= true*/)
{
    // check printer_presets for the containing information about "Print Host upload"
    // and create physical printer from it, if any exists
    if (check_printer_presets_)
        check_printer_presets();

    PrinterTechnology printer_technology = preset_bundle->printers.get_edited_preset().printer_technology();
	this->plater()->set_printer_technology(printer_technology);
    for (Tab *tab : tabs_list)
		if (tab->supports_printer_technology(printer_technology)) {
			if (tab->type() == Preset::TYPE_PRINTER) {
				static_cast<TabPrinter*>(tab)->update_pages();
				// Mark the plater to update print bed by tab->load_current_preset() from Plater::on_config_change().
				this->plater()->force_print_bed_update();
			}
			tab->load_current_preset();
		}
}

bool GUI_App::OnExceptionInMainLoop()
{
    generic_exception_handle();
    return false;
}

#ifdef __APPLE__
// This callback is called from wxEntry()->wxApp::CallOnInit()->NSApplication run
// that is, before GUI_App::OnInit(), so we have a chance to switch GUI_App
// to a G-code viewer.
void GUI_App::OSXStoreOpenFiles(const wxArrayString &fileNames)
{
    size_t num_gcodes = 0;
    for (const wxString &filename : fileNames)
        if (is_gcode_file(into_u8(filename)))
            ++ num_gcodes;
    if (fileNames.size() == num_gcodes) {
        // Opening PrusaSlicer by drag & dropping a G-Code onto PrusaSlicer icon in Finder,
        // just G-codes were passed. Switch to G-code viewer mode.
        m_app_mode = EAppMode::GCodeViewer;
        unlock_lockfile(get_instance_hash_string() + ".lock", data_dir() + "/cache/");
        if(app_config != nullptr)
            delete app_config;
        app_config = nullptr;
        init_app_config();
    }
    wxApp::OSXStoreOpenFiles(fileNames);
}
// wxWidgets override to get an event on open files.
void GUI_App::MacOpenFiles(const wxArrayString &fileNames)
{
    std::vector<std::string> files;
    std::vector<wxString>    gcode_files;
    std::vector<wxString>    non_gcode_files;
    for (const auto& filename : fileNames) {
        if (is_gcode_file(into_u8(filename)))
            gcode_files.emplace_back(filename);
        else {
            files.emplace_back(into_u8(filename));
            non_gcode_files.emplace_back(filename);
        }
    }
    if (m_app_mode == EAppMode::GCodeViewer) {
        // Running in G-code viewer.
        // Load the first G-code into the G-code viewer.
        // Or if no G-codes, send other files to slicer. 
        if (! gcode_files.empty())
            this->plater()->load_gcode(gcode_files.front());
        if (!non_gcode_files.empty()) 
            start_new_slicer(non_gcode_files, true);
    } else {
        if (! files.empty()) {
            wxArrayString input_files;
            for (size_t i = 0; i < non_gcode_files.size(); ++i) {
                input_files.push_back(non_gcode_files[i]);
            }
            this->plater()->load_files(input_files);
        }
        for (const wxString &filename : gcode_files)
            start_new_gcodeviewer(&filename);
    }
}
#endif /* __APPLE */

Sidebar& GUI_App::sidebar()
{
    return plater_->sidebar();
}

ObjectManipulation* GUI_App::obj_manipul()
{
    // If this method is called before plater_ has been initialized, return nullptr (to avoid a crash)
    return (plater_ != nullptr) ? sidebar().obj_manipul() : nullptr;
}

ObjectSettings* GUI_App::obj_settings()
{
    return sidebar().obj_settings();
}

ObjectList* GUI_App::obj_list()
{
    return sidebar().obj_list();
}

ObjectLayers* GUI_App::obj_layers()
{
    return sidebar().obj_layers();
}

#if ENABLE_TEXTURED_VOLUMES
ObjectTexture* GUI_App::obj_texture()
{
    return sidebar().obj_texture();
}
#endif // ENABLE_TEXTURED_VOLUMES

Plater* GUI_App::plater()
{
    return plater_;
}

const Plater* GUI_App::plater() const
{
    return plater_;
}

Model& GUI_App::model()
{
    return plater_->model();
}
wxBookCtrlBase* GUI_App::tab_panel() const
{
    return mainframe->m_tabpanel;
}

NotificationManager * GUI_App::notification_manager()
{
    return plater_->get_notification_manager();
}

// extruders count from selected printer preset
int GUI_App::extruders_cnt() const
{
    const Preset& preset = preset_bundle->printers.get_selected_preset();
    return preset.printer_technology() == ptSLA ? 1 :
           preset.config.option<ConfigOptionFloats>("nozzle_diameter")->values.size();
}

// extruders count from edited printer preset
int GUI_App::extruders_edited_cnt() const
{
    const Preset& preset = preset_bundle->printers.get_edited_preset();
    return preset.printer_technology() == ptSLA ? 1 :
           preset.config.option<ConfigOptionFloats>("nozzle_diameter")->values.size();
}

wxString GUI_App::current_language_code_safe() const
{
	// Translate the language code to a code, for which Prusa Research maintains translations.
	const std::map<wxString, wxString> mapping {
		{ "cs", 	"cs_CZ", },
		{ "sk", 	"cs_CZ", },
		{ "de", 	"de_DE", },
		{ "es", 	"es_ES", },
		{ "fr", 	"fr_FR", },
		{ "it", 	"it_IT", },
		{ "ja", 	"ja_JP", },
		{ "ko", 	"ko_KR", },
		{ "pl", 	"pl_PL", },
		{ "uk", 	"uk_UA", },
		{ "zh", 	"zh_CN", },
		{ "ru", 	"ru_RU", },
	};
	wxString language_code = this->current_language_code().BeforeFirst('_');
	auto it = mapping.find(language_code);
	if (it != mapping.end())
		language_code = it->second;
	else
		language_code = "en_US";
	return language_code;
}

void GUI_App::open_web_page_localized(const std::string &http_address)
{
    open_browser_with_warning_dialog(http_address + "&lng=" + this->current_language_code_safe());
}

// If we are switching from the FFF-preset to the SLA, we should to control the printed objects if they have a part(s).
// Because of we can't to print the multi-part objects with SLA technology.
bool GUI_App::may_switch_to_SLA_preset(const wxString& caption)
{
    if (model_has_multi_part_objects(model())) {
        show_info(nullptr,
            _L("It's impossible to print multi-part object(s) with SLA technology.") + "\n\n" +
            _L("Please check your object list before preset changing."),
            caption);
        return false;
    }
    return true;
}

bool GUI_App::run_wizard(ConfigWizard::RunReason reason, ConfigWizard::StartPage start_page)
{
    wxCHECK_MSG(mainframe != nullptr, false, "Internal error: Main frame not created / null");

    if (reason == ConfigWizard::RR_USER) {
        if (preset_updater->config_update(app_config->orig_version(), PresetUpdater::UpdateParams::FORCED_BEFORE_WIZARD) == PresetUpdater::R_ALL_CANCELED)
            return false;
    }

    auto wizard = new ConfigWizard(mainframe);
    const bool res = wizard->run(reason, start_page);

    if (res) {
        load_current_presets();

        // #ysFIXME - delete after testing: This part of code looks redundant. All checks are inside ConfigWizard::priv::apply_config() 
        if (preset_bundle->printers.get_edited_preset().printer_technology() == ptSLA)
            may_switch_to_SLA_preset(_L("Configuration is editing from ConfigWizard"));
    }

    return res;
}

void GUI_App::show_desktop_integration_dialog()
{
#ifdef __linux__
    //wxCHECK_MSG(mainframe != nullptr, false, "Internal error: Main frame not created / null");
    DesktopIntegrationDialog dialog(mainframe);
    dialog.ShowModal();
#endif //__linux__
}

#if ENABLE_THUMBNAIL_GENERATOR_DEBUG
void GUI_App::gcode_thumbnails_debug()
{
    const std::string BEGIN_MASK = "; thumbnail begin";
    const std::string END_MASK = "; thumbnail end";
    std::string gcode_line;
    bool reading_image = false;
    unsigned int width = 0;
    unsigned int height = 0;

    wxFileDialog dialog(GetTopWindow(), _L("Select a gcode file:"), "", "", "G-code files (*.gcode)|*.gcode;*.GCODE;", wxFD_OPEN | wxFD_FILE_MUST_EXIST);
    if (dialog.ShowModal() != wxID_OK)
        return;

    std::string in_filename = into_u8(dialog.GetPath());
    std::string out_path = boost::filesystem::path(in_filename).remove_filename().append(L"thumbnail").string();

    boost::nowide::ifstream in_file(in_filename.c_str());
    std::vector<std::string> rows;
    std::string row;
    if (in_file.good())
    {
        while (std::getline(in_file, gcode_line))
        {
            if (in_file.good())
            {
                if (boost::starts_with(gcode_line, BEGIN_MASK))
                {
                    reading_image = true;
                    gcode_line = gcode_line.substr(BEGIN_MASK.length() + 1);
                    std::string::size_type x_pos = gcode_line.find('x');
                    std::string width_str = gcode_line.substr(0, x_pos);
                    width = (unsigned int)::atoi(width_str.c_str());
                    std::string height_str = gcode_line.substr(x_pos + 1);
                    height = (unsigned int)::atoi(height_str.c_str());
                    row.clear();
                }
                else if (reading_image && boost::starts_with(gcode_line, END_MASK))
                {
                    std::string out_filename = out_path + std::to_string(width) + "x" + std::to_string(height) + ".png";
                    boost::nowide::ofstream out_file(out_filename.c_str(), std::ios::binary);
                    if (out_file.good())
                    {
                        std::string decoded;
                        decoded.resize(boost::beast::detail::base64::decoded_size(row.size()));
                        decoded.resize(boost::beast::detail::base64::decode((void*)&decoded[0], row.data(), row.size()).first);

                        out_file.write(decoded.c_str(), decoded.size());
                        out_file.close();
                    }

                    reading_image = false;
                    width = 0;
                    height = 0;
                    rows.clear();
                }
                else if (reading_image)
                    row += gcode_line.substr(2);
            }
        }

        in_file.close();
    }
}
#endif // ENABLE_THUMBNAIL_GENERATOR_DEBUG

void GUI_App::window_pos_save(wxTopLevelWindow* window, const std::string &name)
{
    if (name.empty()) { return; }
    const auto config_key = (boost::format("window_%1%") % name).str();

    WindowMetrics metrics = WindowMetrics::from_window(window);
    app_config->set(config_key, metrics.serialize());
    app_config->save();
}

void GUI_App::window_pos_restore(wxTopLevelWindow* window, const std::string &name, bool default_maximized)
{
    if (name.empty()) { return; }
    const auto config_key = (boost::format("window_%1%") % name).str();

    if (! app_config->has(config_key)) {
        window->Maximize(default_maximized);
        return;
    }

    auto metrics = WindowMetrics::deserialize(app_config->get(config_key));
    if (! metrics) {
        window->Maximize(default_maximized);
        return;
    }

    const wxRect& rect = metrics->get_rect();
    window->SetPosition(rect.GetPosition());
    window->SetSize(rect.GetSize());
    window->Maximize(metrics->get_maximized());
}

void GUI_App::window_pos_sanitize(wxTopLevelWindow* window)
{
    /*unsigned*/int display_idx = wxDisplay::GetFromWindow(window);
    wxRect display;
    if (display_idx == wxNOT_FOUND) {
        display = wxDisplay(0u).GetClientArea();
        window->Move(display.GetTopLeft());
    } else {
        display = wxDisplay(display_idx).GetClientArea();
    }

    auto metrics = WindowMetrics::from_window(window);
    metrics.sanitize_for_display(display);
    if (window->GetScreenRect() != metrics.get_rect()) {
        window->SetSize(metrics.get_rect());
    }
}

bool GUI_App::config_wizard_startup()
{
    if (!m_app_conf_exists || preset_bundle->printers.only_default_printers()) {
        run_wizard(ConfigWizard::RR_DATA_EMPTY);
        return true;
    } else if (get_app_config()->legacy_datadir()) {
        // Looks like user has legacy pre-vendorbundle data directory,
        // explain what this is and run the wizard

        MsgDataLegacy dlg;
        dlg.ShowModal();

        run_wizard(ConfigWizard::RR_DATA_LEGACY);
        return true;
    }
    return false;
}

void GUI_App::check_updates(const bool verbose)
{	
	PresetUpdater::UpdateResult updater_result;
	try {
		updater_result = preset_updater->config_update(app_config->orig_version(), verbose ? PresetUpdater::UpdateParams::SHOW_TEXT_BOX : PresetUpdater::UpdateParams::SHOW_NOTIFICATION);
		if (updater_result == PresetUpdater::R_INCOMPAT_EXIT) {
			mainframe->Close();
		}
		else if (updater_result == PresetUpdater::R_INCOMPAT_CONFIGURED) {
            m_app_conf_exists = true;
		}
		else if (verbose && updater_result == PresetUpdater::R_NOOP) {
			MsgNoUpdates dlg;
			dlg.ShowModal();
		}
	}
	catch (const std::exception & ex) {
		show_error(nullptr, ex.what());
	}
}

bool GUI_App::open_browser_with_warning_dialog(const wxString& url, int flags/* = 0*/)
{
    bool launch = true;

    if (get_app_config()->get("suppress_hyperlinks").empty()) {
        RichMessageDialog dialog(nullptr, _L("Open hyperlink in default browser?"), _L("PrusaSlicer: Open hyperlink"), wxICON_QUESTION | wxYES_NO);
        dialog.ShowCheckBox(_L("Remember my choice"));
        int answer = dialog.ShowModal();
        launch = answer == wxID_YES;
        get_app_config()->set("suppress_hyperlinks", dialog.IsCheckBoxChecked() ? (answer == wxID_NO ? "1" : "0") : "");
    }
    if (launch)
        launch = get_app_config()->get("suppress_hyperlinks") != "1";

    return  launch && wxLaunchDefaultBrowser(url, flags);
}

// static method accepting a wxWindow object as first parameter
// void warning_catcher{
//     my($self, $message_dialog) = @_;
//     return sub{
//         my $message = shift;
//         return if $message = ~/ GLUquadricObjPtr | Attempt to free unreferenced scalar / ;
//         my @params = ($message, 'Warning', wxOK | wxICON_WARNING);
//         $message_dialog
//             ? $message_dialog->(@params)
//             : Wx::MessageDialog->new($self, @params)->ShowModal;
//     };
// }

// Do we need this function???
// void GUI_App::notify(message) {
//     auto frame = GetTopWindow();
//     // try harder to attract user attention on OS X
//     if (!frame->IsActive())
//         frame->RequestUserAttention(defined(__WXOSX__/*&Wx::wxMAC */)? wxUSER_ATTENTION_ERROR : wxUSER_ATTENTION_INFO);
// 
//     // There used to be notifier using a Growl application for OSX, but Growl is dead.
//     // The notifier also supported the Linux X D - bus notifications, but that support was broken.
//     //TODO use wxNotificationMessage ?
// }


#ifdef __WXMSW__
static bool set_into_win_registry(HKEY hkeyHive, const wchar_t* pszVar, const wchar_t* pszValue)
{
    // see as reference: https://stackoverflow.com/questions/20245262/c-program-needs-an-file-association
    wchar_t szValueCurrent[1000];
    DWORD dwType;
    DWORD dwSize = sizeof(szValueCurrent);

    int iRC = ::RegGetValueW(hkeyHive, pszVar, nullptr, RRF_RT_ANY, &dwType, szValueCurrent, &dwSize);

    bool bDidntExist = iRC == ERROR_FILE_NOT_FOUND;

    if ((iRC != ERROR_SUCCESS) && !bDidntExist)
        // an error occurred
        return false;

    if (!bDidntExist) {
        if (dwType != REG_SZ)
            // invalid type
            return false;

        if (::wcscmp(szValueCurrent, pszValue) == 0)
            // value already set
            return false;
    }

    DWORD dwDisposition;
    HKEY hkey;
    iRC = ::RegCreateKeyExW(hkeyHive, pszVar, 0, 0, 0, KEY_ALL_ACCESS, nullptr, &hkey, &dwDisposition);
    bool ret = false;
    if (iRC == ERROR_SUCCESS) {
        iRC = ::RegSetValueExW(hkey, L"", 0, REG_SZ, (BYTE*)pszValue, (::wcslen(pszValue) + 1) * sizeof(wchar_t));
        if (iRC == ERROR_SUCCESS)
            ret = true;
    }

    RegCloseKey(hkey);
    return ret;
}

void GUI_App::associate_3mf_files()
{
    wchar_t app_path[MAX_PATH];
    ::GetModuleFileNameW(nullptr, app_path, sizeof(app_path));

    std::wstring prog_path = L"\"" + std::wstring(app_path) + L"\"";
    std::wstring prog_id = L"Prusa.Slicer.1";
    std::wstring prog_desc = L"PrusaSlicer";
    std::wstring prog_command = prog_path + L" \"%1\"";
    std::wstring reg_base = L"Software\\Classes";
    std::wstring reg_extension = reg_base + L"\\.3mf";
    std::wstring reg_prog_id = reg_base + L"\\" + prog_id;
    std::wstring reg_prog_id_command = reg_prog_id + L"\\Shell\\Open\\Command";

    bool is_new = false;
    is_new |= set_into_win_registry(HKEY_CURRENT_USER, reg_extension.c_str(), prog_id.c_str());
    is_new |= set_into_win_registry(HKEY_CURRENT_USER, reg_prog_id.c_str(), prog_desc.c_str());
    is_new |= set_into_win_registry(HKEY_CURRENT_USER, reg_prog_id_command.c_str(), prog_command.c_str());

    if (is_new)
        // notify Windows only when any of the values gets changed
        ::SHChangeNotify(SHCNE_ASSOCCHANGED, SHCNF_IDLIST, nullptr, nullptr);
}

void GUI_App::associate_stl_files()
{
    wchar_t app_path[MAX_PATH];
    ::GetModuleFileNameW(nullptr, app_path, sizeof(app_path));

    std::wstring prog_path = L"\"" + std::wstring(app_path) + L"\"";
    std::wstring prog_id = L"Prusa.Slicer.1";
    std::wstring prog_desc = L"PrusaSlicer";
    std::wstring prog_command = prog_path + L" \"%1\"";
    std::wstring reg_base = L"Software\\Classes";
    std::wstring reg_extension = reg_base + L"\\.stl";
    std::wstring reg_prog_id = reg_base + L"\\" + prog_id;
    std::wstring reg_prog_id_command = reg_prog_id + L"\\Shell\\Open\\Command";

    bool is_new = false;
    is_new |= set_into_win_registry(HKEY_CURRENT_USER, reg_extension.c_str(), prog_id.c_str());
    is_new |= set_into_win_registry(HKEY_CURRENT_USER, reg_prog_id.c_str(), prog_desc.c_str());
    is_new |= set_into_win_registry(HKEY_CURRENT_USER, reg_prog_id_command.c_str(), prog_command.c_str());

    if (is_new)
        // notify Windows only when any of the values gets changed
        ::SHChangeNotify(SHCNE_ASSOCCHANGED, SHCNF_IDLIST, nullptr, nullptr);
}

void GUI_App::associate_gcode_files()
{
    wchar_t app_path[MAX_PATH];
    ::GetModuleFileNameW(nullptr, app_path, sizeof(app_path));

    std::wstring prog_path = L"\"" + std::wstring(app_path) + L"\"";
    std::wstring prog_id = L"PrusaSlicer.GCodeViewer.1";
    std::wstring prog_desc = L"PrusaSlicerGCodeViewer";
    std::wstring prog_command = prog_path + L" \"%1\"";
    std::wstring reg_base = L"Software\\Classes";
    std::wstring reg_extension = reg_base + L"\\.gcode";
    std::wstring reg_prog_id = reg_base + L"\\" + prog_id;
    std::wstring reg_prog_id_command = reg_prog_id + L"\\Shell\\Open\\Command";

    bool is_new = false;
    is_new |= set_into_win_registry(HKEY_CURRENT_USER, reg_extension.c_str(), prog_id.c_str());
    is_new |= set_into_win_registry(HKEY_CURRENT_USER, reg_prog_id.c_str(), prog_desc.c_str());
    is_new |= set_into_win_registry(HKEY_CURRENT_USER, reg_prog_id_command.c_str(), prog_command.c_str());

    if (is_new)
        // notify Windows only when any of the values gets changed
        ::SHChangeNotify(SHCNE_ASSOCCHANGED, SHCNF_IDLIST, nullptr, nullptr);
}
#endif // __WXMSW__

} // GUI
} //Slic3r<|MERGE_RESOLUTION|>--- conflicted
+++ resolved
@@ -489,17 +489,13 @@
     /* FT_PROJECT */ { "Project files"sv,   { ".3mf"sv, ".amf"sv, ".zip.amf"sv } },
     /* FT_GALLERY */ { "Known files"sv,     { ".stl"sv, ".obj"sv } },
 
-<<<<<<< HEAD
-        /* FT_TEX */     "Texture (*.png, *.svg)|*.png;*.PNG;*.svg;*.SVG",
-#if ENABLE_TEXTURED_VOLUMES
-        /* FT_OBJ_TEX */ "Texture (*.png, *.texture)|*.png;*.PNG;*.texture",
-#endif // ENABLE_TEXTURED_VOLUMES
-=======
     /* FT_INI */     { "INI files"sv,       { ".ini"sv } },
     /* FT_SVG */     { "SVG files"sv,       { ".svg"sv } },
->>>>>>> 86afffa6
 
     /* FT_TEX */     { "Texture"sv,         { ".png"sv, ".svg"sv } },
+#if ENABLE_TEXTURED_VOLUMES
+    /* FT_OBJ_TEX */ { "Texture"sv,         { ".png"sv, ".texture"sv } },
+#endif // ENABLE_TEXTURED_VOLUMES
 
     /* FT_SL1 */     { "Masked SLA files"sv, { ".sl1"sv, ".sl1s"sv } },
 };
