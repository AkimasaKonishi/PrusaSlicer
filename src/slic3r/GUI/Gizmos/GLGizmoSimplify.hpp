--- conflicted
+++ resolved
@@ -149,10 +149,6 @@
     GLuint m_wireframe_VBO_id, m_wireframe_IBO_id;
     size_t m_wireframe_IBO_size;
 
-<<<<<<< HEAD
-    // only temporary solution
-    static const std::string M_ICON_FILENAME;
-=======
     // cancel exception
     class SimplifyCanceledException: public std::exception
     {
@@ -162,7 +158,9 @@
             return L("Model simplification has been canceled");
         }
     };
->>>>>>> fce42426
+
+    // only temporary solution
+    static const std::string M_ICON_FILENAME;
 };
 
 } // namespace GUI
