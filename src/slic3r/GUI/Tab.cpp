// #include "libslic3r/GCodeSender.hpp"
#include "Tab.hpp"
#include "PresetBundle.hpp"
#include "PresetHints.hpp"
#include "libslic3r/Utils.hpp"

#include "slic3r/Utils/Http.hpp"
#include "slic3r/Utils/PrintHost.hpp"
#include "slic3r/Utils/Serial.hpp"
#include "BonjourDialog.hpp"
#include "WipeTowerDialog.hpp"
#include "ButtonsDescription.hpp"

#include <wx/app.h>
#include <wx/button.h>
#include <wx/scrolwin.h>
#include <wx/sizer.h>

#include <wx/bmpcbox.h>
#include <wx/bmpbuttn.h>
#include <wx/treectrl.h>
#include <wx/imaglist.h>
#include <wx/settings.h>
#include <wx/filedlg.h>

#include <boost/algorithm/string/predicate.hpp>
#include "wxExtensions.hpp"
#include <wx/wupdlock.h>

#include "GUI_App.hpp"
#include "GUI_ObjectList.hpp"

namespace Slic3r {
namespace GUI {


wxDEFINE_EVENT(EVT_TAB_VALUE_CHANGED, wxCommandEvent);
wxDEFINE_EVENT(EVT_TAB_PRESETS_CHANGED, SimpleEvent);

Tab::Tab(wxNotebook* parent, const wxString& title, const char* name) : 
	m_parent(parent), m_title(title), m_name(name)
{
	Create(parent, wxID_ANY, wxDefaultPosition, wxDefaultSize, wxBK_LEFT | wxTAB_TRAVERSAL, name);
    set_type();

	m_compatible_printers.type			= Preset::TYPE_PRINTER;
	m_compatible_printers.key_list		= "compatible_printers";
	m_compatible_printers.key_condition	= "compatible_printers_condition";
	m_compatible_printers.dialog_title 	= _(L("Compatible printers"));
	m_compatible_printers.dialog_label 	= _(L("Select the printers this profile is compatible with."));

	m_compatible_prints.type			= Preset::TYPE_PRINT;
   	m_compatible_prints.key_list 		= "compatible_prints";
	m_compatible_prints.key_condition	= "compatible_prints_condition";
	m_compatible_prints.dialog_title 	= _(L("Compatible print profiles"));
	m_compatible_prints.dialog_label 	= _(L("Select the print profiles this profile is compatible with."));

	wxGetApp().tabs_list.push_back(this);

    m_em_unit = wxGetApp().em_unit();
}

void Tab::set_type()
{
    if (m_name == "print")              { m_type = Slic3r::Preset::TYPE_PRINT; }
    else if (m_name == "sla_print")     { m_type = Slic3r::Preset::TYPE_SLA_PRINT; }
    else if (m_name == "filament")      { m_type = Slic3r::Preset::TYPE_FILAMENT; }
    else if (m_name == "sla_material")  { m_type = Slic3r::Preset::TYPE_SLA_MATERIAL; }
    else if (m_name == "printer")       { m_type = Slic3r::Preset::TYPE_PRINTER; }
    else                                { m_type = Slic3r::Preset::TYPE_INVALID; assert(false); }
}

// sub new
void Tab::create_preset_tab()
{
    m_preset_bundle = wxGetApp().preset_bundle;

	// Vertical sizer to hold the choice menu and the rest of the page.
#ifdef __WXOSX__
	auto  *main_sizer = new wxBoxSizer(wxVERTICAL);
	main_sizer->SetSizeHints(this);
	this->SetSizer(main_sizer);

	// Create additional panel to Fit() it from OnActivate()
	// It's needed for tooltip showing on OSX
	m_tmp_panel = new wxPanel(this, wxID_ANY, wxDefaultPosition, wxDefaultSize, wxBK_LEFT | wxTAB_TRAVERSAL);
	auto panel = m_tmp_panel; 
	auto  sizer = new wxBoxSizer(wxVERTICAL);
	m_tmp_panel->SetSizer(sizer);
	m_tmp_panel->Layout();

	main_sizer->Add(m_tmp_panel, 1, wxEXPAND | wxALL, 0);
#else
	Tab *panel = this;
	auto  *sizer = new wxBoxSizer(wxVERTICAL);
	sizer->SetSizeHints(panel);
	panel->SetSizer(sizer);
#endif //__WXOSX__

	// preset chooser
    m_presets_choice = new wxBitmapComboBox(panel, wxID_ANY, "", wxDefaultPosition, wxSize(20 * m_em_unit, -1), 0, 0, wxCB_READONLY);

	auto color = wxSystemSettings::GetColour(wxSYS_COLOUR_WINDOW);

	//buttons
	wxBitmap bmpMenu;
	bmpMenu = wxBitmap(from_u8(Slic3r::var("disk.png")), wxBITMAP_TYPE_PNG);
	m_btn_save_preset = new wxBitmapButton(panel, wxID_ANY, bmpMenu, wxDefaultPosition, wxDefaultSize, wxBORDER_NONE);
	if (wxMSW) m_btn_save_preset->SetBackgroundColour(color);
	bmpMenu = wxBitmap(from_u8(Slic3r::var("delete.png")), wxBITMAP_TYPE_PNG);
	m_btn_delete_preset = new wxBitmapButton(panel, wxID_ANY, bmpMenu, wxDefaultPosition, wxDefaultSize, wxBORDER_NONE);
	if (wxMSW) m_btn_delete_preset->SetBackgroundColour(color);

	m_show_incompatible_presets = false;
	m_bmp_show_incompatible_presets.LoadFile(from_u8(Slic3r::var("flag-red-icon.png")), wxBITMAP_TYPE_PNG);
	m_bmp_hide_incompatible_presets.LoadFile(from_u8(Slic3r::var("flag-green-icon.png")), wxBITMAP_TYPE_PNG);
	m_btn_hide_incompatible_presets = new wxBitmapButton(panel, wxID_ANY, m_bmp_hide_incompatible_presets, wxDefaultPosition, wxDefaultSize, wxBORDER_NONE);
	if (wxMSW) m_btn_hide_incompatible_presets->SetBackgroundColour(color);

	m_btn_save_preset->SetToolTip(_(L("Save current ")) + m_title);
	m_btn_delete_preset->SetToolTip(_(L("Delete this preset")));
	m_btn_delete_preset->Disable();

	m_undo_btn = new wxButton(panel, wxID_ANY, "", wxDefaultPosition, wxDefaultSize, wxBU_EXACTFIT | wxNO_BORDER);
	m_undo_to_sys_btn = new wxButton(panel, wxID_ANY, "", wxDefaultPosition, wxDefaultSize, wxBU_EXACTFIT | wxNO_BORDER);
	m_question_btn = new wxButton(panel, wxID_ANY, "", wxDefaultPosition, wxDefaultSize, wxBU_EXACTFIT | wxNO_BORDER);
	if (wxMSW) {
		m_undo_btn->SetBackgroundColour(color);
		m_undo_to_sys_btn->SetBackgroundColour(color);
		m_question_btn->SetBackgroundColour(color);
	}

	m_question_btn->SetToolTip(_(L("Hover the cursor over buttons to find more information \n"
								   "or click this button.")));

	// Determine the theme color of OS (dark or light)
    auto luma = wxGetApp().get_colour_approx_luma(wxSystemSettings::GetColour(wxSYS_COLOUR_WINDOW));
	// Bitmaps to be shown on the "Revert to system" aka "Lock to system" button next to each input field.
	m_bmp_value_lock  	  .LoadFile(from_u8(var("sys_lock.png")),     wxBITMAP_TYPE_PNG);
	m_bmp_value_unlock    .LoadFile(from_u8(var(luma >= 128 ? "sys_unlock.png" : "sys_unlock_grey.png")), wxBITMAP_TYPE_PNG);
	m_bmp_non_system = &m_bmp_white_bullet;
	// Bitmaps to be shown on the "Undo user changes" button next to each input field.
	m_bmp_value_revert    .LoadFile(from_u8(var(luma >= 128 ? "action_undo.png" : "action_undo_grey.png")), wxBITMAP_TYPE_PNG);
	m_bmp_white_bullet    .LoadFile(from_u8(var("bullet_white.png")), wxBITMAP_TYPE_PNG);
	m_bmp_question        .LoadFile(from_u8(var("question_mark_01.png")), wxBITMAP_TYPE_PNG);

	fill_icon_descriptions();
	set_tooltips_text();

	m_undo_btn->SetBitmap(m_bmp_white_bullet);
	m_undo_btn->Bind(wxEVT_BUTTON, ([this](wxCommandEvent) { on_roll_back_value(); }));
	m_undo_to_sys_btn->SetBitmap(m_bmp_white_bullet);
	m_undo_to_sys_btn->Bind(wxEVT_BUTTON, ([this](wxCommandEvent) { on_roll_back_value(true); }));
	m_question_btn->SetBitmap(m_bmp_question);
	m_question_btn->Bind(wxEVT_BUTTON, ([this](wxCommandEvent)
	{
		auto dlg = new ButtonsDescription(this, &m_icon_descriptions);
		if (dlg->ShowModal() == wxID_OK) {
			// Colors for ui "decoration"
            for (Tab *tab : wxGetApp().tabs_list) {
                tab->m_sys_label_clr = wxGetApp().get_label_clr_sys();
                tab->m_modified_label_clr = wxGetApp().get_label_clr_modified();
				tab->update_labels_colour();
			}
		}
	}));

	// Colors for ui "decoration"
	m_sys_label_clr			= wxGetApp().get_label_clr_sys();
	m_modified_label_clr	= wxGetApp().get_label_clr_modified();
	m_default_text_clr		= wxGetApp().get_label_clr_default();

    // Sizer with buttons for mode changing
    m_mode_sizer = new PrusaModeSizer(panel);

	m_hsizer = new wxBoxSizer(wxHORIZONTAL);
	sizer->Add(m_hsizer, 0, wxEXPAND | wxBOTTOM, 3);
	m_hsizer->Add(m_presets_choice, 0, wxLEFT | wxRIGHT | wxTOP | wxALIGN_CENTER_VERTICAL, 3);
	m_hsizer->AddSpacer(4);
	m_hsizer->Add(m_btn_save_preset, 0, wxALIGN_CENTER_VERTICAL);
	m_hsizer->AddSpacer(4);
	m_hsizer->Add(m_btn_delete_preset, 0, wxALIGN_CENTER_VERTICAL);
	m_hsizer->AddSpacer(16);
	m_hsizer->Add(m_btn_hide_incompatible_presets, 0, wxALIGN_CENTER_VERTICAL);
	m_hsizer->AddSpacer(64);
	m_hsizer->Add(m_undo_to_sys_btn, 0, wxALIGN_CENTER_VERTICAL);
	m_hsizer->Add(m_undo_btn, 0, wxALIGN_CENTER_VERTICAL);
	m_hsizer->AddSpacer(32);
	m_hsizer->Add(m_question_btn, 0, wxALIGN_CENTER_VERTICAL);
    // m_hsizer->AddStretchSpacer(32);
    // StretchSpacer has a strange behavior under OSX, so 
    // There is used just additional sizer for m_mode_sizer with right alignment
    auto mode_sizer = new wxBoxSizer(wxVERTICAL);
    mode_sizer->Add(m_mode_sizer, 1, wxALIGN_RIGHT);
    m_hsizer->Add(mode_sizer, 1, wxALIGN_CENTER_VERTICAL | wxRIGHT, wxOSX ? 15 : 5);

	//Horizontal sizer to hold the tree and the selected page.
	m_hsizer = new wxBoxSizer(wxHORIZONTAL);
	sizer->Add(m_hsizer, 1, wxEXPAND, 0);

	//left vertical sizer
	m_left_sizer = new wxBoxSizer(wxVERTICAL);
	m_hsizer->Add(m_left_sizer, 0, wxEXPAND | wxLEFT | wxTOP | wxBOTTOM, 3);

	// tree
    m_treectrl = new wxTreeCtrl(panel, wxID_ANY, wxDefaultPosition, wxSize(15 * m_em_unit, -1),
		wxTR_NO_BUTTONS | wxTR_HIDE_ROOT | wxTR_SINGLE | wxTR_NO_LINES | wxBORDER_SUNKEN | wxWANTS_CHARS);
	m_left_sizer->Add(m_treectrl, 1, wxEXPAND);
	m_icons = new wxImageList(16, 16, true, 1);
	// Index of the last icon inserted into $self->{icons}.
	m_icon_count = -1;
	m_treectrl->AssignImageList(m_icons);
	m_treectrl->AddRoot("root");
	m_treectrl->SetIndent(0);
	m_disable_tree_sel_changed_event = 0;

	m_treectrl->Bind(wxEVT_TREE_SEL_CHANGED, &Tab::OnTreeSelChange, this);
	m_treectrl->Bind(wxEVT_KEY_DOWN, &Tab::OnKeyDown, this);

	m_presets_choice->Bind(wxEVT_COMBOBOX, ([this](wxCommandEvent e) {
		//! Because of The MSW and GTK version of wxBitmapComboBox derived from wxComboBox, 
		//! but the OSX version derived from wxOwnerDrawnCombo, instead of:
		//! select_preset(m_presets_choice->GetStringSelection().ToUTF8().data()); 
		//! we doing next:
		int selected_item = m_presets_choice->GetSelection();
		if (m_selected_preset_item == selected_item && !m_presets->current_is_dirty())
			return;
		if (selected_item >= 0) {
			std::string selected_string = m_presets_choice->GetString(selected_item).ToUTF8().data();
			if (selected_string.find("-------") == 0
				/*selected_string == "------- System presets -------" ||
				selected_string == "-------  User presets  -------"*/) {
				m_presets_choice->SetSelection(m_selected_preset_item);
				return;
			}
			m_selected_preset_item = selected_item;
			select_preset(selected_string);
		}
	}));

	m_btn_save_preset->Bind(wxEVT_BUTTON, ([this](wxCommandEvent e) { save_preset(); }));
	m_btn_delete_preset->Bind(wxEVT_BUTTON, ([this](wxCommandEvent e) { delete_preset(); }));
	m_btn_hide_incompatible_presets->Bind(wxEVT_BUTTON, ([this](wxCommandEvent e) {
		toggle_show_hide_incompatible();
	}));

	// Initialize the DynamicPrintConfig by default keys/values.
	build();
	rebuild_page_tree();
}

void Tab::load_initial_data()
{
	m_config = &m_presets->get_edited_preset().config;
	m_bmp_non_system = m_presets->get_selected_preset_parent() ? &m_bmp_value_unlock : &m_bmp_white_bullet;
	m_ttg_non_system = m_presets->get_selected_preset_parent() ? &m_ttg_value_unlock : &m_ttg_white_bullet_ns;
	m_tt_non_system = m_presets->get_selected_preset_parent() ? &m_tt_value_unlock : &m_ttg_white_bullet_ns;
}

Slic3r::GUI::PageShp Tab::add_options_page(const wxString& title, const std::string& icon, bool is_extruder_pages /*= false*/)
{
	// Index of icon in an icon list $self->{icons}.
	auto icon_idx = 0;
	if (!icon.empty()) {
		icon_idx = (m_icon_index.find(icon) == m_icon_index.end()) ? -1 : m_icon_index.at(icon);
		if (icon_idx == -1) {
			// Add a new icon to the icon list.
            wxIcon img_icon(from_u8(Slic3r::var(icon)), wxBITMAP_TYPE_PNG);
            m_icons->Add(img_icon);
            icon_idx = ++m_icon_count;
			m_icon_index[icon] = icon_idx;
		}
	}
	// Initialize the page.
#ifdef __WXOSX__
	auto panel = m_tmp_panel;
#else
	auto panel = this;
#endif
	PageShp page(new Page(panel, title, icon_idx));
	page->SetScrollbars(1, 20, 1, 2);
	page->Hide();
	m_hsizer->Add(page.get(), 1, wxEXPAND | wxLEFT, 5);

    if (!is_extruder_pages) 
		m_pages.push_back(page);

	page->set_config(m_config);
	return page;
}

void Tab::OnActivate()
{
#ifdef __WXOSX__	
	wxWindowUpdateLocker noUpdates(this);

	auto size = GetSizer()->GetSize();
	m_tmp_panel->GetSizer()->SetMinSize(size.x + m_size_move, size.y);
	Fit();
	m_size_move *= -1;
#endif // __WXOSX__
}

void Tab::update_labels_colour()
{
	Freeze();
	//update options "decoration"
	for (const auto opt : m_options_list)
	{
		const wxColour *color = &m_sys_label_clr;

		// value isn't equal to system value
		if ((opt.second & osSystemValue) == 0) {
			// value is equal to last saved
			if ((opt.second & osInitValue) != 0)
				color = &m_default_text_clr;
			// value is modified
			else
				color = &m_modified_label_clr;
		}
		if (opt.first == "bed_shape" || opt.first == "compatible_prints" || opt.first == "compatible_printers") {
			if (m_colored_Label != nullptr)	{
				m_colored_Label->SetForegroundColour(*color);
				m_colored_Label->Refresh(true);
			}
			continue;
		}

		Field* field = get_field(opt.first);
		if (field == nullptr) continue;
		field->set_label_colour_force(color);
	}
	Thaw();

	auto cur_item = m_treectrl->GetFirstVisibleItem();
	while (cur_item) {
		auto title = m_treectrl->GetItemText(cur_item);
		for (auto page : m_pages)
		{
			if (page->title() != title)
				continue;
			
			const wxColor *clr = !page->m_is_nonsys_values ? &m_sys_label_clr :
				page->m_is_modified_values ? &m_modified_label_clr :
				&m_default_text_clr;

			m_treectrl->SetItemTextColour(cur_item, *clr);
			break;
		}
		cur_item = m_treectrl->GetNextVisible(cur_item);
	}
}

// Update UI according to changes
void Tab::update_changed_ui()
{
	if (m_postpone_update_ui) 
		return;

	const bool deep_compare = (m_name == "printer" || m_name == "sla_material");
	auto dirty_options = m_presets->current_dirty_options(deep_compare);
	auto nonsys_options = m_presets->current_different_from_parent_options(deep_compare);
    if (m_type == Slic3r::Preset::TYPE_PRINTER) {
		TabPrinter* tab = static_cast<TabPrinter*>(this);
		if (tab->m_initial_extruders_count != tab->m_extruders_count)
			dirty_options.emplace_back("extruders_count");
		if (tab->m_sys_extruders_count != tab->m_extruders_count)
			nonsys_options.emplace_back("extruders_count");
	}

	for (auto& it : m_options_list)
		it.second = m_opt_status_value;

	for (auto opt_key : dirty_options)	m_options_list[opt_key] &= ~osInitValue;
	for (auto opt_key : nonsys_options)	m_options_list[opt_key] &= ~osSystemValue;

	Freeze();
	//update options "decoration"
	for (const auto opt : m_options_list)
	{
		bool is_nonsys_value = false;
		bool is_modified_value = true;
		const wxBitmap *sys_icon =	&m_bmp_value_lock;
		const wxBitmap *icon =		&m_bmp_value_revert;

		const wxColour *color =		&m_sys_label_clr;

		const wxString *sys_tt =	&m_tt_value_lock;
		const wxString *tt =		&m_tt_value_revert;

		// value isn't equal to system value
		if ((opt.second & osSystemValue) == 0) {
			is_nonsys_value = true;
			sys_icon = m_bmp_non_system;
			sys_tt = m_tt_non_system;
			// value is equal to last saved
			if ((opt.second & osInitValue) != 0)
				color = &m_default_text_clr;
			// value is modified
			else
				color = &m_modified_label_clr;
		}
		if ((opt.second & osInitValue) != 0)
		{
			is_modified_value = false;
			icon = &m_bmp_white_bullet;
			tt = &m_tt_white_bullet;
		}
		if (opt.first == "bed_shape" || opt.first == "compatible_prints" || opt.first == "compatible_printers") {
			if (m_colored_Label != nullptr)	{
				m_colored_Label->SetForegroundColour(*color);
				m_colored_Label->Refresh(true);
			}
			continue;
		}

		Field* field = get_field(opt.first);
		if (field == nullptr) continue;
		field->m_is_nonsys_value = is_nonsys_value;
		field->m_is_modified_value = is_modified_value;
		field->set_undo_bitmap(icon);
		field->set_undo_to_sys_bitmap(sys_icon);
		field->set_undo_tooltip(tt);
		field->set_undo_to_sys_tooltip(sys_tt);
		field->set_label_colour(color);
	}
	Thaw();

	wxTheApp->CallAfter([this]() {
		update_changed_tree_ui();
	});
}

void Tab::init_options_list()
{
	if (!m_options_list.empty())
		m_options_list.clear();

	for (const auto opt_key : m_config->keys())
		m_options_list.emplace(opt_key, m_opt_status_value);
}

template<class T>
void add_correct_opts_to_options_list(const std::string &opt_key, std::map<std::string, int>& map, Tab *tab, const int& value)
{
	T *opt_cur = static_cast<T*>(tab->m_config->option(opt_key));
	for (int i = 0; i < opt_cur->values.size(); i++)
		map.emplace(opt_key + "#" + std::to_string(i), value);
}

void TabPrinter::init_options_list()
{
	if (!m_options_list.empty())
		m_options_list.clear();

	for (const auto opt_key : m_config->keys())
	{
		if (opt_key == "bed_shape") {
			m_options_list.emplace(opt_key, m_opt_status_value);
			continue;
		}
		switch (m_config->option(opt_key)->type())
		{
		case coInts:	add_correct_opts_to_options_list<ConfigOptionInts		>(opt_key, m_options_list, this, m_opt_status_value);	break;
		case coBools:	add_correct_opts_to_options_list<ConfigOptionBools		>(opt_key, m_options_list, this, m_opt_status_value);	break;
		case coFloats:	add_correct_opts_to_options_list<ConfigOptionFloats		>(opt_key, m_options_list, this, m_opt_status_value);	break;
		case coStrings:	add_correct_opts_to_options_list<ConfigOptionStrings	>(opt_key, m_options_list, this, m_opt_status_value);	break;
		case coPercents:add_correct_opts_to_options_list<ConfigOptionPercents	>(opt_key, m_options_list, this, m_opt_status_value);	break;
		case coPoints:	add_correct_opts_to_options_list<ConfigOptionPoints		>(opt_key, m_options_list, this, m_opt_status_value);	break;
		default:		m_options_list.emplace(opt_key, m_opt_status_value);		break;
		}
	}
	m_options_list.emplace("extruders_count", m_opt_status_value);
}

void TabSLAMaterial::init_options_list()
{
    if (!m_options_list.empty())
        m_options_list.clear();

    for (const auto opt_key : m_config->keys())
    {
        if (opt_key == "compatible_prints" || opt_key == "compatible_printers") {
            m_options_list.emplace(opt_key, m_opt_status_value);
            continue;
        }
        switch (m_config->option(opt_key)->type())
        {
        case coInts:	add_correct_opts_to_options_list<ConfigOptionInts		>(opt_key, m_options_list, this, m_opt_status_value);	break;
        case coBools:	add_correct_opts_to_options_list<ConfigOptionBools		>(opt_key, m_options_list, this, m_opt_status_value);	break;
        case coFloats:	add_correct_opts_to_options_list<ConfigOptionFloats		>(opt_key, m_options_list, this, m_opt_status_value);	break;
        case coStrings:	add_correct_opts_to_options_list<ConfigOptionStrings	>(opt_key, m_options_list, this, m_opt_status_value);	break;
        case coPercents:add_correct_opts_to_options_list<ConfigOptionPercents	>(opt_key, m_options_list, this, m_opt_status_value);	break;
        case coPoints:	add_correct_opts_to_options_list<ConfigOptionPoints		>(opt_key, m_options_list, this, m_opt_status_value);	break;
        default:		m_options_list.emplace(opt_key, m_opt_status_value);		break;
        }
    }
}

void Tab::get_sys_and_mod_flags(const std::string& opt_key, bool& sys_page, bool& modified_page)
{
<<<<<<< HEAD
    if (m_options_list.empty())
        return;
	auto opt = m_options_list.find(opt_key);
=======
    auto opt = m_options_list.find(opt_key);
>>>>>>> a35b1a18
	if (sys_page) sys_page = (opt->second & osSystemValue) != 0;
	modified_page |= (opt->second & osInitValue) == 0;
}

void Tab::update_changed_tree_ui()
{
	if (m_options_list.empty())
        return;
	auto cur_item = m_treectrl->GetFirstVisibleItem();
    if (!cur_item || !m_treectrl->IsVisible(cur_item))
        return;
	auto selection = m_treectrl->GetItemText(m_treectrl->GetSelection());
	while (cur_item) {
		auto title = m_treectrl->GetItemText(cur_item);
		for (auto page : m_pages)
		{
			if (page->title() != title) 
				continue;
			bool sys_page = true;
			bool modified_page = false;
			if (title == _("General")) {
				std::initializer_list<const char*> optional_keys{ "extruders_count", "bed_shape" };
				for (auto &opt_key : optional_keys) {
					get_sys_and_mod_flags(opt_key, sys_page, modified_page);
				}
			}
			if (title == _("Dependencies")) {
				if (m_type == Slic3r::Preset::TYPE_PRINTER) {
					sys_page = m_presets->get_selected_preset_parent() != nullptr;
					modified_page = false;
				} else {
					if (m_type == Slic3r::Preset::TYPE_FILAMENT || m_type == Slic3r::Preset::TYPE_SLA_MATERIAL)
						get_sys_and_mod_flags("compatible_prints", sys_page, modified_page);
					get_sys_and_mod_flags("compatible_printers", sys_page, modified_page);
				}
			}
			for (auto group : page->m_optgroups)
			{
				if (!sys_page && modified_page)
					break;
				for (t_opt_map::iterator it = group->m_opt_map.begin(); it != group->m_opt_map.end(); ++it) {
					const std::string& opt_key = it->first;
					get_sys_and_mod_flags(opt_key, sys_page, modified_page);
				}
			}

			const wxColor *clr = sys_page		?	&m_sys_label_clr :
								 modified_page	?	&m_modified_label_clr : 
													&m_default_text_clr;

			if (page->set_item_colour(clr))
				m_treectrl->SetItemTextColour(cur_item, *clr);

			page->m_is_nonsys_values = !sys_page;
			page->m_is_modified_values = modified_page;

			if (selection == title) {
				m_is_nonsys_values = page->m_is_nonsys_values;
				m_is_modified_values = page->m_is_modified_values;
			}
			break;
		}
        auto next_item = m_treectrl->GetNextVisible(cur_item);
        cur_item = next_item;
	}
	update_undo_buttons();
}

void Tab::update_undo_buttons()
{
	m_undo_btn->SetBitmap(m_is_modified_values ? m_bmp_value_revert : m_bmp_white_bullet);
	m_undo_to_sys_btn->SetBitmap(m_is_nonsys_values ? *m_bmp_non_system : m_bmp_value_lock);

	m_undo_btn->SetToolTip(m_is_modified_values ? m_ttg_value_revert : m_ttg_white_bullet);
	m_undo_to_sys_btn->SetToolTip(m_is_nonsys_values ? *m_ttg_non_system : m_ttg_value_lock);
}

void Tab::on_roll_back_value(const bool to_sys /*= true*/)
{
	int os;
	if (to_sys)	{
		if (!m_is_nonsys_values) return;
		os = osSystemValue;
	}
	else {
		if (!m_is_modified_values) return;
		os = osInitValue;
	}

	m_postpone_update_ui = true;

	auto selection = m_treectrl->GetItemText(m_treectrl->GetSelection());
	for (auto page : m_pages)
		if (page->title() == selection)	{
			for (auto group : page->m_optgroups) {
				if (group->title == _("Capabilities")) {
					if ((m_options_list["extruders_count"] & os) == 0)
						to_sys ? group->back_to_sys_value("extruders_count") : group->back_to_initial_value("extruders_count");
				}
				if (group->title == _("Size and coordinates")) {
					if ((m_options_list["bed_shape"] & os) == 0) {
						to_sys ? group->back_to_sys_value("bed_shape") : group->back_to_initial_value("bed_shape");
						load_key_value("bed_shape", true/*some value*/, true);
					}

				}
				if (group->title == _("Profile dependencies")) {
					if (m_type != Slic3r::Preset::TYPE_PRINTER && (m_options_list["compatible_printers"] & os) == 0) {
						to_sys ? group->back_to_sys_value("compatible_printers") : group->back_to_initial_value("compatible_printers");
						load_key_value("compatible_printers", true/*some value*/, true);

						bool is_empty = m_config->option<ConfigOptionStrings>("compatible_printers")->values.empty();
						m_compatible_printers.checkbox->SetValue(is_empty);
						is_empty ? m_compatible_printers.btn->Disable() : m_compatible_printers.btn->Enable();
					}
					if ((m_type == Slic3r::Preset::TYPE_PRINT || m_type == Slic3r::Preset::TYPE_SLA_PRINT) && (m_options_list["compatible_prints"] & os) == 0) {
						to_sys ? group->back_to_sys_value("compatible_prints") : group->back_to_initial_value("compatible_prints");
						load_key_value("compatible_prints", true/*some value*/, true);

						bool is_empty = m_config->option<ConfigOptionStrings>("compatible_prints")->values.empty();
						m_compatible_prints.checkbox->SetValue(is_empty);
						is_empty ? m_compatible_prints.btn->Disable() : m_compatible_prints.btn->Enable();
					}
				}
				for (auto kvp : group->m_opt_map) {
					const std::string& opt_key = kvp.first;
					if ((m_options_list[opt_key] & os) == 0)
						to_sys ? group->back_to_sys_value(opt_key) : group->back_to_initial_value(opt_key);
				}
			}
			break;
		}

	m_postpone_update_ui = false;
	update_changed_ui();
}

// Update the combo box label of the selected preset based on its "dirty" state,
// comparing the selected preset config with $self->{config}.
void Tab::update_dirty()
{
	m_presets->update_dirty_ui(m_presets_choice);
	on_presets_changed();	
	update_changed_ui();
}

void Tab::update_tab_ui()
{
	m_selected_preset_item = m_presets->update_tab_ui(m_presets_choice, m_show_incompatible_presets);
}

// Load a provied DynamicConfig into the tab, modifying the active preset.
// This could be used for example by setting a Wipe Tower position by interactive manipulation in the 3D view.
void Tab::load_config(const DynamicPrintConfig& config)
{
	bool modified = 0;
	for(auto opt_key : m_config->diff(config)) {
		m_config->set_key_value(opt_key, config.option(opt_key)->clone());
		modified = 1;
	}
	if (modified) {
		update_dirty();
		//# Initialize UI components with the config values.
		reload_config();
		update();
	}
}

// Reload current $self->{config} (aka $self->{presets}->edited_preset->config) into the UI fields.
void Tab::reload_config()
{
	Freeze();
	for (auto page : m_pages)
		page->reload_config();
 	Thaw();
}

void Tab::update_visibility()
{
    const ConfigOptionMode mode = wxGetApp().get_mode();
    Freeze();

	for (auto page : m_pages)
        page->update_visibility(mode);
    update_page_tree_visibility();

    // update mode for ModeSizer
    m_mode_sizer->SetMode(mode);

    Layout();
	Thaw();

    // to update tree items color
//    wxTheApp->CallAfter([this]() {
        update_changed_tree_ui();
//     });
}

Field* Tab::get_field(const t_config_option_key& opt_key, int opt_index/* = -1*/) const
{
	Field* field = nullptr;
	for (auto page : m_pages) {
		field = page->get_field(opt_key, opt_index);
		if (field != nullptr)
			return field;
	}
	return field;
}

// Set a key/value pair on this page. Return true if the value has been modified.
// Currently used for distributing extruders_count over preset pages of Slic3r::GUI::Tab::Printer
// after a preset is loaded.
bool Tab::set_value(const t_config_option_key& opt_key, const boost::any& value) {
	bool changed = false;
	for(auto page: m_pages) {
		if (page->set_value(opt_key, value))
		changed = true;
	}
	return changed;
}

// To be called by custom widgets, load a value into a config,
// update the preset selection boxes (the dirty flags)
// If value is saved before calling this function, put saved_value = true,
// and value can be some random value because in this case it will not been used
void Tab::load_key_value(const std::string& opt_key, const boost::any& value, bool saved_value /*= false*/)
{
	if (!saved_value) change_opt_value(*m_config, opt_key, value);
	// Mark the print & filament enabled if they are compatible with the currently selected preset.
	if (opt_key == "compatible_printers" || opt_key == "compatible_prints") {
		// Don't select another profile if this profile happens to become incompatible.
		m_preset_bundle->update_compatible(false);
	}
	m_presets->update_dirty_ui(m_presets_choice);
	on_presets_changed();
	update();
}

void Tab::on_value_change(const std::string& opt_key, const boost::any& value)
{
	wxCommandEvent event(EVT_TAB_VALUE_CHANGED);
	event.SetEventObject(this);
	event.SetString(opt_key);
	if (opt_key == "extruders_count")
	{
		int val = boost::any_cast<size_t>(value);
		event.SetInt(val);
	}

	wxPostEvent(this, event);


    ConfigOptionsGroup* og_freq_chng_params = wxGetApp().sidebar().og_freq_chng_params(supports_printer_technology(ptFFF));
    if (opt_key == "fill_density" || opt_key == "supports_enable" || opt_key == "pad_enable")
	{
        boost::any val = og_freq_chng_params->get_config_value(*m_config, opt_key);
        og_freq_chng_params->set_value(opt_key, val);
	}
	if (opt_key == "support_material" || opt_key == "support_material_buildplate_only")
	{
		wxString new_selection = !m_config->opt_bool("support_material") ?
								_("None") :
								m_config->opt_bool("support_material_buildplate_only") ?
									_("Support on build plate only") :
									_("Everywhere");
        og_freq_chng_params->set_value("support", new_selection);
	}
	if (opt_key == "brim_width")
	{
		bool val = m_config->opt_float("brim_width") > 0.0 ? true : false;
        og_freq_chng_params->set_value("brim", val);
	}

    if (opt_key == "wipe_tower" || opt_key == "single_extruder_multi_material" || opt_key == "extruders_count" )
        update_wiping_button_visibility();

	update();
}

// Show/hide the 'purging volumes' button
void Tab::update_wiping_button_visibility() {
    if (m_preset_bundle->printers.get_selected_preset().printer_technology() == ptSLA)
        return; // ys_FIXME
    bool wipe_tower_enabled = dynamic_cast<ConfigOptionBool*>(  (m_preset_bundle->prints.get_edited_preset().config  ).option("wipe_tower"))->value;
    bool multiple_extruders = dynamic_cast<ConfigOptionFloats*>((m_preset_bundle->printers.get_edited_preset().config).option("nozzle_diameter"))->values.size() > 1;
    bool single_extruder_mm = dynamic_cast<ConfigOptionBool*>(  (m_preset_bundle->printers.get_edited_preset().config).option("single_extruder_multi_material"))->value;

    auto wiping_dialog_button = wxGetApp().sidebar().get_wiping_dialog_button();
    if (wiping_dialog_button) {
        wiping_dialog_button->Show(wipe_tower_enabled && multiple_extruders && single_extruder_mm);
        wiping_dialog_button->GetParent()->Layout();
    }
}


// Call a callback to update the selection of presets on the platter:
// To update the content of the selection boxes,
// to update the filament colors of the selection boxes,
// to update the "dirty" flags of the selection boxes,
// to uddate number of "filament" selection boxes when the number of extruders change.
void Tab::on_presets_changed()
{
    // Printer selected at the Printer tab, update "compatible" marks at the print and filament selectors.
    for (auto t: m_dependent_tabs)
    {
        // If the printer tells us that the print or filament/sla_material preset has been switched or invalidated,
        // refresh the print or filament/sla_material tab page.
        wxGetApp().get_tab(t)->load_current_preset();
    }

	wxCommandEvent event(EVT_TAB_PRESETS_CHANGED);
	event.SetEventObject(this);
	wxPostEvent(this, event);
	update_preset_description_line();
}

void Tab::update_preset_description_line()
{
	const Preset* parent = m_presets->get_selected_preset_parent();
	const Preset& preset = m_presets->get_edited_preset();
			
	wxString description_line = preset.is_default ?
		_(L("It's a default preset.")) : preset.is_system ?
		_(L("It's a system preset.")) : 
		_(L("Current preset is inherited from ")) + (parent == nullptr ? 
													"default preset." : 
													":\n\t" + parent->name);
	
	if (preset.is_default || preset.is_system)
		description_line += "\n\t" + _(L("It can't be deleted or modified. ")) + 
							"\n\t" + _(L("Any modifications should be saved as a new preset inherited from this one. ")) + 
							"\n\t" + _(L("To do that please specify a new name for the preset."));
	
	if (parent && parent->vendor)
	{
		description_line += "\n\n" + _(L("Additional information:")) + "\n";
		description_line += "\t" + _(L("vendor")) + ": " + (m_type == Slic3r::Preset::TYPE_PRINTER ? "\n\t\t" : "") + parent->vendor->name +
							", ver: " + parent->vendor->config_version.to_string();
		if (m_type == Slic3r::Preset::TYPE_PRINTER) {
			const std::string &printer_model = preset.config.opt_string("printer_model");
			if (! printer_model.empty())
				description_line += "\n\n\t" + _(L("printer model")) + ": \n\t\t" + printer_model;
			switch (preset.printer_technology()) {
			case ptFFF:
			{
				//FIXME add prefered_sla_material_profile for SLA
				const std::string              &default_print_profile = preset.config.opt_string("default_print_profile");
				const std::vector<std::string> &default_filament_profiles = preset.config.option<ConfigOptionStrings>("default_filament_profile")->values;
				if (!default_print_profile.empty())
					description_line += "\n\n\t" + _(L("default print profile")) + ": \n\t\t" + default_print_profile;
				if (!default_filament_profiles.empty())
				{
					description_line += "\n\n\t" + _(L("default filament profile")) + ": \n\t\t";
					for (auto& profile : default_filament_profiles) {
						if (&profile != &*default_filament_profiles.begin())
							description_line += ", ";
						description_line += profile;
					}
				}
				break;
			}
			case ptSLA:
			{
				//FIXME add prefered_sla_material_profile for SLA
				const std::string &default_sla_material_profile = preset.config.opt_string("default_sla_material_profile");
				if (!default_sla_material_profile.empty())
					description_line += "\n\n\t" + _(L("default SLA material profile")) + ": \n\t\t" + default_sla_material_profile;

				const std::string &default_sla_print_profile = preset.config.opt_string("default_sla_print_profile");
				if (!default_sla_print_profile.empty())
					description_line += "\n\n\t" + _(L("default SLA print profile")) + ": \n\t\t" + default_sla_print_profile;
				break;
			}
			}
		}
	}

	m_parent_preset_description_line->SetText(description_line, false);
}

void Tab::update_frequently_changed_parameters()
{
    auto og_freq_chng_params = wxGetApp().sidebar().og_freq_chng_params(supports_printer_technology(ptFFF));
    if (!og_freq_chng_params) return;

    if (m_type == Preset::TYPE_SLA_PRINT)
    {
        for (auto opt_key : { "supports_enable", "pad_enable" })
        {
            boost::any val = og_freq_chng_params->get_config_value(*m_config, opt_key);
            og_freq_chng_params->set_value(opt_key, val);
        }
        return;
    }

    // for m_type == Preset::TYPE_PRINT
    boost::any value = og_freq_chng_params->get_config_value(*m_config, "fill_density");
    og_freq_chng_params->set_value("fill_density", value);

	wxString new_selection = !m_config->opt_bool("support_material") ?
							_("None") :
							m_config->opt_bool("support_material_buildplate_only") ?
								_("Support on build plate only") :
								_("Everywhere");
    og_freq_chng_params->set_value("support", new_selection);

	bool val = m_config->opt_float("brim_width") > 0.0 ? true : false;
    og_freq_chng_params->set_value("brim", val);

	update_wiping_button_visibility();
}

void TabPrint::build()
{
	m_presets = &m_preset_bundle->prints;
	load_initial_data();

	auto page = add_options_page(_(L("Layers and perimeters")), "layers.png");
		auto optgroup = page->new_optgroup(_(L("Layer height")));
		optgroup->append_single_option_line("layer_height");
		optgroup->append_single_option_line("first_layer_height");

		optgroup = page->new_optgroup(_(L("Vertical shells")));
		optgroup->append_single_option_line("perimeters");
		optgroup->append_single_option_line("spiral_vase");

		Line line { "", "" };
		line.full_width = 1;
		line.widget = [this](wxWindow* parent) {
			return description_line_widget(parent, &m_recommended_thin_wall_thickness_description_line);
		};
		optgroup->append_line(line);

		optgroup = page->new_optgroup(_(L("Horizontal shells")));
		line = { _(L("Solid layers")), "" };
		line.append_option(optgroup->get_option("top_solid_layers"));
		line.append_option(optgroup->get_option("bottom_solid_layers"));
		optgroup->append_line(line);

		optgroup = page->new_optgroup(_(L("Quality (slower slicing)")));
		optgroup->append_single_option_line("extra_perimeters");
		optgroup->append_single_option_line("ensure_vertical_shell_thickness");
		optgroup->append_single_option_line("avoid_crossing_perimeters");
		optgroup->append_single_option_line("thin_walls");
		optgroup->append_single_option_line("overhangs");

		optgroup = page->new_optgroup(_(L("Advanced")));
		optgroup->append_single_option_line("seam_position");
		optgroup->append_single_option_line("external_perimeters_first");

	page = add_options_page(_(L("Infill")), "infill.png");
		optgroup = page->new_optgroup(_(L("Infill")));
		optgroup->append_single_option_line("fill_density");
		optgroup->append_single_option_line("fill_pattern");
		optgroup->append_single_option_line("external_fill_pattern");

		optgroup = page->new_optgroup(_(L("Reducing printing time")));
		optgroup->append_single_option_line("infill_every_layers");
		optgroup->append_single_option_line("infill_only_where_needed");

		optgroup = page->new_optgroup(_(L("Advanced")));
		optgroup->append_single_option_line("solid_infill_every_layers");
		optgroup->append_single_option_line("fill_angle");
		optgroup->append_single_option_line("solid_infill_below_area");
		optgroup->append_single_option_line("bridge_angle");
		optgroup->append_single_option_line("only_retract_when_crossing_perimeters");
		optgroup->append_single_option_line("infill_first");

	page = add_options_page(_(L("Skirt and brim")), "box.png");
		optgroup = page->new_optgroup(_(L("Skirt")));
		optgroup->append_single_option_line("skirts");
		optgroup->append_single_option_line("skirt_distance");
		optgroup->append_single_option_line("skirt_height");
		optgroup->append_single_option_line("min_skirt_length");

		optgroup = page->new_optgroup(_(L("Brim")));
		optgroup->append_single_option_line("brim_width");

	page = add_options_page(_(L("Support material")), "building.png");
		optgroup = page->new_optgroup(_(L("Support material")));
		optgroup->append_single_option_line("support_material");
		optgroup->append_single_option_line("support_material_auto");
		optgroup->append_single_option_line("support_material_threshold");
		optgroup->append_single_option_line("support_material_enforce_layers");

		optgroup = page->new_optgroup(_(L("Raft")));
		optgroup->append_single_option_line("raft_layers");
//		# optgroup->append_single_option_line(get_option_("raft_contact_distance");

		optgroup = page->new_optgroup(_(L("Options for support material and raft")));
		optgroup->append_single_option_line("support_material_contact_distance");
		optgroup->append_single_option_line("support_material_pattern");
		optgroup->append_single_option_line("support_material_with_sheath");
		optgroup->append_single_option_line("support_material_spacing");
		optgroup->append_single_option_line("support_material_angle");
		optgroup->append_single_option_line("support_material_interface_layers");
		optgroup->append_single_option_line("support_material_interface_spacing");
		optgroup->append_single_option_line("support_material_interface_contact_loops");
		optgroup->append_single_option_line("support_material_buildplate_only");
		optgroup->append_single_option_line("support_material_xy_spacing");
		optgroup->append_single_option_line("dont_support_bridges");
		optgroup->append_single_option_line("support_material_synchronize_layers");

	page = add_options_page(_(L("Speed")), "time.png");
		optgroup = page->new_optgroup(_(L("Speed for print moves")));
		optgroup->append_single_option_line("perimeter_speed");
		optgroup->append_single_option_line("small_perimeter_speed");
		optgroup->append_single_option_line("external_perimeter_speed");
		optgroup->append_single_option_line("infill_speed");
		optgroup->append_single_option_line("solid_infill_speed");
		optgroup->append_single_option_line("top_solid_infill_speed");
		optgroup->append_single_option_line("support_material_speed");
		optgroup->append_single_option_line("support_material_interface_speed");
		optgroup->append_single_option_line("bridge_speed");
		optgroup->append_single_option_line("gap_fill_speed");

		optgroup = page->new_optgroup(_(L("Speed for non-print moves")));
		optgroup->append_single_option_line("travel_speed");

		optgroup = page->new_optgroup(_(L("Modifiers")));
		optgroup->append_single_option_line("first_layer_speed");

		optgroup = page->new_optgroup(_(L("Acceleration control (advanced)")));
		optgroup->append_single_option_line("perimeter_acceleration");
		optgroup->append_single_option_line("infill_acceleration");
		optgroup->append_single_option_line("bridge_acceleration");
		optgroup->append_single_option_line("first_layer_acceleration");
		optgroup->append_single_option_line("default_acceleration");

		optgroup = page->new_optgroup(_(L("Autospeed (advanced)")));
		optgroup->append_single_option_line("max_print_speed");
		optgroup->append_single_option_line("max_volumetric_speed");
#ifdef HAS_PRESSURE_EQUALIZER
		optgroup->append_single_option_line("max_volumetric_extrusion_rate_slope_positive");
		optgroup->append_single_option_line("max_volumetric_extrusion_rate_slope_negative");
#endif /* HAS_PRESSURE_EQUALIZER */

	page = add_options_page(_(L("Multiple Extruders")), "funnel.png");
		optgroup = page->new_optgroup(_(L("Extruders")));
		optgroup->append_single_option_line("perimeter_extruder");
		optgroup->append_single_option_line("infill_extruder");
		optgroup->append_single_option_line("solid_infill_extruder");
		optgroup->append_single_option_line("support_material_extruder");
		optgroup->append_single_option_line("support_material_interface_extruder");

		optgroup = page->new_optgroup(_(L("Ooze prevention")));
		optgroup->append_single_option_line("ooze_prevention");
		optgroup->append_single_option_line("standby_temperature_delta");

		optgroup = page->new_optgroup(_(L("Wipe tower")));
		optgroup->append_single_option_line("wipe_tower");
		optgroup->append_single_option_line("wipe_tower_x");
		optgroup->append_single_option_line("wipe_tower_y");
		optgroup->append_single_option_line("wipe_tower_width");
		optgroup->append_single_option_line("wipe_tower_rotation_angle");
        optgroup->append_single_option_line("wipe_tower_bridging");
        optgroup->append_single_option_line("single_extruder_multi_material_priming");

		optgroup = page->new_optgroup(_(L("Advanced")));
		optgroup->append_single_option_line("interface_shells");

	page = add_options_page(_(L("Advanced")), "wrench.png");
		optgroup = page->new_optgroup(_(L("Extrusion width")));
		optgroup->append_single_option_line("extrusion_width");
		optgroup->append_single_option_line("first_layer_extrusion_width");
		optgroup->append_single_option_line("perimeter_extrusion_width");
		optgroup->append_single_option_line("external_perimeter_extrusion_width");
		optgroup->append_single_option_line("infill_extrusion_width");
		optgroup->append_single_option_line("solid_infill_extrusion_width");
		optgroup->append_single_option_line("top_infill_extrusion_width");
		optgroup->append_single_option_line("support_material_extrusion_width");

		optgroup = page->new_optgroup(_(L("Overlap")));
		optgroup->append_single_option_line("infill_overlap");

		optgroup = page->new_optgroup(_(L("Flow")));
		optgroup->append_single_option_line("bridge_flow_ratio");

		optgroup = page->new_optgroup(_(L("Other")));
		optgroup->append_single_option_line("clip_multipart_objects");
		optgroup->append_single_option_line("elefant_foot_compensation");
		optgroup->append_single_option_line("xy_size_compensation");
//		#            optgroup->append_single_option_line("threads");
		optgroup->append_single_option_line("resolution");

	page = add_options_page(_(L("Output options")), "page_white_go.png");
		optgroup = page->new_optgroup(_(L("Sequential printing")));
		optgroup->append_single_option_line("complete_objects");
		line = { _(L("Extruder clearance (mm)")), "" };
		Option option = optgroup->get_option("extruder_clearance_radius");
		option.opt.width = 60;
		line.append_option(option);
		option = optgroup->get_option("extruder_clearance_height");
		option.opt.width = 60;
		line.append_option(option);
		optgroup->append_line(line);

		optgroup = page->new_optgroup(_(L("Output file")));
		optgroup->append_single_option_line("gcode_comments");
		optgroup->append_single_option_line("gcode_label_objects");
		option = optgroup->get_option("output_filename_format");
		option.opt.full_width = true;
		optgroup->append_single_option_line(option);

		optgroup = page->new_optgroup(_(L("Post-processing scripts")), 0);	
		option = optgroup->get_option("post_process");
		option.opt.full_width = true;
        option.opt.height = 4 * m_em_unit;//50;
		optgroup->append_single_option_line(option);

	page = add_options_page(_(L("Notes")), "note.png");
		optgroup = page->new_optgroup(_(L("Notes")), 0);						
		option = optgroup->get_option("notes");
		option.opt.full_width = true;
        option.opt.height = 19 * m_em_unit;//250;
		optgroup->append_single_option_line(option);

	page = add_options_page(_(L("Dependencies")), "wrench.png");
		optgroup = page->new_optgroup(_(L("Profile dependencies")));
        line = optgroup->create_single_option_line("compatible_printers");
        line.widget = [this](wxWindow* parent) {
			return compatible_widget_create(parent, m_compatible_printers);
		};
		optgroup->append_line(line, &m_colored_Label);
		option = optgroup->get_option("compatible_printers_condition");
		option.opt.full_width = true;
		optgroup->append_single_option_line(option);

		line = Line{ "", "" };
		line.full_width = 1;
		line.widget = [this](wxWindow* parent) {
			return description_line_widget(parent, &m_parent_preset_description_line);
		};
		optgroup->append_line(line);
}

// Reload current config (aka presets->edited_preset->config) into the UI fields.
void TabPrint::reload_config()
{
	this->compatible_widget_reload(m_compatible_printers);
	Tab::reload_config();
}

void TabPrint::update()
{
    if (m_preset_bundle->printers.get_selected_preset().printer_technology() == ptSLA)
        return; // ys_FIXME

    //! Temporary workaround for the correct updates of the SpinCtrl (like "perimeters"):
    // KillFocus() for the wxSpinCtrl use CallAfter function. So,
    // to except the duplicate call of the update() after dialog->ShowModal(),
    // let check if this process is already started.
    if (is_msg_dlg_already_exist)   
        return;

	Freeze();

	double fill_density = m_config->option<ConfigOptionPercent>("fill_density")->value;

	if (m_config->opt_bool("spiral_vase") &&
		!(m_config->opt_int("perimeters") == 1 && m_config->opt_int("top_solid_layers") == 0 &&
		fill_density == 0)) {
		wxString msg_text = _(L("The Spiral Vase mode requires:\n"
			"- one perimeter\n"
			"- no top solid layers\n"
			"- 0% fill density\n"
			"- no support material\n"
			"- no ensure_vertical_shell_thickness\n"
			"\nShall I adjust those settings in order to enable Spiral Vase?"));
		auto dialog = new wxMessageDialog(parent(), msg_text, _(L("Spiral Vase")), wxICON_WARNING | wxYES | wxNO);
        is_msg_dlg_already_exist = true;
		DynamicPrintConfig new_conf = *m_config;
		if (dialog->ShowModal() == wxID_YES) {
			new_conf.set_key_value("perimeters", new ConfigOptionInt(1));
			new_conf.set_key_value("top_solid_layers", new ConfigOptionInt(0));
			new_conf.set_key_value("fill_density", new ConfigOptionPercent(0));
			new_conf.set_key_value("support_material", new ConfigOptionBool(false));
			new_conf.set_key_value("support_material_enforce_layers", new ConfigOptionInt(0));
			new_conf.set_key_value("ensure_vertical_shell_thickness", new ConfigOptionBool(false));
			fill_density = 0;
		}
		else {
			new_conf.set_key_value("spiral_vase", new ConfigOptionBool(false));
		}
		load_config(new_conf);
		on_value_change("fill_density", fill_density);
        is_msg_dlg_already_exist = false;
	}

	if (m_config->opt_bool("wipe_tower") && m_config->opt_bool("support_material") &&
		m_config->opt_float("support_material_contact_distance") > 0. &&
		(m_config->opt_int("support_material_extruder") != 0 || m_config->opt_int("support_material_interface_extruder") != 0)) {
		wxString msg_text = _(L("The Wipe Tower currently supports the non-soluble supports only\n"
			"if they are printed with the current extruder without triggering a tool change.\n"
			"(both support_material_extruder and support_material_interface_extruder need to be set to 0).\n"
			"\nShall I adjust those settings in order to enable the Wipe Tower?"));
		auto dialog = new wxMessageDialog(parent(), msg_text, _(L("Wipe Tower")), wxICON_WARNING | wxYES | wxNO);
		DynamicPrintConfig new_conf = *m_config;
		if (dialog->ShowModal() == wxID_YES) {
			new_conf.set_key_value("support_material_extruder", new ConfigOptionInt(0));
			new_conf.set_key_value("support_material_interface_extruder", new ConfigOptionInt(0));
		}
		else
			new_conf.set_key_value("wipe_tower", new ConfigOptionBool(false));
		load_config(new_conf);
	}

	if (m_config->opt_bool("wipe_tower") && m_config->opt_bool("support_material") &&
		m_config->opt_float("support_material_contact_distance") == 0 &&
		!m_config->opt_bool("support_material_synchronize_layers")) {
		wxString msg_text = _(L("For the Wipe Tower to work with the soluble supports, the support layers\n"
			"need to be synchronized with the object layers.\n"
			"\nShall I synchronize support layers in order to enable the Wipe Tower?"));
		auto dialog = new wxMessageDialog(parent(), msg_text, _(L("Wipe Tower")), wxICON_WARNING | wxYES | wxNO);
		DynamicPrintConfig new_conf = *m_config;
		if (dialog->ShowModal() == wxID_YES) {
			new_conf.set_key_value("support_material_synchronize_layers", new ConfigOptionBool(true));
		}
		else
			new_conf.set_key_value("wipe_tower", new ConfigOptionBool(false));
		load_config(new_conf);
	}

	if (m_config->opt_bool("support_material")) {
		// Ask only once.
		if (!m_support_material_overhangs_queried) {
			m_support_material_overhangs_queried = true;
			if (!m_config->opt_bool("overhangs")/* != 1*/) {
				wxString msg_text = _(L("Supports work better, if the following feature is enabled:\n"
					"- Detect bridging perimeters\n"
					"\nShall I adjust those settings for supports?"));
				auto dialog = new wxMessageDialog(parent(), msg_text, _(L("Support Generator")), wxICON_WARNING | wxYES | wxNO | wxCANCEL);
				DynamicPrintConfig new_conf = *m_config;
				auto answer = dialog->ShowModal();
				if (answer == wxID_YES) {
					// Enable "detect bridging perimeters".
					new_conf.set_key_value("overhangs", new ConfigOptionBool(true));
				} else if (answer == wxID_NO) {
					// Do nothing, leave supports on and "detect bridging perimeters" off.
				} else if (answer == wxID_CANCEL) {
					// Disable supports.
					new_conf.set_key_value("support_material", new ConfigOptionBool(false));
					m_support_material_overhangs_queried = false;
				}
				load_config(new_conf);
			}
		}
	}
	else {
		m_support_material_overhangs_queried = false;
	}

	if (m_config->option<ConfigOptionPercent>("fill_density")->value == 100) {
		auto fill_pattern = m_config->option<ConfigOptionEnum<InfillPattern>>("fill_pattern")->value;
		std::string str_fill_pattern = "";
		t_config_enum_values map_names = m_config->option<ConfigOptionEnum<InfillPattern>>("fill_pattern")->get_enum_values();
		for (auto it : map_names) {
			if (fill_pattern == it.second) {
				str_fill_pattern = it.first;
				break;
			}
		}
		if (!str_fill_pattern.empty()) {
			const std::vector<std::string> &external_fill_pattern = m_config->def()->get("external_fill_pattern")->enum_values;
			bool correct_100p_fill = false;
			for (const std::string &fill : external_fill_pattern)
			{
				if (str_fill_pattern == fill)
					correct_100p_fill = true;
			}
			// get fill_pattern name from enum_labels for using this one at dialog_msg
			str_fill_pattern = m_config->def()->get("fill_pattern")->enum_labels[fill_pattern];
			if (!correct_100p_fill) {
				wxString msg_text = _(L("The ")) + str_fill_pattern + _(L(" infill pattern is not supposed to work at 100% density.\n"
					"\nShall I switch to rectilinear fill pattern?"));
				auto dialog = new wxMessageDialog(parent(), msg_text, _(L("Infill")), wxICON_WARNING | wxYES | wxNO);
				DynamicPrintConfig new_conf = *m_config;
				if (dialog->ShowModal() == wxID_YES) {
					new_conf.set_key_value("fill_pattern", new ConfigOptionEnum<InfillPattern>(ipRectilinear));
					fill_density = 100;
				}
				else
					fill_density = m_presets->get_selected_preset().config.option<ConfigOptionPercent>("fill_density")->value;
				new_conf.set_key_value("fill_density", new ConfigOptionPercent(fill_density));
				load_config(new_conf);
				on_value_change("fill_density", fill_density);
			}
		}
	}

	bool have_perimeters = m_config->opt_int("perimeters") > 0;
	for (auto el : {"extra_perimeters", "ensure_vertical_shell_thickness", "thin_walls", "overhangs",
					"seam_position", "external_perimeters_first", "external_perimeter_extrusion_width",
					"perimeter_speed", "small_perimeter_speed", "external_perimeter_speed" })
		get_field(el)->toggle(have_perimeters);

	bool have_infill = m_config->option<ConfigOptionPercent>("fill_density")->value > 0;
	// infill_extruder uses the same logic as in Print::extruders()
	for (auto el : {"fill_pattern", "infill_every_layers", "infill_only_where_needed",
					"solid_infill_every_layers", "solid_infill_below_area", "infill_extruder" })
		get_field(el)->toggle(have_infill);

	bool have_solid_infill = m_config->opt_int("top_solid_layers") > 0 || m_config->opt_int("bottom_solid_layers") > 0;
	// solid_infill_extruder uses the same logic as in Print::extruders()
	for (auto el : {"external_fill_pattern", "infill_first", "solid_infill_extruder",
					"solid_infill_extrusion_width", "solid_infill_speed" })
		get_field(el)->toggle(have_solid_infill);

	for (auto el : {"fill_angle", "bridge_angle", "infill_extrusion_width",
					"infill_speed", "bridge_speed" })
		get_field(el)->toggle(have_infill || have_solid_infill);

	get_field("gap_fill_speed")->toggle(have_perimeters && have_infill);

	bool have_top_solid_infill = m_config->opt_int("top_solid_layers") > 0;
	for (auto el : { "top_infill_extrusion_width", "top_solid_infill_speed" })
		get_field(el)->toggle(have_top_solid_infill);

	bool have_default_acceleration = m_config->opt_float("default_acceleration") > 0;
	for (auto el : {"perimeter_acceleration", "infill_acceleration",
					"bridge_acceleration", "first_layer_acceleration" })
		get_field(el)->toggle(have_default_acceleration);

	bool have_skirt = m_config->opt_int("skirts") > 0 || m_config->opt_float("min_skirt_length") > 0;
	for (auto el : { "skirt_distance", "skirt_height" })
		get_field(el)->toggle(have_skirt);

	bool have_brim = m_config->opt_float("brim_width") > 0;
	// perimeter_extruder uses the same logic as in Print::extruders()
	get_field("perimeter_extruder")->toggle(have_perimeters || have_brim);

	bool have_raft = m_config->opt_int("raft_layers") > 0;
	bool have_support_material = m_config->opt_bool("support_material") || have_raft;
	bool have_support_material_auto = have_support_material && m_config->opt_bool("support_material_auto");
	bool have_support_interface = m_config->opt_int("support_material_interface_layers") > 0;
	bool have_support_soluble = have_support_material && m_config->opt_float("support_material_contact_distance") == 0;
	for (auto el : {"support_material_pattern", "support_material_with_sheath",
					"support_material_spacing", "support_material_angle", "support_material_interface_layers",
					"dont_support_bridges", "support_material_extrusion_width", "support_material_contact_distance",
					"support_material_xy_spacing" })
		get_field(el)->toggle(have_support_material);
	get_field("support_material_threshold")->toggle(have_support_material_auto);

	for (auto el : {"support_material_interface_spacing", "support_material_interface_extruder",
					"support_material_interface_speed", "support_material_interface_contact_loops" })
		get_field(el)->toggle(have_support_material && have_support_interface);
	get_field("support_material_synchronize_layers")->toggle(have_support_soluble);

	get_field("perimeter_extrusion_width")->toggle(have_perimeters || have_skirt || have_brim);
	get_field("support_material_extruder")->toggle(have_support_material || have_skirt);
	get_field("support_material_speed")->toggle(have_support_material || have_brim || have_skirt);

	bool have_sequential_printing = m_config->opt_bool("complete_objects");
	for (auto el : { "extruder_clearance_radius", "extruder_clearance_height" })
		get_field(el)->toggle(have_sequential_printing);

	bool have_ooze_prevention = m_config->opt_bool("ooze_prevention");
	get_field("standby_temperature_delta")->toggle(have_ooze_prevention);

	bool have_wipe_tower = m_config->opt_bool("wipe_tower");
	for (auto el : { "wipe_tower_x", "wipe_tower_y", "wipe_tower_width", "wipe_tower_rotation_angle", "wipe_tower_bridging"})
		get_field(el)->toggle(have_wipe_tower);

	m_recommended_thin_wall_thickness_description_line->SetText(
		from_u8(PresetHints::recommended_thin_wall_thickness(*m_preset_bundle)));

	Thaw();
}

void TabPrint::OnActivate()
{
	m_recommended_thin_wall_thickness_description_line->SetText(
		from_u8(PresetHints::recommended_thin_wall_thickness(*m_preset_bundle)));
	Tab::OnActivate();
}

void TabFilament::build()
{
	m_presets = &m_preset_bundle->filaments;
	load_initial_data();

	auto page = add_options_page(_(L("Filament")), "spool.png");
		auto optgroup = page->new_optgroup(_(L("Filament")));
		optgroup->append_single_option_line("filament_colour");
		optgroup->append_single_option_line("filament_diameter");
		optgroup->append_single_option_line("extrusion_multiplier");
		optgroup->append_single_option_line("filament_density");
		optgroup->append_single_option_line("filament_cost");

		optgroup = page->new_optgroup(_(L("Temperature ")) + wxString("°C", wxConvUTF8));
		Line line = { _(L("Extruder")), "" };
		line.append_option(optgroup->get_option("first_layer_temperature"));
		line.append_option(optgroup->get_option("temperature"));
		optgroup->append_line(line);

		line = { _(L("Bed")), "" };
		line.append_option(optgroup->get_option("first_layer_bed_temperature"));
		line.append_option(optgroup->get_option("bed_temperature"));
		optgroup->append_line(line);

	page = add_options_page(_(L("Cooling")), "hourglass.png");
		optgroup = page->new_optgroup(_(L("Enable")));
		optgroup->append_single_option_line("fan_always_on");
		optgroup->append_single_option_line("cooling");

		line = { "", "" };
		line.full_width = 1;
		line.widget = [this](wxWindow* parent) {
			return description_line_widget(parent, &m_cooling_description_line);
		};
		optgroup->append_line(line);

		optgroup = page->new_optgroup(_(L("Fan settings")));
		line = { _(L("Fan speed")), "" };
		line.append_option(optgroup->get_option("min_fan_speed"));
		line.append_option(optgroup->get_option("max_fan_speed"));
		optgroup->append_line(line);

		optgroup->append_single_option_line("bridge_fan_speed");
		optgroup->append_single_option_line("disable_fan_first_layers");

		optgroup = page->new_optgroup(_(L("Cooling thresholds")), 250);
		optgroup->append_single_option_line("fan_below_layer_time");
		optgroup->append_single_option_line("slowdown_below_layer_time");
		optgroup->append_single_option_line("min_print_speed");

	page = add_options_page(_(L("Advanced")), "wrench.png");
		optgroup = page->new_optgroup(_(L("Filament properties")));
		optgroup->append_single_option_line("filament_type");
		optgroup->append_single_option_line("filament_soluble");

		optgroup = page->new_optgroup(_(L("Print speed override")));
		optgroup->append_single_option_line("filament_max_volumetric_speed");

		line = { "", "" };
		line.full_width = 1;
		line.widget = [this](wxWindow* parent) {
			return description_line_widget(parent, &m_volumetric_speed_description_line);
		};
		optgroup->append_line(line);

        optgroup = page->new_optgroup(_(L("Toolchange parameters with single extruder MM printers")));
		optgroup->append_single_option_line("filament_loading_speed_start");
        optgroup->append_single_option_line("filament_loading_speed");
        optgroup->append_single_option_line("filament_unloading_speed_start");
        optgroup->append_single_option_line("filament_unloading_speed");
		optgroup->append_single_option_line("filament_load_time");
		optgroup->append_single_option_line("filament_unload_time");
        optgroup->append_single_option_line("filament_toolchange_delay");
        optgroup->append_single_option_line("filament_cooling_moves");
        optgroup->append_single_option_line("filament_cooling_initial_speed");
        optgroup->append_single_option_line("filament_cooling_final_speed");
        optgroup->append_single_option_line("filament_minimal_purge_on_wipe_tower");

        line = optgroup->create_single_option_line("filament_ramming_parameters");// { _(L("Ramming")), "" };
        line.widget = [this](wxWindow* parent) {
			auto ramming_dialog_btn = new wxButton(parent, wxID_ANY, _(L("Ramming settings"))+dots, wxDefaultPosition, wxDefaultSize, wxBU_EXACTFIT);
            auto sizer = new wxBoxSizer(wxHORIZONTAL);
			sizer->Add(ramming_dialog_btn);
            
            ramming_dialog_btn->Bind(wxEVT_BUTTON, ([this](wxCommandEvent& e)
			{
                RammingDialog dlg(this,(m_config->option<ConfigOptionStrings>("filament_ramming_parameters"))->get_at(0));
                if (dlg.ShowModal() == wxID_OK)
                    (m_config->option<ConfigOptionStrings>("filament_ramming_parameters"))->get_at(0) = dlg.get_parameters();
			}));
			return sizer;
		};
		optgroup->append_line(line);

        const int gcode_field_height = int(11.5 * m_em_unit + 0.5); // 150
        const int notes_field_height = 19 * m_em_unit; // 250

        page = add_options_page(_(L("Custom G-code")), "cog.png");
		optgroup = page->new_optgroup(_(L("Start G-code")), 0);
		Option option = optgroup->get_option("start_filament_gcode");
		option.opt.full_width = true;
        option.opt.height = gcode_field_height;// 150;
		optgroup->append_single_option_line(option);

		optgroup = page->new_optgroup(_(L("End G-code")), 0);
		option = optgroup->get_option("end_filament_gcode");
		option.opt.full_width = true;
		option.opt.height = gcode_field_height;// 150;
		optgroup->append_single_option_line(option);

	page = add_options_page(_(L("Notes")), "note.png");
		optgroup = page->new_optgroup(_(L("Notes")), 0);
		optgroup->label_width = 0;
		option = optgroup->get_option("filament_notes");
		option.opt.full_width = true;
		option.opt.height = notes_field_height;// 250;
		optgroup->append_single_option_line(option);

	page = add_options_page(_(L("Dependencies")), "wrench.png");
		optgroup = page->new_optgroup(_(L("Profile dependencies")));
        
        line = optgroup->create_single_option_line("compatible_printers");
        line.widget = [this](wxWindow* parent) {
			return compatible_widget_create(parent, m_compatible_printers);
		};
		optgroup->append_line(line, &m_colored_Label);
		option = optgroup->get_option("compatible_printers_condition");
		option.opt.full_width = true;
		optgroup->append_single_option_line(option);

        line = optgroup->create_single_option_line("compatible_prints");
        line.widget = [this](wxWindow* parent) {
			return compatible_widget_create(parent, m_compatible_prints);
		};
		optgroup->append_line(line, &m_colored_Label);
		option = optgroup->get_option("compatible_prints_condition");
		option.opt.full_width = true;
		optgroup->append_single_option_line(option);

		line = Line{ "", "" };
		line.full_width = 1;
		line.widget = [this](wxWindow* parent) {
			return description_line_widget(parent, &m_parent_preset_description_line);
		};
		optgroup->append_line(line);
}

// Reload current config (aka presets->edited_preset->config) into the UI fields.
void TabFilament::reload_config()
{
	this->compatible_widget_reload(m_compatible_printers);
	this->compatible_widget_reload(m_compatible_prints);
	Tab::reload_config();
}

void TabFilament::update()
{
    if (m_preset_bundle->printers.get_selected_preset().printer_technology() == ptSLA)
        return; // ys_FIXME

	Freeze();
	wxString text = from_u8(PresetHints::cooling_description(m_presets->get_edited_preset()));
	m_cooling_description_line->SetText(text);
	text = from_u8(PresetHints::maximum_volumetric_flow_description(*m_preset_bundle));
	m_volumetric_speed_description_line->SetText(text);

	bool cooling = m_config->opt_bool("cooling", 0);
	bool fan_always_on = cooling || m_config->opt_bool("fan_always_on", 0);

	for (auto el : { "max_fan_speed", "fan_below_layer_time", "slowdown_below_layer_time", "min_print_speed" })
		get_field(el)->toggle(cooling);

	for (auto el : { "min_fan_speed", "disable_fan_first_layers" })
		get_field(el)->toggle(fan_always_on);
	Thaw();
}

void TabFilament::OnActivate()
{
	m_volumetric_speed_description_line->SetText(from_u8(PresetHints::maximum_volumetric_flow_description(*m_preset_bundle)));
	Tab::OnActivate();
}

wxSizer* Tab::description_line_widget(wxWindow* parent, ogStaticText* *StaticText)
{
	*StaticText = new ogStaticText(parent, "");

	auto font = (new wxSystemSettings)->GetFont(wxSYS_DEFAULT_GUI_FONT);
	(*StaticText)->SetFont(font);

	auto sizer = new wxBoxSizer(wxHORIZONTAL);
	sizer->Add(*StaticText, 1, wxEXPAND|wxALL, 0);
	return sizer;
}

bool Tab::current_preset_is_dirty()
{
	return m_presets->current_is_dirty();
}

void TabPrinter::build_printhost(ConfigOptionsGroup *optgroup)
{
	const bool sla = m_presets->get_selected_preset().printer_technology() == ptSLA;

	// Only offer the host type selection for FFF, for SLA it's always the SL1 printer (at the moment)
	if (! sla) {
		optgroup->append_single_option_line("host_type");
	} else {
		m_config->option<ConfigOptionEnum<PrintHostType>>("host_type", true)->value = htSL1;
	}

	auto printhost_browse = [this, optgroup] (wxWindow* parent) {

		// TODO: SLA Bonjour

		auto btn = m_printhost_browse_btn = new wxButton(parent, wxID_ANY, _(L(" Browse "))+dots, wxDefaultPosition, wxDefaultSize, wxBU_LEFT);
		btn->SetBitmap(wxBitmap(from_u8(Slic3r::var("zoom.png")), wxBITMAP_TYPE_PNG));
		auto sizer = new wxBoxSizer(wxHORIZONTAL);
		sizer->Add(btn);

		btn->Bind(wxEVT_BUTTON, [this, parent, optgroup](wxCommandEvent &e) {
			BonjourDialog dialog(parent);
			if (dialog.show_and_lookup()) {
				optgroup->set_value("print_host", std::move(dialog.get_selected()), true);
				optgroup->get_field("print_host")->field_changed();
			}
		});

		return sizer;
	};

	auto print_host_test = [this](wxWindow* parent) {
		auto btn = m_print_host_test_btn = new wxButton(parent, wxID_ANY, _(L("Test")), 
			wxDefaultPosition, wxDefaultSize, wxBU_LEFT | wxBU_EXACTFIT);
		btn->SetBitmap(wxBitmap(from_u8(Slic3r::var("wrench.png")), wxBITMAP_TYPE_PNG));
		auto sizer = new wxBoxSizer(wxHORIZONTAL);
		sizer->Add(btn);

		btn->Bind(wxEVT_BUTTON, [this](wxCommandEvent &e) {
			std::unique_ptr<PrintHost> host(PrintHost::get_print_host(m_config));
			if (! host) {
				const auto text = wxString::Format("%s",
					_(L("Could not get a valid Printer Host reference")));
				show_error(this, text);
				return;
			}
			wxString msg;
			if (host->test(msg)) {
				show_info(this, host->get_test_ok_msg(), _(L("Success!")));
			} else {
				show_error(this, host->get_test_failed_msg(msg));
			}
		});

		return sizer;
	};

	Line host_line = optgroup->create_single_option_line("print_host");
	host_line.append_widget(printhost_browse);
	host_line.append_widget(print_host_test);
	optgroup->append_line(host_line);
	optgroup->append_single_option_line("printhost_apikey");

	const auto ca_file_hint = _(L("HTTPS CA file is optional. It is only needed if you use HTTPS with a self-signed certificate."));

	if (Http::ca_file_supported()) {   
		Line cafile_line = optgroup->create_single_option_line("printhost_cafile");

		auto printhost_cafile_browse = [this, optgroup] (wxWindow* parent) {
			auto btn = new wxButton(parent, wxID_ANY, _(L(" Browse "))+dots, wxDefaultPosition, wxDefaultSize, wxBU_LEFT);
			btn->SetBitmap(wxBitmap(from_u8(Slic3r::var("zoom.png")), wxBITMAP_TYPE_PNG));
			auto sizer = new wxBoxSizer(wxHORIZONTAL);
			sizer->Add(btn);

			btn->Bind(wxEVT_BUTTON, [this, optgroup] (wxCommandEvent e) {
				static const auto filemasks = _(L("Certificate files (*.crt, *.pem)|*.crt;*.pem|All files|*.*"));
				wxFileDialog openFileDialog(this, _(L("Open CA certificate file")), "", "", filemasks, wxFD_OPEN | wxFD_FILE_MUST_EXIST);
				if (openFileDialog.ShowModal() != wxID_CANCEL) {
					optgroup->set_value("printhost_cafile", std::move(openFileDialog.GetPath()), true);
					optgroup->get_field("printhost_cafile")->field_changed();
				}
			});

			return sizer;
		};

		cafile_line.append_widget(printhost_cafile_browse);
		optgroup->append_line(cafile_line);

		Line cafile_hint { "", "" };
		cafile_hint.full_width = 1;
		cafile_hint.widget = [this, ca_file_hint](wxWindow* parent) {
			auto txt = new wxStaticText(parent, wxID_ANY, ca_file_hint);
			auto sizer = new wxBoxSizer(wxHORIZONTAL);
			sizer->Add(txt);
			return sizer;
		};
		optgroup->append_line(cafile_hint);
	} else {
		Line line { "", "" };
		line.full_width = 1;

		line.widget = [this, ca_file_hint] (wxWindow* parent) {
			auto txt = new wxStaticText(parent, wxID_ANY, wxString::Format("%s\n\n\t%s",
				_(L("HTTPS CA File:\n\
\tOn this system, Slic3r uses HTTPS certificates from the system Certificate Store or Keychain.\n\
\tTo use a custom CA file, please import your CA file into Certificate Store / Keychain.")),
				ca_file_hint));
			auto sizer = new wxBoxSizer(wxHORIZONTAL);
			sizer->Add(txt);
			return sizer;
		};

		optgroup->append_line(line);
	}
}

void TabPrinter::build()
{
	m_presets = &m_preset_bundle->printers;
	load_initial_data();

    m_printer_technology = m_presets->get_selected_preset().printer_technology();

    m_presets->get_selected_preset().printer_technology() == ptSLA ? build_sla() : build_fff();
}

void TabPrinter::build_fff()
{
    if (!m_pages.empty())
        m_pages.resize(0);
	// to avoid redundant memory allocation / deallocation during extruders count changing
	m_pages.reserve(30);

	auto   *nozzle_diameter = dynamic_cast<const ConfigOptionFloats*>(m_config->option("nozzle_diameter"));
	m_initial_extruders_count = m_extruders_count = nozzle_diameter->values.size();
	const Preset* parent_preset = m_presets->get_selected_preset_parent();
	m_sys_extruders_count = parent_preset == nullptr ? 0 :
			static_cast<const ConfigOptionFloats*>(parent_preset->config.option("nozzle_diameter"))->values.size();

	auto page = add_options_page(_(L("General")), "printer_empty.png");
		auto optgroup = page->new_optgroup(_(L("Size and coordinates")));

        Line line = optgroup->create_single_option_line("bed_shape");//{ _(L("Bed shape")), "" };
		line.widget = [this](wxWindow* parent) {
			auto btn = new wxButton(parent, wxID_ANY, _(L(" Set "))+dots, wxDefaultPosition, wxDefaultSize, wxBU_LEFT | wxBU_EXACTFIT);
            btn->SetFont(wxGetApp().small_font());
			btn->SetBitmap(wxBitmap(from_u8(Slic3r::var("printer_empty.png")), wxBITMAP_TYPE_PNG));

			auto sizer = new wxBoxSizer(wxHORIZONTAL);
			sizer->Add(btn);

			btn->Bind(wxEVT_BUTTON, ([this](wxCommandEvent e)
			{
				auto dlg = new BedShapeDialog(this);
				dlg->build_dialog(m_config->option<ConfigOptionPoints>("bed_shape"));
				if (dlg->ShowModal() == wxID_OK) {
					load_key_value("bed_shape", dlg->GetValue());
					update_changed_ui();
				}
			}));

			return sizer;
		};
		optgroup->append_line(line, &m_colored_Label);
        optgroup->append_single_option_line("max_print_height");
        optgroup->append_single_option_line("z_offset");

		optgroup = page->new_optgroup(_(L("Capabilities")));
		ConfigOptionDef def;
			def.type =  coInt,
			def.default_value = new ConfigOptionInt(1); 
			def.label = L("Extruders");
			def.tooltip = L("Number of extruders of the printer.");
			def.min = 1;
            def.mode = comExpert;
		Option option(def, "extruders_count");
		optgroup->append_single_option_line(option);
		optgroup->append_single_option_line("single_extruder_multi_material");

		optgroup->m_on_change = [this, optgroup](t_config_option_key opt_key, boost::any value) {
			size_t extruders_count = boost::any_cast<int>(optgroup->get_value("extruders_count"));
			wxTheApp->CallAfter([this, opt_key, value, extruders_count]() {
				if (opt_key == "extruders_count" || opt_key == "single_extruder_multi_material") {
					extruders_count_changed(extruders_count);
                    init_options_list(); // m_options_list should be updated before UI updating
					update_dirty();
                    if (opt_key == "single_extruder_multi_material") // the single_extruder_multimaterial was added to force pages
                        on_value_change(opt_key, value);                      // rebuild - let's make sure the on_value_change is not skipped
				}
				else {
					update_dirty();
					on_value_change(opt_key, value);
				}
			});
		};


#if 0
		if (!m_no_controller)
		{
		optgroup = page->new_optgroup(_(L("USB/Serial connection")));
			line = {_(L("Serial port")), ""};
			Option serial_port = optgroup->get_option("serial_port");
			serial_port.side_widget = ([this](wxWindow* parent) {
				auto btn = new wxBitmapButton(parent, wxID_ANY, wxBitmap(from_u8(Slic3r::var("arrow_rotate_clockwise.png")), wxBITMAP_TYPE_PNG),
					wxDefaultPosition, wxDefaultSize, wxBORDER_NONE);
				btn->SetToolTip(_(L("Rescan serial ports")));
				auto sizer = new wxBoxSizer(wxHORIZONTAL);
				sizer->Add(btn);

				btn->Bind(wxEVT_BUTTON, [this](wxCommandEvent e) {update_serial_ports(); });
				return sizer;
			});
			auto serial_test = [this](wxWindow* parent) {
				auto btn = m_serial_test_btn = new wxButton(parent, wxID_ANY,
					_(L("Test")), wxDefaultPosition, wxDefaultSize, wxBU_LEFT | wxBU_EXACTFIT);
				btn->SetFont(Slic3r::GUI::small_font());
				btn->SetBitmap(wxBitmap(from_u8(Slic3r::var("wrench.png")), wxBITMAP_TYPE_PNG));
				auto sizer = new wxBoxSizer(wxHORIZONTAL);
				sizer->Add(btn);

				btn->Bind(wxEVT_BUTTON, [this, parent](wxCommandEvent e) {
					auto sender = Slic3r::make_unique<GCodeSender>();
					auto res = sender->connect(
						m_config->opt_string("serial_port"), 
						m_config->opt_int("serial_speed")
						);
					if (res && sender->wait_connected()) {
						show_info(parent, _(L("Connection to printer works correctly.")), _(L("Success!")));
					}
					else {
						show_error(parent, _(L("Connection failed.")));
					}
				});
				return sizer;
			};

			line.append_option(serial_port);
			line.append_option(optgroup->get_option("serial_speed"));
			line.append_widget(serial_test);
			optgroup->append_line(line);
		}
#endif

		optgroup = page->new_optgroup(_(L("Print Host upload")));
		build_printhost(optgroup.get());

		optgroup = page->new_optgroup(_(L("Firmware")));
		optgroup->append_single_option_line("gcode_flavor");
		optgroup->append_single_option_line("silent_mode");
		optgroup->append_single_option_line("remaining_times");

		optgroup->m_on_change = [this, optgroup](t_config_option_key opt_key, boost::any value) {
			wxTheApp->CallAfter([this, opt_key, value]() {
				if (opt_key == "silent_mode") {
					bool val = boost::any_cast<bool>(value);
					if (m_use_silent_mode != val) {
						m_rebuild_kinematics_page = true;
						m_use_silent_mode = val;
					}
				}
				build_extruder_pages();
				update_dirty();
				on_value_change(opt_key, value);
			});
		};

		optgroup = page->new_optgroup(_(L("Advanced")));
		optgroup->append_single_option_line("use_relative_e_distances");
		optgroup->append_single_option_line("use_firmware_retraction");
		optgroup->append_single_option_line("use_volumetric_e");
		optgroup->append_single_option_line("variable_layer_height");

    const int gcode_field_height = int(11.5 * m_em_unit + 0.5); // 150
    const int notes_field_height = 19 * m_em_unit; // 250
	page = add_options_page(_(L("Custom G-code")), "cog.png");
		optgroup = page->new_optgroup(_(L("Start G-code")), 0);
		option = optgroup->get_option("start_gcode");
		option.opt.full_width = true;
        option.opt.height = gcode_field_height;//150;
		optgroup->append_single_option_line(option);

		optgroup = page->new_optgroup(_(L("End G-code")), 0);
		option = optgroup->get_option("end_gcode");
		option.opt.full_width = true;
        option.opt.height = gcode_field_height;//150;
		optgroup->append_single_option_line(option);

		optgroup = page->new_optgroup(_(L("Before layer change G-code")), 0);
		option = optgroup->get_option("before_layer_gcode");
		option.opt.full_width = true;
        option.opt.height = gcode_field_height;//150;
		optgroup->append_single_option_line(option);

		optgroup = page->new_optgroup(_(L("After layer change G-code")), 0);
		option = optgroup->get_option("layer_gcode");
		option.opt.full_width = true;
        option.opt.height = gcode_field_height;//150;
		optgroup->append_single_option_line(option);

		optgroup = page->new_optgroup(_(L("Tool change G-code")), 0);
		option = optgroup->get_option("toolchange_gcode");
		option.opt.full_width = true;
        option.opt.height = gcode_field_height;//150;
		optgroup->append_single_option_line(option);

		optgroup = page->new_optgroup(_(L("Between objects G-code (for sequential printing)")), 0);
		option = optgroup->get_option("between_objects_gcode");
		option.opt.full_width = true;
        option.opt.height = gcode_field_height;//150;
		optgroup->append_single_option_line(option);
	
	page = add_options_page(_(L("Notes")), "note.png");
		optgroup = page->new_optgroup(_(L("Notes")), 0);
		option = optgroup->get_option("printer_notes");
		option.opt.full_width = true;
        option.opt.height = notes_field_height;//250;
		optgroup->append_single_option_line(option);

	page = add_options_page(_(L("Dependencies")), "wrench.png");
		optgroup = page->new_optgroup(_(L("Profile dependencies")));
		line = Line{ "", "" };
		line.full_width = 1;
		line.widget = [this](wxWindow* parent) {
			return description_line_widget(parent, &m_parent_preset_description_line);
		};
		optgroup->append_line(line);

	build_extruder_pages();

#if 0
	if (!m_no_controller)
		update_serial_ports();
#endif
}

void TabPrinter::build_sla()
{
    if (!m_pages.empty())
        m_pages.resize(0);
    auto page = add_options_page(_(L("General")), "printer_empty.png");
    auto optgroup = page->new_optgroup(_(L("Size and coordinates")));

    Line line = optgroup->create_single_option_line("bed_shape");//{ _(L("Bed shape")), "" };
    line.widget = [this](wxWindow* parent) {
        auto btn = new wxButton(parent, wxID_ANY, _(L(" Set ")) + dots, wxDefaultPosition, wxDefaultSize, wxBU_LEFT | wxBU_EXACTFIT);
        //			btn->SetFont(Slic3r::GUI::small_font);
        btn->SetBitmap(wxBitmap(from_u8(Slic3r::var("printer_empty.png")), wxBITMAP_TYPE_PNG));

        auto sizer = new wxBoxSizer(wxHORIZONTAL);
        sizer->Add(btn);

        btn->Bind(wxEVT_BUTTON, ([this](wxCommandEvent e)
        {
            auto dlg = new BedShapeDialog(this);
            dlg->build_dialog(m_config->option<ConfigOptionPoints>("bed_shape"));
            if (dlg->ShowModal() == wxID_OK) {
                load_key_value("bed_shape", dlg->GetValue());
                update_changed_ui();
            }
        }));

        return sizer;
    };
    optgroup->append_line(line, &m_colored_Label);
    optgroup->append_single_option_line("max_print_height");

    optgroup = page->new_optgroup(_(L("Display")));
    optgroup->append_single_option_line("display_width");
    optgroup->append_single_option_line("display_height");

    auto option = optgroup->get_option("display_pixels_x");
    line = { _(option.opt.full_label), "" };
    line.append_option(option);
    line.append_option(optgroup->get_option("display_pixels_y"));
    optgroup->append_line(line);
    optgroup->append_single_option_line("display_orientation");

    optgroup = page->new_optgroup(_(L("Corrections")));
    line = Line{ m_config->def()->get("printer_correction")->full_label, "" };
    std::vector<std::string> axes{ "X", "Y", "Z" };
    int id = 0;
    for (auto& axis : axes) {
        auto opt = optgroup->get_option("printer_correction", id);
        opt.opt.label = axis;
        line.append_option(opt);
        ++id;
    }
    optgroup->append_line(line);

    optgroup = page->new_optgroup(_(L("Print Host upload")));
    build_printhost(optgroup.get());

    const int notes_field_height = 19 * m_em_unit; // 250

    page = add_options_page(_(L("Notes")), "note.png");
    optgroup = page->new_optgroup(_(L("Notes")), 0);
    option = optgroup->get_option("printer_notes");
    option.opt.full_width = true;
    option.opt.height = notes_field_height;//250;
    optgroup->append_single_option_line(option);

    page = add_options_page(_(L("Dependencies")), "wrench.png");
    optgroup = page->new_optgroup(_(L("Profile dependencies")));
    line = Line{ "", "" };
    line.full_width = 1;
    line.widget = [this](wxWindow* parent) {
        return description_line_widget(parent, &m_parent_preset_description_line);
    };
    optgroup->append_line(line);
}

void TabPrinter::update_serial_ports()
{
	Field *field = get_field("serial_port");
	Choice *choice = static_cast<Choice *>(field);
	choice->set_values(Utils::scan_serial_ports());
}

void TabPrinter::extruders_count_changed(size_t extruders_count)
{
	m_extruders_count = extruders_count;
	m_preset_bundle->printers.get_edited_preset().set_num_extruders(extruders_count);
	m_preset_bundle->update_multi_material_filament_presets();
	build_extruder_pages();
	reload_config();
	on_value_change("extruders_count", extruders_count);
    wxGetApp().sidebar().update_objects_list_extruder_column(extruders_count);
}

void TabPrinter::append_option_line(ConfigOptionsGroupShp optgroup, const std::string opt_key)
{
	auto option = optgroup->get_option(opt_key, 0);
	auto line = Line{ option.opt.full_label, "" };
	line.append_option(option);
	if (m_use_silent_mode)
		line.append_option(optgroup->get_option(opt_key, 1));
	optgroup->append_line(line);
}

PageShp TabPrinter::build_kinematics_page()
{
	auto page = add_options_page(_(L("Machine limits")), "cog.png", true);

	if (m_use_silent_mode)	{
		// Legend for OptionsGroups
		auto optgroup = page->new_optgroup("");
		optgroup->set_show_modified_btns_val(false);
        optgroup->label_width = 18 * m_em_unit;// 230;
		auto line = Line{ "", "" };

		ConfigOptionDef def;
		def.type = coString;
		def.width = 150;
		def.gui_type = "legend";
        def.mode = comAdvanced;
		def.tooltip = L("Values in this column are for Full Power mode");
		def.default_value = new ConfigOptionString{ L("Full Power") };

		auto option = Option(def, "full_power_legend");
		line.append_option(option);

		def.tooltip = L("Values in this column are for Silent mode");
		def.default_value = new ConfigOptionString{ L("Silent") };
		option = Option(def, "silent_legend");
		line.append_option(option);

		optgroup->append_line(line);
	}

	std::vector<std::string> axes{ "x", "y", "z", "e" };
	auto optgroup = page->new_optgroup(_(L("Maximum feedrates")));
		for (const std::string &axis : axes)	{
			append_option_line(optgroup, "machine_max_feedrate_" + axis);
		}

	optgroup = page->new_optgroup(_(L("Maximum accelerations")));
		for (const std::string &axis : axes)	{
			append_option_line(optgroup, "machine_max_acceleration_" + axis);
		}
		append_option_line(optgroup, "machine_max_acceleration_extruding");
		append_option_line(optgroup, "machine_max_acceleration_retracting");

	optgroup = page->new_optgroup(_(L("Jerk limits")));
		for (const std::string &axis : axes)	{
			append_option_line(optgroup, "machine_max_jerk_" + axis);
		}

	optgroup = page->new_optgroup(_(L("Minimum feedrates")));
		append_option_line(optgroup, "machine_min_extruding_rate");
		append_option_line(optgroup, "machine_min_travel_rate");

	return page;
}


void TabPrinter::build_extruder_pages()
{
	size_t		n_before_extruders = 2;			//	Count of pages before Extruder pages
	bool		is_marlin_flavor = m_config->option<ConfigOptionEnum<GCodeFlavor>>("gcode_flavor")->value == gcfMarlin;

	// Add/delete Kinematics page according to is_marlin_flavor
	size_t existed_page = 0;
	for (int i = n_before_extruders; i < m_pages.size(); ++i) // first make sure it's not there already
		if (m_pages[i]->title().find(_(L("Machine limits"))) != std::string::npos) {
			if (!is_marlin_flavor || m_rebuild_kinematics_page)
				m_pages.erase(m_pages.begin() + i);
			else
				existed_page = i;
			break;
		}

	if (existed_page < n_before_extruders && is_marlin_flavor) {
		auto page = build_kinematics_page();
		m_pages.insert(m_pages.begin() + n_before_extruders, page);
	}

	if (is_marlin_flavor) 
		n_before_extruders++;
	size_t		n_after_single_extruder_MM = 2; //	Count of pages after single_extruder_multi_material page

	if (m_extruders_count_old == m_extruders_count || 
		(m_has_single_extruder_MM_page && m_extruders_count == 1))
	{
		// if we have a single extruder MM setup, add a page with configuration options:
		for (int i = 0; i < m_pages.size(); ++i) // first make sure it's not there already
			if (m_pages[i]->title().find(_(L("Single extruder MM setup"))) != std::string::npos) {
				m_pages.erase(m_pages.begin() + i);
				break;
			}
		m_has_single_extruder_MM_page = false;
	}
	if (m_extruders_count > 1 && m_config->opt_bool("single_extruder_multi_material") && !m_has_single_extruder_MM_page) {
		// create a page, but pretend it's an extruder page, so we can add it to m_pages ourselves
		auto page = add_options_page(_(L("Single extruder MM setup")), "printer_empty.png", true);
		auto optgroup = page->new_optgroup(_(L("Single extruder multimaterial parameters")));
		optgroup->append_single_option_line("cooling_tube_retraction");
		optgroup->append_single_option_line("cooling_tube_length");
		optgroup->append_single_option_line("parking_pos_retraction");
        optgroup->append_single_option_line("extra_loading_move");
        optgroup->append_single_option_line("high_current_on_filament_swap");
		m_pages.insert(m_pages.end() - n_after_single_extruder_MM, page);
		m_has_single_extruder_MM_page = true;
	}
	

	for (auto extruder_idx = m_extruders_count_old; extruder_idx < m_extruders_count; ++extruder_idx) {
		//# build page
		char buf[512];
		sprintf(buf, _CHB(L("Extruder %d")), extruder_idx + 1);
		auto page = add_options_page(from_u8(buf), "funnel.png", true);
		m_pages.insert(m_pages.begin() + n_before_extruders + extruder_idx, page);
			
			auto optgroup = page->new_optgroup(_(L("Size")));
			optgroup->append_single_option_line("nozzle_diameter", extruder_idx);
		
			optgroup = page->new_optgroup(_(L("Layer height limits")));
			optgroup->append_single_option_line("min_layer_height", extruder_idx);
			optgroup->append_single_option_line("max_layer_height", extruder_idx);
				
		
			optgroup = page->new_optgroup(_(L("Position (for multi-extruder printers)")));
			optgroup->append_single_option_line("extruder_offset", extruder_idx);
		
			optgroup = page->new_optgroup(_(L("Retraction")));
			optgroup->append_single_option_line("retract_length", extruder_idx);
			optgroup->append_single_option_line("retract_lift", extruder_idx);
				Line line = { _(L("Only lift Z")), "" };
				line.append_option(optgroup->get_option("retract_lift_above", extruder_idx));
				line.append_option(optgroup->get_option("retract_lift_below", extruder_idx));
				optgroup->append_line(line);
			
			optgroup->append_single_option_line("retract_speed", extruder_idx);
			optgroup->append_single_option_line("deretract_speed", extruder_idx);
			optgroup->append_single_option_line("retract_restart_extra", extruder_idx);
			optgroup->append_single_option_line("retract_before_travel", extruder_idx);
			optgroup->append_single_option_line("retract_layer_change", extruder_idx);
			optgroup->append_single_option_line("wipe", extruder_idx);
			optgroup->append_single_option_line("retract_before_wipe", extruder_idx);
	
			optgroup = page->new_optgroup(_(L("Retraction when tool is disabled (advanced settings for multi-extruder setups)")));
			optgroup->append_single_option_line("retract_length_toolchange", extruder_idx);
			optgroup->append_single_option_line("retract_restart_extra_toolchange", extruder_idx);

			optgroup = page->new_optgroup(_(L("Preview")));
			optgroup->append_single_option_line("extruder_colour", extruder_idx);
	}
 
	// # remove extra pages
	if (m_extruders_count < m_extruders_count_old)
		m_pages.erase(	m_pages.begin() + n_before_extruders + m_extruders_count, 
						m_pages.begin() + n_before_extruders + m_extruders_count_old);

	m_extruders_count_old = m_extruders_count;
	rebuild_page_tree();
}

// this gets executed after preset is loaded and before GUI fields are updated
void TabPrinter::on_preset_loaded()
{
	// update the extruders count field
	auto   *nozzle_diameter = dynamic_cast<const ConfigOptionFloats*>(m_config->option("nozzle_diameter"));
	int extruders_count = nozzle_diameter->values.size();
	set_value("extruders_count", extruders_count);
	// update the GUI field according to the number of nozzle diameters supplied
	extruders_count_changed(extruders_count);
}

void TabPrinter::update_pages()
{
    // update m_pages ONLY if printer technology is changed
    const PrinterTechnology new_printer_technology = m_presets->get_edited_preset().printer_technology();
    if (new_printer_technology == m_printer_technology)
        return;

    // hide all old pages
    for (auto& el : m_pages)
        el.get()->Hide();

    // set m_pages to m_pages_(technology before changing)
    m_printer_technology == ptFFF ? m_pages.swap(m_pages_fff) : m_pages.swap(m_pages_sla);

    // build Tab according to the technology, if it's not exist jet OR
    // set m_pages_(technology after changing) to m_pages
    // m_printer_technology will be set by Tab::load_current_preset()
    if (new_printer_technology == ptFFF)
        m_pages_fff.empty() ? build_fff() : m_pages.swap(m_pages_fff);
    else 
        m_pages_sla.empty() ? build_sla() : m_pages.swap(m_pages_sla);

    rebuild_page_tree(true);
}

void TabPrinter::update()
{
    m_presets->get_edited_preset().printer_technology() == ptFFF ? update_fff() : update_sla();
}

void TabPrinter::update_fff()
{
	Freeze();

	bool en;
	auto serial_speed = get_field("serial_speed");
	if (serial_speed != nullptr) {
		en = !m_config->opt_string("serial_port").empty();
		get_field("serial_speed")->toggle(en);
		if (m_config->opt_int("serial_speed") != 0 && en)
			m_serial_test_btn->Enable();
		else 
			m_serial_test_btn->Disable();
	}

	{
		std::unique_ptr<PrintHost> host(PrintHost::get_print_host(m_config));
		m_print_host_test_btn->Enable(!m_config->opt_string("print_host").empty() && host->can_test());
		m_printhost_browse_btn->Enable(host->has_auto_discovery());
	}

	bool have_multiple_extruders = m_extruders_count > 1;
	get_field("toolchange_gcode")->toggle(have_multiple_extruders);
	get_field("single_extruder_multi_material")->toggle(have_multiple_extruders);

	bool is_marlin_flavor = m_config->option<ConfigOptionEnum<GCodeFlavor>>("gcode_flavor")->value == gcfMarlin;

	{
		Field *sm = get_field("silent_mode");
		if (! is_marlin_flavor)
			// Disable silent mode for non-marlin firmwares.
			get_field("silent_mode")->toggle(false);
		if (is_marlin_flavor)
			sm->enable();
		else
			sm->disable();
	}

	if (m_use_silent_mode != m_config->opt_bool("silent_mode"))	{
		m_rebuild_kinematics_page = true;
		m_use_silent_mode = m_config->opt_bool("silent_mode");
	}

	for (size_t i = 0; i < m_extruders_count; ++i) {
		bool have_retract_length = m_config->opt_float("retract_length", i) > 0;

		// when using firmware retraction, firmware decides retraction length
		bool use_firmware_retraction = m_config->opt_bool("use_firmware_retraction");
		get_field("retract_length", i)->toggle(!use_firmware_retraction);

		// user can customize travel length if we have retraction length or we"re using
		// firmware retraction
		get_field("retract_before_travel", i)->toggle(have_retract_length || use_firmware_retraction);

		// user can customize other retraction options if retraction is enabled
		bool retraction = (have_retract_length || use_firmware_retraction);
		std::vector<std::string> vec = { "retract_lift", "retract_layer_change" };
		for (auto el : vec)
			get_field(el, i)->toggle(retraction);

		// retract lift above / below only applies if using retract lift
		vec.resize(0);
		vec = { "retract_lift_above", "retract_lift_below" };
		for (auto el : vec)
			get_field(el, i)->toggle(retraction && m_config->opt_float("retract_lift", i) > 0);

		// some options only apply when not using firmware retraction
		vec.resize(0);
		vec = { "retract_speed", "deretract_speed", "retract_before_wipe", "retract_restart_extra", "wipe" };
		for (auto el : vec)
			get_field(el, i)->toggle(retraction && !use_firmware_retraction);

		bool wipe = m_config->opt_bool("wipe", i);
		get_field("retract_before_wipe", i)->toggle(wipe);

		if (use_firmware_retraction && wipe) {
			auto dialog = new wxMessageDialog(parent(),
				_(L("The Wipe option is not available when using the Firmware Retraction mode.\n"
				"\nShall I disable it in order to enable Firmware Retraction?")),
				_(L("Firmware Retraction")), wxICON_WARNING | wxYES | wxNO);

			DynamicPrintConfig new_conf = *m_config;
			if (dialog->ShowModal() == wxID_YES) {
				auto wipe = static_cast<ConfigOptionBools*>(m_config->option("wipe")->clone());
				for (int w = 0; w < wipe->values.size(); w++)
					wipe->values[w] = false;
				new_conf.set_key_value("wipe", wipe);
			}
			else {
				new_conf.set_key_value("use_firmware_retraction", new ConfigOptionBool(false));
			}
			load_config(new_conf);
		}

		get_field("retract_length_toolchange", i)->toggle(have_multiple_extruders);

		bool toolchange_retraction = m_config->opt_float("retract_length_toolchange", i) > 0;
		get_field("retract_restart_extra_toolchange", i)->toggle
			(have_multiple_extruders && toolchange_retraction);
	}

	Thaw();
}

void TabPrinter::update_sla()
{ ; }

// Initialize the UI from the current preset
void Tab::load_current_preset()
{
	const Preset& preset = m_presets->get_edited_preset();

	(preset.is_default || preset.is_system) ? m_btn_delete_preset->Disable() : m_btn_delete_preset->Enable(true);

    update();
	if (m_name == "printer") {
		// For the printer profile, generate the extruder pages.
		if (preset.printer_technology() == ptFFF)
			on_preset_loaded();
		else
			wxGetApp().sidebar().update_objects_list_extruder_column(1);
	}
    // Reload preset pages with the new configuration values.
    reload_config();

	m_bmp_non_system = m_presets->get_selected_preset_parent() ? &m_bmp_value_unlock : &m_bmp_white_bullet;
	m_ttg_non_system = m_presets->get_selected_preset_parent() ? &m_ttg_value_unlock : &m_ttg_white_bullet_ns;
	m_tt_non_system = m_presets->get_selected_preset_parent()  ? &m_tt_value_unlock  : &m_ttg_white_bullet_ns;

	m_undo_to_sys_btn->Enable(!preset.is_default);

#if 0
	// use CallAfter because some field triggers schedule on_change calls using CallAfter,
	// and we don't want them to be called after this update_dirty() as they would mark the 
	// preset dirty again
	// (not sure this is true anymore now that update_dirty is idempotent)
	wxTheApp->CallAfter([this]
#endif
	{
		// checking out if this Tab exists till this moment
		if (!wxGetApp().checked_tab(this))
			return;
		update_tab_ui();

        // update show/hide tabs
        if (m_name == "printer") {
            const PrinterTechnology printer_technology = m_presets->get_edited_preset().printer_technology();
            if (printer_technology != static_cast<TabPrinter*>(this)->m_printer_technology)
            {
                for (auto tab : wxGetApp().tabs_list) {
                    if (tab->type() == Preset::TYPE_PRINTER) // Printer tab is shown every time
                        continue;
                    if (tab->supports_printer_technology(printer_technology))
                    {
                        wxGetApp().tab_panel()->InsertPage(wxGetApp().tab_panel()->FindPage(this), tab, tab->title());
                        #ifdef __linux__ // the tabs apparently need to be explicitly shown on Linux (pull request #1563)
                            int page_id = wxGetApp().tab_panel()->FindPage(tab);
                            wxGetApp().tab_panel()->GetPage(page_id)->Show(true);
                        #endif // __linux__
                    }
                    else {
                        int page_id = wxGetApp().tab_panel()->FindPage(tab);
                        wxGetApp().tab_panel()->GetPage(page_id)->Show(false);
                        wxGetApp().tab_panel()->RemovePage(page_id);
                    } 
                }
                static_cast<TabPrinter*>(this)->m_printer_technology = printer_technology;
            }
			on_presets_changed();
			if (printer_technology == ptFFF) {
				static_cast<TabPrinter*>(this)->m_initial_extruders_count = static_cast<TabPrinter*>(this)->m_extruders_count;
				const Preset* parent_preset = m_presets->get_selected_preset_parent();
				static_cast<TabPrinter*>(this)->m_sys_extruders_count = parent_preset == nullptr ? 0 :
					static_cast<const ConfigOptionFloats*>(parent_preset->config.option("nozzle_diameter"))->values.size();
			}
		}
		else {
			on_presets_changed();
            if (m_type == Preset::TYPE_SLA_PRINT || m_type == Preset::TYPE_PRINT)// if (m_name == "print")
				update_frequently_changed_parameters();
		}

		m_opt_status_value = (m_presets->get_selected_preset_parent() ? osSystemValue : 0) | osInitValue;
		init_options_list();
        update_visibility();
		update_changed_ui();
	}
#if 0
	);
#endif
}

//Regerenerate content of the page tree.
void Tab::rebuild_page_tree(bool tree_sel_change_event /*= false*/)
{
	Freeze();

	// get label of the currently selected item
    const auto sel_item = m_treectrl->GetSelection();
	const auto selected = sel_item ? m_treectrl->GetItemText(sel_item) : "";
	const auto rootItem = m_treectrl->GetRootItem();

	auto have_selection = 0;
	m_treectrl->DeleteChildren(rootItem);
	for (auto p : m_pages)
	{
		auto itemId = m_treectrl->AppendItem(rootItem, p->title(), p->iconID());
		m_treectrl->SetItemTextColour(itemId, p->get_item_colour());
		if (p->title() == selected) {
// 			if (!(p->title() == _(L("Machine limits")) || p->title() == _(L("Single extruder MM setup")))) // These Pages have to be updated inside OnTreeSelChange
// 				m_disable_tree_sel_changed_event = !tree_sel_change_event;
			m_treectrl->SelectItem(itemId);
			m_disable_tree_sel_changed_event = false;
			have_selection = 1;
		}
	}

	if (!have_selection) {
		// this is triggered on first load, so we don't disable the sel change event
		m_treectrl->SelectItem(m_treectrl->GetFirstVisibleItem());//! (treectrl->GetFirstChild(rootItem));
	}
	Thaw();
}

void Tab::update_page_tree_visibility()
{
    const auto sel_item = m_treectrl->GetSelection();
    const auto selected = sel_item ? m_treectrl->GetItemText(sel_item) : "";
    const auto rootItem = m_treectrl->GetRootItem();

    auto have_selection = 0;
    m_treectrl->DeleteChildren(rootItem);
    for (auto p : m_pages)
    {
        if (!p->get_show())
            continue;
        auto itemId = m_treectrl->AppendItem(rootItem, p->title(), p->iconID());
        m_treectrl->SetItemTextColour(itemId, p->get_item_colour());
        if (p->title() == selected) {
            m_treectrl->SelectItem(itemId);
            have_selection = 1;
        }
    }

    if (!have_selection) {
        // this is triggered on first load, so we don't disable the sel change event
        m_treectrl->SelectItem(m_treectrl->GetFirstVisibleItem());//! (treectrl->GetFirstChild(rootItem));
    }

}

// Called by the UI combo box when the user switches profiles.
// Select a preset by a name.If !defined(name), then the default preset is selected.
// If the current profile is modified, user is asked to save the changes.
void Tab::select_preset(std::string preset_name)
{
	// If no name is provided, select the "-- default --" preset.
	if (preset_name.empty())
		preset_name = m_presets->default_preset().name;
	bool current_dirty = m_presets->current_is_dirty();
	bool print_tab     = m_presets->type() == Preset::TYPE_PRINT || m_presets->type() == Preset::TYPE_SLA_PRINT;
	bool printer_tab   = m_presets->type() == Preset::TYPE_PRINTER;
	bool canceled      = false;
	m_dependent_tabs = {};
	if (current_dirty && !may_discard_current_dirty_preset()) {
		canceled = true;
	} else if (print_tab) {
		// Before switching the print profile to a new one, verify, whether the currently active filament or SLA material
		// are compatible with the new print.
		// If it is not compatible and the current filament or SLA material are dirty, let user decide
		// whether to discard the changes or keep the current print selection.
		PrinterTechnology  printer_technology = m_preset_bundle->printers.get_edited_preset().printer_technology();
		PresetCollection  &dependent = (printer_technology == ptFFF) ? m_preset_bundle->filaments : m_preset_bundle->sla_materials;
        bool 			   old_preset_dirty = dependent.current_is_dirty();
        bool 			   new_preset_compatible = dependent.get_edited_preset().is_compatible_with_print(*m_presets->find_preset(preset_name, true));
        if (! canceled)
            canceled = old_preset_dirty && ! new_preset_compatible && ! may_discard_current_dirty_preset(&dependent, preset_name);
        if (! canceled) {
            // The preset will be switched to a different, compatible preset, or the '-- default --'.
            m_dependent_tabs.emplace_back((printer_technology == ptFFF) ? Preset::Type::TYPE_FILAMENT : Preset::Type::TYPE_SLA_MATERIAL);
            if (old_preset_dirty)
                dependent.discard_current_changes();
        }
	} else if (printer_tab) {
		// Before switching the printer to a new one, verify, whether the currently active print and filament
		// are compatible with the new printer.
		// If they are not compatible and the current print or filament are dirty, let user decide
		// whether to discard the changes or keep the current printer selection.
		//
		// With the introduction of the SLA printer types, we need to support switching between
		// the FFF and SLA printers.
		const Preset 		&new_printer_preset     = *m_presets->find_preset(preset_name, true);
		PrinterTechnology    old_printer_technology = m_presets->get_edited_preset().printer_technology();
		PrinterTechnology    new_printer_technology = new_printer_preset.printer_technology();
        if (new_printer_technology == ptSLA && old_printer_technology == ptFFF && !may_switch_to_SLA_preset())
            canceled = true;
        else {
            struct PresetUpdate {
                Preset::Type         tab_type;
                PresetCollection 	*presets;
                PrinterTechnology    technology;
                bool    	         old_preset_dirty;
                bool         	     new_preset_compatible;
            };
            std::vector<PresetUpdate> updates = {
                { Preset::Type::TYPE_PRINT,         &m_preset_bundle->prints,       ptFFF },
                { Preset::Type::TYPE_SLA_PRINT,     &m_preset_bundle->sla_prints,   ptSLA },
                { Preset::Type::TYPE_FILAMENT,      &m_preset_bundle->filaments,    ptFFF },
                { Preset::Type::TYPE_SLA_MATERIAL,  &m_preset_bundle->sla_materials,ptSLA }
            };
            for (PresetUpdate &pu : updates) {
                pu.old_preset_dirty = (old_printer_technology == pu.technology) && pu.presets->current_is_dirty();
                pu.new_preset_compatible = (new_printer_technology == pu.technology) && pu.presets->get_edited_preset().is_compatible_with_printer(new_printer_preset);
                if (!canceled)
                    canceled = pu.old_preset_dirty && !pu.new_preset_compatible && !may_discard_current_dirty_preset(pu.presets, preset_name);
            }
            if (!canceled) {
                for (PresetUpdate &pu : updates) {
                    // The preset will be switched to a different, compatible preset, or the '-- default --'.
                    if (pu.technology == new_printer_technology)
                        m_dependent_tabs.emplace_back(pu.tab_type);
                    if (pu.old_preset_dirty)
                        pu.presets->discard_current_changes();
                }
            }
        }
	}
	if (canceled) {
		update_tab_ui();
		// Trigger the on_presets_changed event so that we also restore the previous value in the plater selector,
		// if this action was initiated from the platter.
		on_presets_changed();
	} else {
		if (current_dirty)
			m_presets->discard_current_changes();
		m_presets->select_preset_by_name(preset_name, false);
		// Mark the print & filament enabled if they are compatible with the currently selected preset.
		// The following method should not discard changes of current print or filament presets on change of a printer profile,
		// if they are compatible with the current printer.
		if (current_dirty || print_tab || printer_tab)
			m_preset_bundle->update_compatible(true);
		// Initialize the UI from the current preset.
        if (printer_tab)
            static_cast<TabPrinter*>(this)->update_pages();
		load_current_preset();
	}
}

// If the current preset is dirty, the user is asked whether the changes may be discarded.
// if the current preset was not dirty, or the user agreed to discard the changes, 1 is returned.
bool Tab::may_discard_current_dirty_preset(PresetCollection* presets /*= nullptr*/, const std::string& new_printer_name /*= ""*/)
{
	if (presets == nullptr) presets = m_presets;
	// Display a dialog showing the dirty options in a human readable form.
	const Preset& old_preset = presets->get_edited_preset();
	std::string   type_name  = presets->name();
	wxString      tab        = "          ";
	wxString      name       = old_preset.is_default ?
		wxString::Format(_(L("Default preset (%s)")), _(type_name)) :                       //_(L("Default ")) + type_name + _(L(" preset")) :                
		wxString::Format(_(L("Preset (%s)")), _(type_name)) + "\n" + tab + old_preset.name; //type_name + _(L(" preset\n")) + tab + old_preset.name;

	// Collect descriptions of the dirty options.
	wxString changes;
	for (const std::string &opt_key : presets->current_dirty_options()) {
		const ConfigOptionDef &opt = m_config->def()->options.at(opt_key);
		/*std::string*/wxString name = "";
		if (! opt.category.empty())
			name += _(opt.category) + " > ";
		name += !opt.full_label.empty() ?
				_(opt.full_label) : 
				_(opt.label);
		changes += tab + /*from_u8*/(name) + "\n";
	}
	// Show a confirmation dialog with the list of dirty options.
	wxString message = name + "\n\n";
	if (new_printer_name.empty())
		message += _(L("has the following unsaved changes:"));
	else {
		message += (m_type == Slic3r::Preset::TYPE_PRINTER) ?
				_(L("is not compatible with printer")) :
				_(L("is not compatible with print profile"));
		message += wxString("\n") + tab + from_u8(new_printer_name) + "\n\n";
		message += _(L("and it has the following unsaved changes:"));
	}
	auto confirm = new wxMessageDialog(parent(),
		message + "\n" + changes + "\n\n" + _(L("Discard changes and continue anyway?")),
		_(L("Unsaved Changes")), wxYES_NO | wxNO_DEFAULT | wxICON_QUESTION);
	return confirm->ShowModal() == wxID_YES;
}

// If we are switching from the FFF-preset to the SLA, we should to control the printed objects if they have a part(s).
// Because of we can't to print the multi-part objects with SLA technology.
bool Tab::may_switch_to_SLA_preset()
{
    if (wxGetApp().obj_list()->has_multi_part_objects())
    {
        show_info( parent(), 
                    _(L("It's impossible to print multi-part object(s) with SLA technology.")) + "\n\n" +
                    _(L("Please check your object list before preset changing.")),
                    _(L("Attention!")) );
        return false;
    }
    return true;
}

void Tab::OnTreeSelChange(wxTreeEvent& event)
{
	if (m_disable_tree_sel_changed_event) return;

// There is a bug related to Ubuntu overlay scrollbars, see https://github.com/prusa3d/Slic3r/issues/898 and https://github.com/prusa3d/Slic3r/issues/952.
// The issue apparently manifests when Show()ing a window with overlay scrollbars while the UI is frozen. For this reason,
// we will Thaw the UI prematurely on Linux. This means destroing the no_updates object prematurely.
#ifdef __linux__	
	std::unique_ptr<wxWindowUpdateLocker> no_updates(new wxWindowUpdateLocker(this));
#else
	wxWindowUpdateLocker noUpdates(this);
#endif

    if (m_pages.empty())
        return;

	Page* page = nullptr;
    const auto sel_item = m_treectrl->GetSelection();
    const auto selection = sel_item ? m_treectrl->GetItemText(sel_item) : "";
    for (auto p : m_pages)
		if (p->title() == selection)
		{
			page = p.get();
			m_is_nonsys_values = page->m_is_nonsys_values;
			m_is_modified_values = page->m_is_modified_values;
			break;
		}
	if (page == nullptr) return;

	for (auto& el : m_pages)
		el.get()->Hide();

#ifdef __linux__
    no_updates.reset(nullptr);
#endif

	page->Show();
	m_hsizer->Layout();
	Refresh();

	update_undo_buttons();
}

void Tab::OnKeyDown(wxKeyEvent& event)
{
	if (event.GetKeyCode() == WXK_TAB)
		m_treectrl->Navigate(event.ShiftDown() ? wxNavigationKeyEvent::IsBackward : wxNavigationKeyEvent::IsForward);
	else
		event.Skip();
}

// Save the current preset into file.
// This removes the "dirty" flag of the preset, possibly creates a new preset under a new name,
// and activates the new preset.
// Wizard calls save_preset with a name "My Settings", otherwise no name is provided and this method
// opens a Slic3r::GUI::SavePresetWindow dialog.
void Tab::save_preset(std::string name /*= ""*/)
{
	// since buttons(and choices too) don't get focus on Mac, we set focus manually
	// to the treectrl so that the EVT_* events are fired for the input field having
	// focus currently.is there anything better than this ?
//!	m_treectrl->OnSetFocus();

	if (name.empty()) {
		auto preset = m_presets->get_selected_preset();
		auto default_name = preset.is_default ? "Untitled" : preset.name;
 		bool have_extention = boost::iends_with(default_name, ".ini");
		if (have_extention)
		{
			size_t len = default_name.length()-4;
			default_name.resize(len);
		}
		//[map $_->name, grep !$_->default && !$_->external, @{$self->{presets}}],
		std::vector<std::string> values;
		for (size_t i = 0; i < m_presets->size(); ++i) {
			const Preset &preset = m_presets->preset(i);
			if (preset.is_default || preset.is_system || preset.is_external)
				continue;
			values.push_back(preset.name);
		}

		auto dlg = new SavePresetWindow(parent());
		dlg->build(title(), default_name, values);	
		if (dlg->ShowModal() != wxID_OK)
			return;
		name = dlg->get_name();
		if (name == "") {
			show_error(this, _(L("The supplied name is empty. It can't be saved.")));
			return;
		}
		const Preset *existing = m_presets->find_preset(name, false);
		if (existing && (existing->is_default || existing->is_system)) {
			show_error(this, _(L("Cannot overwrite a system profile.")));
			return;
		}
		if (existing && (existing->is_external)) {
			show_error(this, _(L("Cannot overwrite an external profile.")));
			return;
		}
	}

	// Save the preset into Slic3r::data_dir / presets / section_name / preset_name.ini
	m_presets->save_current_preset(name);
	// Mark the print & filament enabled if they are compatible with the currently selected preset.
	m_preset_bundle->update_compatible(false);
	// Add the new item into the UI component, remove dirty flags and activate the saved item.
	update_tab_ui();
	// Update the selection boxes at the platter.
	on_presets_changed();
	// If current profile is saved, "delete preset" button have to be enabled
	m_btn_delete_preset->Enable(true);

	if (m_name == "printer")
		static_cast<TabPrinter*>(this)->m_initial_extruders_count = static_cast<TabPrinter*>(this)->m_extruders_count;
	update_changed_ui();
}

// Called for a currently selected preset.
void Tab::delete_preset()
{
	auto current_preset = m_presets->get_selected_preset();
	// Don't let the user delete the ' - default - ' configuration.
	wxString action = current_preset.is_external ? _(L("remove")) : _(L("delete"));
	wxString msg = _(L("Are you sure you want to ")) + action + _(L(" the selected preset?"));
	action = current_preset.is_external ? _(L("Remove")) : _(L("Delete"));
	wxString title = action + _(L(" Preset"));
	if (current_preset.is_default ||
		wxID_YES != wxMessageDialog(parent(), msg, title, wxYES_NO | wxNO_DEFAULT | wxICON_QUESTION).ShowModal())
		return;
	// Delete the file and select some other reasonable preset.
	// The 'external' presets will only be removed from the preset list, their files will not be deleted.
	try{ m_presets->delete_current_preset(); }
	catch (const std::exception & /* e */)
	{
		return;
	}
	// Load the newly selected preset into the UI, update selection combo boxes with their dirty flags.
	load_current_preset();
}

void Tab::toggle_show_hide_incompatible()
{
	m_show_incompatible_presets = !m_show_incompatible_presets;
	update_show_hide_incompatible_button();
	update_tab_ui();
}

void Tab::update_show_hide_incompatible_button()
{
	m_btn_hide_incompatible_presets->SetBitmap(m_show_incompatible_presets ?
		m_bmp_show_incompatible_presets : m_bmp_hide_incompatible_presets);
	m_btn_hide_incompatible_presets->SetToolTip(m_show_incompatible_presets ?
		"Both compatible an incompatible presets are shown. Click to hide presets not compatible with the current printer." :
		"Only compatible presets are shown. Click to show both the presets compatible and not compatible with the current printer.");
}

void Tab::update_ui_from_settings()
{
	// Show the 'show / hide presets' button only for the print and filament tabs, and only if enabled
	// in application preferences.
	m_show_btn_incompatible_presets = wxGetApp().app_config->get("show_incompatible_presets")[0] == '1' ? true : false;
	bool show = m_show_btn_incompatible_presets && m_type != Slic3r::Preset::TYPE_PRINTER;
	Layout();
	show ? m_btn_hide_incompatible_presets->Show() :  m_btn_hide_incompatible_presets->Hide();
	// If the 'show / hide presets' button is hidden, hide the incompatible presets.
	if (show) {
		update_show_hide_incompatible_button();
	}
	else {
		if (m_show_incompatible_presets) {
			m_show_incompatible_presets = false;
			update_tab_ui();
		}
	}
}

// Return a callback to create a Tab widget to mark the preferences as compatible / incompatible to the current printer.
wxSizer* Tab::compatible_widget_create(wxWindow* parent, PresetDependencies &deps)
{
	deps.checkbox = new wxCheckBox(parent, wxID_ANY, _(L("All")));
	deps.btn = new wxButton(parent, wxID_ANY, _(L(" Set "))+dots, wxDefaultPosition, wxDefaultSize, wxBU_LEFT | wxBU_EXACTFIT);

	deps.btn->SetBitmap(wxBitmap(from_u8(Slic3r::var("printer_empty.png")), wxBITMAP_TYPE_PNG));

	auto sizer = new wxBoxSizer(wxHORIZONTAL);
	sizer->Add((deps.checkbox), 0, wxALIGN_CENTER_VERTICAL);
	sizer->Add((deps.btn), 0, wxALIGN_CENTER_VERTICAL);

	deps.checkbox->Bind(wxEVT_CHECKBOX, ([this, &deps](wxCommandEvent e)
	{
		deps.btn->Enable(! deps.checkbox->GetValue());
		// All printers have been made compatible with this preset.
		if (deps.checkbox->GetValue())
			this->load_key_value(deps.key_list, std::vector<std::string> {});
		this->get_field(deps.key_condition)->toggle(deps.checkbox->GetValue());
		this->update_changed_ui();
	}) );

	deps.btn->Bind(wxEVT_BUTTON, ([this, parent, &deps](wxCommandEvent e)
	{
		// Collect names of non-default non-external profiles.
		PrinterTechnology printer_technology = m_preset_bundle->printers.get_edited_preset().printer_technology();
		PresetCollection &depending_presets  = (deps.type == Preset::TYPE_PRINTER) ? m_preset_bundle->printers :
				(printer_technology == ptFFF) ? m_preset_bundle->prints : m_preset_bundle->sla_prints;
		wxArrayString presets;
		for (size_t idx = 0; idx < depending_presets.size(); ++ idx)
		{
			Preset& preset = depending_presets.preset(idx);
			bool add = ! preset.is_default && ! preset.is_external;
			if (add && deps.type == Preset::TYPE_PRINTER)
				// Only add printers with the same technology as the active printer.
				add &= preset.printer_technology() == printer_technology;
			if (add)
				presets.Add(from_u8(preset.name));
		}

		wxMultiChoiceDialog dlg(parent, deps.dialog_title, deps.dialog_label, presets);
		// Collect and set indices of depending_presets marked as compatible.
		wxArrayInt selections;
		auto *compatible_printers = dynamic_cast<const ConfigOptionStrings*>(m_config->option(deps.key_list));
		if (compatible_printers != nullptr || !compatible_printers->values.empty())
			for (auto preset_name : compatible_printers->values)
				for (size_t idx = 0; idx < presets.GetCount(); ++idx)
					if (presets[idx] == preset_name) {
						selections.Add(idx);
						break;
					}
		dlg.SetSelections(selections);
		std::vector<std::string> value;
		// Show the dialog.
		if (dlg.ShowModal() == wxID_OK) {
			selections.Clear();
			selections = dlg.GetSelections();
			for (auto idx : selections)
				value.push_back(presets[idx].ToUTF8().data());
			if (value.empty()) {
				deps.checkbox->SetValue(1);
				deps.btn->Disable();
			}
			// All depending_presets have been made compatible with this preset.
			this->load_key_value(deps.key_list, value);
			this->update_changed_ui();
		}
	}));
	return sizer;
}

void Tab::compatible_widget_reload(PresetDependencies &deps)
{
	bool has_any = ! m_config->option<ConfigOptionStrings>(deps.key_list)->values.empty();
	has_any ? deps.btn->Enable() : deps.btn->Disable();
	deps.checkbox->SetValue(! has_any);
	this->get_field(deps.key_condition)->toggle(! has_any);
}

void Tab::fill_icon_descriptions()
{
	m_icon_descriptions.push_back(t_icon_description(&m_bmp_value_lock, L("LOCKED LOCK;"
		"indicates that the settings are the same as the system values for the current option group")));

	m_icon_descriptions.push_back(t_icon_description(&m_bmp_value_unlock, L("UNLOCKED LOCK;"
		"indicates that some settings were changed and are not equal to the system values for "
		"the current option group.\n"
		"Click the UNLOCKED LOCK icon to reset all settings for current option group to "
		"the system values.")));

	m_icon_descriptions.push_back(t_icon_description(&m_bmp_white_bullet, L("WHITE BULLET;"
		"for the left button: \tindicates a non-system preset,\n"
		"for the right button: \tindicates that the settings hasn't been modified.")));

	m_icon_descriptions.push_back(t_icon_description(&m_bmp_value_revert, L("BACK ARROW;"
		"indicates that the settings were changed and are not equal to the last saved preset for "
		"the current option group.\n"
		"Click the BACK ARROW icon to reset all settings for the current option group to "
		"the last saved preset.")));
}

void Tab::set_tooltips_text()
{
// 	m_undo_to_sys_btn->SetToolTip(_(L(	"LOCKED LOCK icon indicates that the settings are the same as the system values "
// 										"for the current option group.\n"
// 										"UNLOCKED LOCK icon indicates that some settings were changed and are not equal "
// 										"to the system values for the current option group.\n"
// 										"WHITE BULLET icon indicates a non system preset.\n\n"
// 										"Click the UNLOCKED LOCK icon to reset all settings for current option group to "
// 										"the system values.")));
// 
// 	m_undo_btn->SetToolTip(_(L(	"WHITE BULLET icon indicates that the settings are the same as in the last saved"
// 								"preset  for the current option group.\n"
// 								"BACK ARROW icon indicates that the settings were changed and are not equal to "
// 								"the last saved preset for the current option group.\n\n"
// 								"Click the BACK ARROW icon to reset all settings for the current option group to "
// 								"the last saved preset.")));

	// --- Tooltip text for reset buttons (for whole options group)
	// Text to be shown on the "Revert to system" aka "Lock to system" button next to each input field.
	m_ttg_value_lock =		_(L("LOCKED LOCK icon indicates that the settings are the same as the system values "
								"for the current option group"));
	m_ttg_value_unlock =	_(L("UNLOCKED LOCK icon indicates that some settings were changed and are not equal "
								"to the system values for the current option group.\n"
								"Click to reset all settings for current option group to the system values."));
	m_ttg_white_bullet_ns =	_(L("WHITE BULLET icon indicates a non system preset."));
	m_ttg_non_system =		&m_ttg_white_bullet_ns;
	// Text to be shown on the "Undo user changes" button next to each input field.
	m_ttg_white_bullet =	_(L("WHITE BULLET icon indicates that the settings are the same as in the last saved "
								"preset for the current option group."));
	m_ttg_value_revert =	_(L("BACK ARROW icon indicates that the settings were changed and are not equal to "
								"the last saved preset for the current option group.\n"
								"Click to reset all settings for the current option group to the last saved preset."));

	// --- Tooltip text for reset buttons (for each option in group)
	// Text to be shown on the "Revert to system" aka "Lock to system" button next to each input field.
	m_tt_value_lock =		_(L("LOCKED LOCK icon indicates that the value is the same as the system value."));
	m_tt_value_unlock =		_(L("UNLOCKED LOCK icon indicates that the value was changed and is not equal "
								"to the system value.\n"
								"Click to reset current value to the system value."));
	// 	m_tt_white_bullet_ns=	_(L("WHITE BULLET icon indicates a non system preset."));
	m_tt_non_system =		&m_ttg_white_bullet_ns;
	// Text to be shown on the "Undo user changes" button next to each input field.
	m_tt_white_bullet =		_(L("WHITE BULLET icon indicates that the value is the same as in the last saved preset."));
	m_tt_value_revert =		_(L("BACK ARROW icon indicates that the value was changed and is not equal to the last saved preset.\n"
								"Click to reset current value to the last saved preset."));
}

void Page::reload_config()
{
	for (auto group : m_optgroups)
		group->reload_config();
}

void Page::update_visibility(ConfigOptionMode mode)
{
    bool ret_val = false;
    for (auto group : m_optgroups)
        ret_val = group->update_visibility(mode) || ret_val;

    m_show = ret_val;
}

Field* Page::get_field(const t_config_option_key& opt_key, int opt_index /*= -1*/) const
{
	Field* field = nullptr;
	for (auto opt : m_optgroups) {
		field = opt->get_fieldc(opt_key, opt_index);
		if (field != nullptr)
			return field;
	}
	return field;
}

bool Page::set_value(const t_config_option_key& opt_key, const boost::any& value) {
	bool changed = false;
	for(auto optgroup: m_optgroups) {
		if (optgroup->set_value(opt_key, value))
			changed = 1 ;
	}
	return changed;
}

// package Slic3r::GUI::Tab::Page;
ConfigOptionsGroupShp Page::new_optgroup(const wxString& title, int noncommon_label_width /*= -1*/)
{
    auto extra_column = [](wxWindow* parent, const Line& line)
    {
        std::string bmp_name;
        const std::vector<Option>& options = line.get_options();
        if (options.size() == 0 || options[0].opt.gui_type == "legend")
            bmp_name = "";// "error.png";
        else {
            auto mode = options[0].opt.mode;  //we assume that we have one option per line
            bmp_name = mode == comExpert   ? "mode_expert_.png" :
                       mode == comAdvanced ? "mode_middle_.png" : "mode_simple_.png";
        }                               
        auto bmp = new wxStaticBitmap(parent, wxID_ANY, bmp_name.empty() ? wxNullBitmap : wxBitmap(from_u8(var(bmp_name)), wxBITMAP_TYPE_PNG));
        return bmp;
    };

	//! config_ have to be "right"
	ConfigOptionsGroupShp optgroup = std::make_shared<ConfigOptionsGroup>(this, title, m_config, true, extra_column);
	if (noncommon_label_width >= 0)
		optgroup->label_width = noncommon_label_width;

#ifdef __WXOSX__
		auto tab = GetParent()->GetParent();
#else
		auto tab = GetParent();
#endif
	optgroup->m_on_change = [this, tab](t_config_option_key opt_key, boost::any value) {
		//! This function will be called from OptionGroup.
		//! Using of CallAfter is redundant.
		//! And in some cases it causes update() function to be recalled again
//!        wxTheApp->CallAfter([this, opt_key, value]() {
			static_cast<Tab*>(tab)->update_dirty();
			static_cast<Tab*>(tab)->on_value_change(opt_key, value);
//!        });
	};

	optgroup->m_get_initial_config = [this, tab]() {
		DynamicPrintConfig config = static_cast<Tab*>(tab)->m_presets->get_selected_preset().config;
		return config;
	};

	optgroup->m_get_sys_config = [this, tab]() {
		DynamicPrintConfig config = static_cast<Tab*>(tab)->m_presets->get_selected_preset_parent()->config;
		return config;
	};

	optgroup->have_sys_config = [this, tab]() {
		return static_cast<Tab*>(tab)->m_presets->get_selected_preset_parent() != nullptr;
	};

	vsizer()->Add(optgroup->sizer, 0, wxEXPAND | wxALL, 10);
	m_optgroups.push_back(optgroup);

	return optgroup;
}

void SavePresetWindow::build(const wxString& title, const std::string& default_name, std::vector<std::string> &values)
{
	auto text = new wxStaticText(this, wxID_ANY, _(L("Save ")) + title + _(L(" as:")), 
									wxDefaultPosition, wxDefaultSize);
	m_combo = new wxComboBox(this, wxID_ANY, from_u8(default_name), 
							wxDefaultPosition, wxDefaultSize, 0, 0, wxTE_PROCESS_ENTER);
	for (auto value : values)
		m_combo->Append(from_u8(value));
	auto buttons = CreateStdDialogButtonSizer(wxOK | wxCANCEL);

	auto sizer = new wxBoxSizer(wxVERTICAL);
	sizer->Add(text, 0, wxEXPAND | wxALL, 10);
	sizer->Add(m_combo, 0, wxEXPAND | wxLEFT | wxRIGHT, 10);
	sizer->Add(buttons, 0, wxALIGN_CENTER_HORIZONTAL | wxALL, 10);

	wxButton* btn = static_cast<wxButton*>(FindWindowById(wxID_OK, this));
	btn->Bind(wxEVT_BUTTON, [this](wxCommandEvent&) { accept(); });
	m_combo->Bind(wxEVT_TEXT_ENTER, [this](wxCommandEvent&) { accept(); });

	SetSizer(sizer);
	sizer->SetSizeHints(this);
}

void SavePresetWindow::accept()
{
	m_chosen_name = normalize_utf8_nfc(m_combo->GetValue().ToUTF8());
	if (!m_chosen_name.empty()) {
		const char* unusable_symbols = "<>:/\\|?*\"";
		bool is_unusable_symbol = false;
		bool is_unusable_postfix = false;
		const std::string unusable_postfix = PresetCollection::get_suffix_modified();//"(modified)";
		for (size_t i = 0; i < std::strlen(unusable_symbols); i++) {
			if (m_chosen_name.find_first_of(unusable_symbols[i]) != std::string::npos) {
				is_unusable_symbol = true;
				break;
			}
		}
		if (m_chosen_name.find(unusable_postfix) != std::string::npos)
			is_unusable_postfix = true;

		if (is_unusable_symbol) {
			show_error(this,_(L("The supplied name is not valid;")) + "\n" +
							_(L("the following characters are not allowed:")) + " <>:/\\|?*\"");
		}
		else if (is_unusable_postfix) {
			show_error(this,_(L("The supplied name is not valid;")) + "\n" +
							_(L("the following postfix are not allowed:")) + "\n\t" + //unusable_postfix);
							wxString::FromUTF8(unusable_postfix.c_str()));
		}
		else if (m_chosen_name == "- default -") {
			show_error(this, _(L("The supplied name is not available.")));
		}
		else {
			EndModal(wxID_OK);
		}
	}
}

void TabSLAMaterial::build()
{
    m_presets = &m_preset_bundle->sla_materials;
    load_initial_data();

    auto page = add_options_page(_(L("Material")), "package_green.png");

    auto optgroup = page->new_optgroup(_(L("Layers")));
//     optgroup->append_single_option_line("layer_height");
    optgroup->append_single_option_line("initial_layer_height");

    optgroup = page->new_optgroup(_(L("Exposure")));
    optgroup->append_single_option_line("exposure_time");
    optgroup->append_single_option_line("initial_exposure_time");

    optgroup = page->new_optgroup(_(L("Corrections")));
    optgroup->label_width = int(14.5 * m_em_unit+0.5);//190;
    std::vector<std::string> corrections = { "material_correction_printing", "material_correction_curing" };
    std::vector<std::string> axes{ "X", "Y", "Z" };
    for (auto& opt_key : corrections) {
        auto line = Line{ m_config->def()->get(opt_key)->full_label, "" };
        int id = 0;
        for (auto& axis : axes) {
            auto opt = optgroup->get_option(opt_key, id);
            opt.opt.label = axis;
            opt.opt.width = 60;
            line.append_option(opt);
            ++id;
        }
        optgroup->append_line(line);
    }

    page = add_options_page(_(L("Notes")), "note.png");
    optgroup = page->new_optgroup(_(L("Notes")), 0);
    optgroup->label_width = 0;
    Option option = optgroup->get_option("material_notes");
    option.opt.full_width = true;
    option.opt.height = 19 * m_em_unit;//250;
    optgroup->append_single_option_line(option);

    page = add_options_page(_(L("Dependencies")), "wrench.png");
    optgroup = page->new_optgroup(_(L("Profile dependencies")));
    Line line = optgroup->create_single_option_line("compatible_printers");
    line.widget = [this](wxWindow* parent) {
        return compatible_widget_create(parent, m_compatible_printers);
    };
    optgroup->append_line(line, &m_colored_Label);
    option = optgroup->get_option("compatible_printers_condition");
    option.opt.full_width = true;
    optgroup->append_single_option_line(option);

    line = optgroup->create_single_option_line("compatible_prints");
    line.widget = [this](wxWindow* parent) {
		return compatible_widget_create(parent, m_compatible_prints);
	};
	optgroup->append_line(line, &m_colored_Label);
	option = optgroup->get_option("compatible_prints_condition");
	option.opt.full_width = true;
	optgroup->append_single_option_line(option);

    line = Line{ "", "" };
    line.full_width = 1;
    line.widget = [this](wxWindow* parent) {
        return description_line_widget(parent, &m_parent_preset_description_line);
    };
    optgroup->append_line(line);
}

// Reload current config (aka presets->edited_preset->config) into the UI fields.
void TabSLAMaterial::reload_config()
{
	this->compatible_widget_reload(m_compatible_printers);
	this->compatible_widget_reload(m_compatible_prints);
	Tab::reload_config();
}

void TabSLAMaterial::update()
{
    if (m_preset_bundle->printers.get_selected_preset().printer_technology() == ptFFF)
        return; // #ys_FIXME
}

void TabSLAPrint::build()
{
    m_presets = &m_preset_bundle->sla_prints;
    load_initial_data();

    auto page = add_options_page(_(L("Layers and perimeters")), "package_green.png");

    auto optgroup = page->new_optgroup(_(L("Layers")));
    optgroup->append_single_option_line("layer_height");

    page = add_options_page(_(L("Supports")), "building.png");
    optgroup = page->new_optgroup(_(L("Supports")));
    optgroup->append_single_option_line("supports_enable");

    optgroup = page->new_optgroup(_(L("Support head")));
    optgroup->append_single_option_line("support_head_front_diameter");
    optgroup->append_single_option_line("support_head_penetration");
    optgroup->append_single_option_line("support_head_width");

    optgroup = page->new_optgroup(_(L("Support pillar")));
    optgroup->append_single_option_line("support_pillar_diameter");
    optgroup->append_single_option_line("support_pillar_connection_mode");
    optgroup->append_single_option_line("support_pillar_widening_factor");
    optgroup->append_single_option_line("support_base_diameter");
    optgroup->append_single_option_line("support_base_height");
    optgroup->append_single_option_line("support_object_elevation");

    optgroup = page->new_optgroup(_(L("Connection of the support sticks and junctions")));
    optgroup->append_single_option_line("support_critical_angle");
    optgroup->append_single_option_line("support_max_bridge_length");

    optgroup = page->new_optgroup(_(L("Automatic generation")));
    optgroup->append_single_option_line("support_density_at_horizontal");
    optgroup->append_single_option_line("support_density_at_45");
    optgroup->append_single_option_line("support_minimal_z");

    page = add_options_page(_(L("Pad")), "brick.png");
    optgroup = page->new_optgroup(_(L("Pad")));
    optgroup->append_single_option_line("pad_enable");
    optgroup->append_single_option_line("pad_wall_thickness");
    optgroup->append_single_option_line("pad_wall_height");
    optgroup->append_single_option_line("pad_max_merge_distance");
    optgroup->append_single_option_line("pad_edge_radius");

	page = add_options_page(_(L("Output options")), "page_white_go.png");
	optgroup = page->new_optgroup(_(L("Output file")));
	Option option = optgroup->get_option("output_filename_format");
	option.opt.full_width = true;
	optgroup->append_single_option_line(option);

    page = add_options_page(_(L("Dependencies")), "wrench.png");
    optgroup = page->new_optgroup(_(L("Profile dependencies")));
    Line line = optgroup->create_single_option_line("compatible_printers");//Line { _(L("Compatible printers")), "" };
    line.widget = [this](wxWindow* parent) {
        return compatible_widget_create(parent, m_compatible_printers);
    };
    optgroup->append_line(line, &m_colored_Label);

    option = optgroup->get_option("compatible_printers_condition");
    option.opt.full_width = true;
    optgroup->append_single_option_line(option);

    line = Line{ "", "" };
    line.full_width = 1;
    line.widget = [this](wxWindow* parent) {
        return description_line_widget(parent, &m_parent_preset_description_line);
    };
    optgroup->append_line(line);
}

// Reload current config (aka presets->edited_preset->config) into the UI fields.
void TabSLAPrint::reload_config()
{
	this->compatible_widget_reload(m_compatible_printers);
	Tab::reload_config();
}

void TabSLAPrint::update()
{
    if (m_preset_bundle->printers.get_selected_preset().printer_technology() == ptFFF)
        return; // #ys_FIXME
}

} // GUI
} // Slic3r<|MERGE_RESOLUTION|>--- conflicted
+++ resolved
@@ -499,13 +499,7 @@
 
 void Tab::get_sys_and_mod_flags(const std::string& opt_key, bool& sys_page, bool& modified_page)
 {
-<<<<<<< HEAD
-    if (m_options_list.empty())
-        return;
 	auto opt = m_options_list.find(opt_key);
-=======
-    auto opt = m_options_list.find(opt_key);
->>>>>>> a35b1a18
 	if (sys_page) sys_page = (opt->second & osSystemValue) != 0;
 	modified_page |= (opt->second & osInitValue) == 0;
 }
