/* -*- c++ -*- */

/*
    Reprap firmware based on Sprinter and grbl.
 Copyright (C) 2011 Camiel Gubbels / Erik van der Zalm

 This program is free software: you can redistribute it and/or modify
 it under the terms of the GNU General Public License as published by
 the Free Software Foundation, either version 3 of the License, or
 (at your option) any later version.

 This program is distributed in the hope that it will be useful,
 but WITHOUT ANY WARRANTY; without even the implied warranty of
 MERCHANTABILITY or FITNESS FOR A PARTICULAR PURPOSE.  See the
 GNU General Public License for more details.

 You should have received a copy of the GNU General Public License
 along with this program.  If not, see <http://www.gnu.org/licenses/>.
 */

/*
 This firmware is a mashup between Sprinter and grbl.
  (https://github.com/kliment/Sprinter)
  (https://github.com/simen/grbl/tree)

 It has preliminary support for Matthew Roberts advance algorithm
    http://reprap.org/pipermail/reprap-dev/2011-May/003323.html
 */

#include "Marlin.h"

#ifdef ENABLE_AUTO_BED_LEVELING
#include "vector_3.h"
  #ifdef AUTO_BED_LEVELING_GRID
    #include "qr_solve.h"
  #endif
#endif // ENABLE_AUTO_BED_LEVELING

#ifdef MESH_BED_LEVELING
  #include "mesh_bed_leveling.h"
  #include "mesh_bed_calibration.h"
#endif

#include "ultralcd.h"
#include "Configuration_prusa.h"
#include "planner.h"
#include "stepper.h"
#include "temperature.h"
#include "motion_control.h"
#include "cardreader.h"
#include "watchdog.h"
#include "ConfigurationStore.h"
#include "language.h"
#include "pins_arduino.h"
#include "math.h"
#include "util.h"

#include <avr/wdt.h>

#ifdef HAVE_PAT9125_SENSOR
#include "swspi.h"
#include "pat9125.h"
#endif //HAVE_PAT9125_SENSOR

#ifdef HAVE_TMC2130_DRIVERS
#include "tmc2130.h"
#endif //HAVE_TMC2130_DRIVERS


#ifdef BLINKM
#include "BlinkM.h"
#include "Wire.h"
#endif

#ifdef ULTRALCD
#include "ultralcd.h"
#endif

#if NUM_SERVOS > 0
#include "Servo.h"
#endif

#if defined(DIGIPOTSS_PIN) && DIGIPOTSS_PIN > -1
#include <SPI.h>
#endif

#define VERSION_STRING  "1.0.2"


#include "ultralcd.h"

// Macros for bit masks
#define BIT(b) (1<<(b))
#define TEST(n,b) (((n)&BIT(b))!=0)
#define SET_BIT(n,b,value) (n) ^= ((-value)^(n)) & (BIT(b))


// look here for descriptions of G-codes: http://linuxcnc.org/handbook/gcode/g-code.html
// http://objects.reprap.org/wiki/Mendel_User_Manual:_RepRapGCodes

//Implemented Codes
//-------------------

// PRUSA CODES
// P F - Returns FW versions
// P R - Returns revision of printer

// G0  -> G1
// G1  - Coordinated Movement X Y Z E
// G2  - CW ARC
// G3  - CCW ARC
// G4  - Dwell S<seconds> or P<milliseconds>
// G10 - retract filament according to settings of M207
// G11 - retract recover filament according to settings of M208
// G28 - Home all Axis
// G29 - Detailed Z-Probe, probes the bed at 3 or more points.  Will fail if you haven't homed yet.
// G30 - Single Z Probe, probes bed at current XY location.
// G31 - Dock sled (Z_PROBE_SLED only)
// G32 - Undock sled (Z_PROBE_SLED only)
// G80 - Automatic mesh bed leveling
// G81 - Print bed profile
// G90 - Use Absolute Coordinates
// G91 - Use Relative Coordinates
// G92 - Set current position to coordinates given

// M Codes
// M0   - Unconditional stop - Wait for user to press a button on the LCD (Only if ULTRA_LCD is enabled)
// M1   - Same as M0
// M17  - Enable/Power all stepper motors
// M18  - Disable all stepper motors; same as M84
// M20  - List SD card
// M21  - Init SD card
// M22  - Release SD card
// M23  - Select SD file (M23 filename.g)
// M24  - Start/resume SD print
// M25  - Pause SD print
// M26  - Set SD position in bytes (M26 S12345)
// M27  - Report SD print status
// M28  - Start SD write (M28 filename.g)
// M29  - Stop SD write
// M30  - Delete file from SD (M30 filename.g)
// M31  - Output time since last M109 or SD card start to serial
// M32  - Select file and start SD print (Can be used _while_ printing from SD card files):
//        syntax "M32 /path/filename#", or "M32 S<startpos bytes> !filename#"
//        Call gcode file : "M32 P !filename#" and return to caller file after finishing (similar to #include).
//        The '#' is necessary when calling from within sd files, as it stops buffer prereading
// M42  - Change pin status via gcode Use M42 Px Sy to set pin x to value y, when omitting Px the onboard led will be used.
// M80  - Turn on Power Supply
// M81  - Turn off Power Supply
// M82  - Set E codes absolute (default)
// M83  - Set E codes relative while in Absolute Coordinates (G90) mode
// M84  - Disable steppers until next move,
//        or use S<seconds> to specify an inactivity timeout, after which the steppers will be disabled.  S0 to disable the timeout.
// M85  - Set inactivity shutdown timer with parameter S<seconds>. To disable set zero (default)
// M92  - Set axis_steps_per_unit - same syntax as G92
// M104 - Set extruder target temp
// M105 - Read current temp
// M106 - Fan on
// M107 - Fan off
// M109 - Sxxx Wait for extruder current temp to reach target temp. Waits only when heating
//        Rxxx Wait for extruder current temp to reach target temp. Waits when heating and cooling
//        IF AUTOTEMP is enabled, S<mintemp> B<maxtemp> F<factor>. Exit autotemp by any M109 without F
// M112 - Emergency stop
// M114 - Output current position to serial port
// M115 - Capabilities string
// M117 - display message
// M119 - Output Endstop status to serial port
// M126 - Solenoid Air Valve Open (BariCUDA support by jmil)
// M127 - Solenoid Air Valve Closed (BariCUDA vent to atmospheric pressure by jmil)
// M128 - EtoP Open (BariCUDA EtoP = electricity to air pressure transducer by jmil)
// M129 - EtoP Closed (BariCUDA EtoP = electricity to air pressure transducer by jmil)
// M140 - Set bed target temp
// M150 - Set BlinkM Color Output R: Red<0-255> U(!): Green<0-255> B: Blue<0-255> over i2c, G for green does not work.
// M190 - Sxxx Wait for bed current temp to reach target temp. Waits only when heating
//        Rxxx Wait for bed current temp to reach target temp. Waits when heating and cooling
// M200 D<millimeters>- set filament diameter and set E axis units to cubic millimeters (use S0 to set back to millimeters).
// M201 - Set max acceleration in units/s^2 for print moves (M201 X1000 Y1000)
// M202 - Set max acceleration in units/s^2 for travel moves (M202 X1000 Y1000) Unused in Marlin!!
// M203 - Set maximum feedrate that your machine can sustain (M203 X200 Y200 Z300 E10000) in mm/sec
// M204 - Set default acceleration: S normal moves T filament only moves (M204 S3000 T7000) in mm/sec^2  also sets minimum segment time in ms (B20000) to prevent buffer under-runs and M20 minimum feedrate
// M205 -  advanced settings:  minimum travel speed S=while printing T=travel only,  B=minimum segment time X= maximum xy jerk, Z=maximum Z jerk, E=maximum E jerk
// M206 - set additional homing offset
// M207 - set retract length S[positive mm] F[feedrate mm/min] Z[additional zlift/hop], stays in mm regardless of M200 setting
// M208 - set recover=unretract length S[positive mm surplus to the M207 S*] F[feedrate mm/sec]
// M209 - S<1=true/0=false> enable automatic retract detect if the slicer did not support G10/11: every normal extrude-only move will be classified as retract depending on the direction.
// M218 - set hotend offset (in mm): T<extruder_number> X<offset_on_X> Y<offset_on_Y>
// M220 S<factor in percent>- set speed factor override percentage
// M221 S<factor in percent>- set extrude factor override percentage
// M226 P<pin number> S<pin state>- Wait until the specified pin reaches the state required
// M240 - Trigger a camera to take a photograph
// M250 - Set LCD contrast C<contrast value> (value 0..63)
// M280 - set servo position absolute. P: servo index, S: angle or microseconds
// M300 - Play beep sound S<frequency Hz> P<duration ms>
// M301 - Set PID parameters P I and D
// M302 - Allow cold extrudes, or set the minimum extrude S<temperature>.
// M303 - PID relay autotune S<temperature> sets the target temperature. (default target temperature = 150C)
// M304 - Set bed PID parameters P I and D
// M400 - Finish all moves
// M401 - Lower z-probe if present
// M402 - Raise z-probe if present
// M404 - N<dia in mm> Enter the nominal filament width (3mm, 1.75mm ) or will display nominal filament width without parameters
// M405 - Turn on Filament Sensor extrusion control.  Optional D<delay in cm> to set delay in centimeters between sensor and extruder 
// M406 - Turn off Filament Sensor extrusion control 
// M407 - Displays measured filament diameter 
// M500 - stores parameters in EEPROM
// M501 - reads parameters from EEPROM (if you need reset them after you changed them temporarily).
// M502 - reverts to the default "factory settings".  You still need to store them in EEPROM afterwards if you want to.
// M503 - print the current settings (from memory not from EEPROM)
// M509 - force language selection on next restart
// M540 - Use S[0|1] to enable or disable the stop SD card print on endstop hit (requires ABORT_ON_ENDSTOP_HIT_FEATURE_ENABLED)
// M600 - Pause for filament change X[pos] Y[pos] Z[relative lift] E[initial retract] L[later retract distance for removal]
// M605 - Set dual x-carriage movement mode: S<mode> [ X<duplication x-offset> R<duplication temp offset> ]
// M900 - Set LIN_ADVANCE options, if enabled. See Configuration_adv.h for details.
// M907 - Set digital trimpot motor current using axis codes.
// M908 - Control digital trimpot directly.
// M350 - Set microstepping mode.
// M351 - Toggle MS1 MS2 pins directly.

// M928 - Start SD logging (M928 filename.g) - ended by M29
// M999 - Restart after being stopped by error

//Stepper Movement Variables

//===========================================================================
//=============================imported variables============================
//===========================================================================


//===========================================================================
//=============================public variables=============================
//===========================================================================
#ifdef SDSUPPORT
CardReader card;
#endif

unsigned long TimeSent = millis();
unsigned long TimeNow = millis();
unsigned long PingTime = millis();
union Data
{
byte b[2];
int value;
};

float homing_feedrate[] = HOMING_FEEDRATE;
// Currently only the extruder axis may be switched to a relative mode.
// Other axes are always absolute or relative based on the common relative_mode flag.
bool axis_relative_modes[] = AXIS_RELATIVE_MODES;
int feedmultiply=100; //100->1 200->2
int saved_feedmultiply;
int extrudemultiply=100; //100->1 200->2
int extruder_multiply[EXTRUDERS] = {100
  #if EXTRUDERS > 1
    , 100
    #if EXTRUDERS > 2
      , 100
    #endif
  #endif
};

int bowden_length[4];

bool is_usb_printing = false;
bool homing_flag = false;

bool temp_cal_active = false;

unsigned long kicktime = millis()+100000;

unsigned int  usb_printing_counter;

int lcd_change_fil_state = 0;

int feedmultiplyBckp = 100;
float HotendTempBckp = 0;
int fanSpeedBckp = 0;
float pause_lastpos[4];
unsigned long pause_time = 0;
unsigned long start_pause_print = millis();

unsigned long load_filament_time;

bool mesh_bed_leveling_flag = false;
bool mesh_bed_run_from_menu = false;

unsigned char lang_selected = 0;
int8_t FarmMode = 0;

bool prusa_sd_card_upload = false;

unsigned int status_number = 0;

unsigned long total_filament_used;
unsigned int heating_status;
unsigned int heating_status_counter;
bool custom_message;
bool loading_flag = false;
unsigned int custom_message_type;
unsigned int custom_message_state;
char snmm_filaments_used = 0;

float distance_from_min[3];
float angleDiff;

bool fan_state[2];
int fan_edge_counter[2];
int fan_speed[2];


bool volumetric_enabled = false;
float filament_size[EXTRUDERS] = { DEFAULT_NOMINAL_FILAMENT_DIA
  #if EXTRUDERS > 1
      , DEFAULT_NOMINAL_FILAMENT_DIA
    #if EXTRUDERS > 2
       , DEFAULT_NOMINAL_FILAMENT_DIA
    #endif
  #endif
};
float volumetric_multiplier[EXTRUDERS] = {1.0
  #if EXTRUDERS > 1
    , 1.0
    #if EXTRUDERS > 2
      , 1.0
    #endif
  #endif
};
float current_position[NUM_AXIS] = { 0.0, 0.0, 0.0, 0.0 };
float add_homing[3]={0,0,0};

float min_pos[3] = { X_MIN_POS, Y_MIN_POS, Z_MIN_POS };
float max_pos[3] = { X_MAX_POS, Y_MAX_POS, Z_MAX_POS };
bool axis_known_position[3] = {false, false, false};
float zprobe_zoffset;

// Extruder offset
#if EXTRUDERS > 1
  #define NUM_EXTRUDER_OFFSETS 2 // only in XY plane
float extruder_offset[NUM_EXTRUDER_OFFSETS][EXTRUDERS] = {
#if defined(EXTRUDER_OFFSET_X) && defined(EXTRUDER_OFFSET_Y)
  EXTRUDER_OFFSET_X, EXTRUDER_OFFSET_Y
#endif
};
#endif

uint8_t active_extruder = 0;
int fanSpeed=0;

#ifdef FWRETRACT
  bool autoretract_enabled=false;
  bool retracted[EXTRUDERS]={false
    #if EXTRUDERS > 1
    , false
     #if EXTRUDERS > 2
      , false
     #endif
  #endif
  };
  bool retracted_swap[EXTRUDERS]={false
    #if EXTRUDERS > 1
    , false
     #if EXTRUDERS > 2
      , false
     #endif
  #endif
  };

  float retract_length = RETRACT_LENGTH;
  float retract_length_swap = RETRACT_LENGTH_SWAP;
  float retract_feedrate = RETRACT_FEEDRATE;
  float retract_zlift = RETRACT_ZLIFT;
  float retract_recover_length = RETRACT_RECOVER_LENGTH;
  float retract_recover_length_swap = RETRACT_RECOVER_LENGTH_SWAP;
  float retract_recover_feedrate = RETRACT_RECOVER_FEEDRATE;
#endif

#ifdef ULTIPANEL
  #ifdef PS_DEFAULT_OFF
    bool powersupply = false;
  #else
	  bool powersupply = true;
  #endif
#endif

bool cancel_heatup = false ;

#ifdef FILAMENT_SENSOR
  //Variables for Filament Sensor input 
  float filament_width_nominal=DEFAULT_NOMINAL_FILAMENT_DIA;  //Set nominal filament width, can be changed with M404 
  bool filament_sensor=false;  //M405 turns on filament_sensor control, M406 turns it off 
  float filament_width_meas=DEFAULT_MEASURED_FILAMENT_DIA; //Stores the measured filament diameter 
  signed char measurement_delay[MAX_MEASUREMENT_DELAY+1];  //ring buffer to delay measurement  store extruder factor after subtracting 100 
  int delay_index1=0;  //index into ring buffer
  int delay_index2=-1;  //index into ring buffer - set to -1 on startup to indicate ring buffer needs to be initialized
  float delay_dist=0; //delay distance counter  
  int meas_delay_cm = MEASUREMENT_DELAY_CM;  //distance delay setting
#endif

const char errormagic[] PROGMEM = "Error:";
const char echomagic[] PROGMEM = "echo:";

//===========================================================================
//=============================Private Variables=============================
//===========================================================================
const char axis_codes[NUM_AXIS] = {'X', 'Y', 'Z', 'E'};
float destination[NUM_AXIS] = {  0.0, 0.0, 0.0, 0.0};

static float delta[3] = {0.0, 0.0, 0.0};

// For tracing an arc
static float offset[3] = {0.0, 0.0, 0.0};
static bool home_all_axis = true;
static float feedrate = 1500.0, next_feedrate, saved_feedrate;
static long gcode_N, gcode_LastN, Stopped_gcode_LastN = 0;

// Determines Absolute or Relative Coordinates.
// Also there is bool axis_relative_modes[] per axis flag.
static bool relative_mode = false;  

// String circular buffer. Commands may be pushed to the buffer from both sides:
// Chained commands will be pushed to the front, interactive (from LCD menu) 
// and printing commands (from serial line or from SD card) are pushed to the tail.
// First character of each entry indicates the type of the entry: 
#define CMDBUFFER_CURRENT_TYPE_UNKNOWN  0
// Command in cmdbuffer was sent over USB.
#define CMDBUFFER_CURRENT_TYPE_USB      1
// Command in cmdbuffer was read from SDCARD.
#define CMDBUFFER_CURRENT_TYPE_SDCARD   2
// Command in cmdbuffer was generated by the UI.
#define CMDBUFFER_CURRENT_TYPE_UI       3
// Command in cmdbuffer was generated by another G-code.
#define CMDBUFFER_CURRENT_TYPE_CHAINED  4

// How much space to reserve for the chained commands
// of type CMDBUFFER_CURRENT_TYPE_CHAINED,
// which are pushed to the front of the queue?
// Maximum 5 commands of max length 20 + null terminator.
#define CMDBUFFER_RESERVE_FRONT       (5*21)
// Reserve BUFSIZE lines of length MAX_CMD_SIZE plus CMDBUFFER_RESERVE_FRONT.
static char cmdbuffer[BUFSIZE * (MAX_CMD_SIZE + 1) + CMDBUFFER_RESERVE_FRONT];
// Head of the circular buffer, where to read.
static int bufindr = 0;
// Tail of the buffer, where to write.
static int bufindw = 0;
// Number of lines in cmdbuffer.
static int buflen = 0;
// Flag for processing the current command inside the main Arduino loop().
// If a new command was pushed to the front of a command buffer while
// processing another command, this replaces the command on the top.
// Therefore don't remove the command from the queue in the loop() function.
static bool cmdbuffer_front_already_processed = false;

// Type of a command, which is to be executed right now.
#define CMDBUFFER_CURRENT_TYPE   (cmdbuffer[bufindr])
// String of a command, which is to be executed right now.
#define CMDBUFFER_CURRENT_STRING (cmdbuffer+bufindr+1)

// Enable debugging of the command buffer.
// Debugging information will be sent to serial line.
//#define CMDBUFFER_DEBUG

static int serial_count = 0;  //index of character read from serial line
static boolean comment_mode = false;
static char *strchr_pointer; // just a pointer to find chars in the command string like X, Y, Z, E, etc

const int sensitive_pins[] = SENSITIVE_PINS; // Sensitive pin list for M42

//static float tt = 0;
//static float bt = 0;

//Inactivity shutdown variables
static unsigned long previous_millis_cmd = 0;
unsigned long max_inactive_time = 0;
static unsigned long stepper_inactive_time = DEFAULT_STEPPER_DEACTIVE_TIME*1000l;

unsigned long starttime=0;
unsigned long stoptime=0;
unsigned long _usb_timer = 0;

static uint8_t tmp_extruder;


bool Stopped=false;

#if NUM_SERVOS > 0
  Servo servos[NUM_SERVOS];
#endif

bool CooldownNoWait = true;
bool target_direction;

//Insert variables if CHDK is defined
#ifdef CHDK
unsigned long chdkHigh = 0;
boolean chdkActive = false;
#endif

//===========================================================================
//=============================Routines======================================
//===========================================================================

void get_arc_coordinates();
bool setTargetedHotend(int code);

void serial_echopair_P(const char *s_P, float v)
    { serialprintPGM(s_P); SERIAL_ECHO(v); }
void serial_echopair_P(const char *s_P, double v)
    { serialprintPGM(s_P); SERIAL_ECHO(v); }
void serial_echopair_P(const char *s_P, unsigned long v)
    { serialprintPGM(s_P); SERIAL_ECHO(v); }

#ifdef SDSUPPORT
  #include "SdFatUtil.h"
  int freeMemory() { return SdFatUtil::FreeRam(); }
#else
  extern "C" {
    extern unsigned int __bss_end;
    extern unsigned int __heap_start;
    extern void *__brkval;

    int freeMemory() {
      int free_memory;

      if ((int)__brkval == 0)
        free_memory = ((int)&free_memory) - ((int)&__bss_end);
      else
        free_memory = ((int)&free_memory) - ((int)__brkval);

      return free_memory;
    }
  }
#endif //!SDSUPPORT

// Pop the currently processed command from the queue.
// It is expected, that there is at least one command in the queue.
bool cmdqueue_pop_front()
{
    if (buflen > 0) {
#ifdef CMDBUFFER_DEBUG
        SERIAL_ECHOPGM("Dequeing ");
        SERIAL_ECHO(cmdbuffer+bufindr+1);
        SERIAL_ECHOLNPGM("");
        SERIAL_ECHOPGM("Old indices: buflen ");
        SERIAL_ECHO(buflen);
        SERIAL_ECHOPGM(", bufindr ");
        SERIAL_ECHO(bufindr);
        SERIAL_ECHOPGM(", bufindw ");
        SERIAL_ECHO(bufindw);
        SERIAL_ECHOPGM(", serial_count ");
        SERIAL_ECHO(serial_count);
        SERIAL_ECHOPGM(", bufsize ");
        SERIAL_ECHO(sizeof(cmdbuffer));
        SERIAL_ECHOLNPGM("");
#endif /* CMDBUFFER_DEBUG */
        if (-- buflen == 0) {
            // Empty buffer.
            if (serial_count == 0)
                // No serial communication is pending. Reset both pointers to zero.
                bufindw = 0;
            bufindr = bufindw;
        } else {
            // There is at least one ready line in the buffer.
            // First skip the current command ID and iterate up to the end of the string.
            for (++ bufindr; cmdbuffer[bufindr] != 0; ++ bufindr) ;
            // Second, skip the end of string null character and iterate until a nonzero command ID is found.
            for (++ bufindr; bufindr < sizeof(cmdbuffer) && cmdbuffer[bufindr] == 0; ++ bufindr) ;
            // If the end of the buffer was empty,
            if (bufindr == sizeof(cmdbuffer)) {
                // skip to the start and find the nonzero command.
                for (bufindr = 0; cmdbuffer[bufindr] == 0; ++ bufindr) ;
            }
#ifdef CMDBUFFER_DEBUG
            SERIAL_ECHOPGM("New indices: buflen ");
            SERIAL_ECHO(buflen);
            SERIAL_ECHOPGM(", bufindr ");
            SERIAL_ECHO(bufindr);
            SERIAL_ECHOPGM(", bufindw ");
            SERIAL_ECHO(bufindw);
            SERIAL_ECHOPGM(", serial_count ");
            SERIAL_ECHO(serial_count);
            SERIAL_ECHOPGM(" new command on the top: ");
            SERIAL_ECHO(cmdbuffer+bufindr+1);
            SERIAL_ECHOLNPGM("");
#endif /* CMDBUFFER_DEBUG */
        }
        return true;
    }
    return false;
}

void cmdqueue_reset()
{
    while (cmdqueue_pop_front()) ;
}

// How long a string could be pushed to the front of the command queue?
// If yes, adjust bufindr to the new position, where the new command could be enqued.
// len_asked does not contain the zero terminator size.
bool cmdqueue_could_enqueue_front(int len_asked)
{
    // MAX_CMD_SIZE has to accommodate the zero terminator.
    if (len_asked >= MAX_CMD_SIZE)
        return false;
    // Remove the currently processed command from the queue.
    if (! cmdbuffer_front_already_processed) {
        cmdqueue_pop_front();
        cmdbuffer_front_already_processed = true;
    }
	if (bufindr == bufindw && buflen > 0)
		// Full buffer.
        return false;
    // Adjust the end of the write buffer based on whether a partial line is in the receive buffer.
    int endw = (serial_count > 0) ? (bufindw + MAX_CMD_SIZE + 1) : bufindw;
    if (bufindw < bufindr) {
        int bufindr_new = bufindr - len_asked - 2;
        // Simple case. There is a contiguous space between the write buffer and the read buffer.
        if (endw <= bufindr_new) {
            bufindr = bufindr_new;
            return true;
        }
    } else {
        // Otherwise the free space is split between the start and end.
        if (len_asked + 2 <= bufindr) {
            // Could fit at the start.
            bufindr -= len_asked + 2;
            return true;
        }
        int bufindr_new = sizeof(cmdbuffer) - len_asked - 2;
        if (endw <= bufindr_new) {
            memset(cmdbuffer, 0, bufindr);
            bufindr = bufindr_new;
            return true;
        }
    }
    return false;
}

// Could one enqueue a command of lenthg len_asked into the buffer,
// while leaving CMDBUFFER_RESERVE_FRONT at the start?
// If yes, adjust bufindw to the new position, where the new command could be enqued.
// len_asked does not contain the zero terminator size.
bool cmdqueue_could_enqueue_back(int len_asked)
{
    // MAX_CMD_SIZE has to accommodate the zero terminator.
    if (len_asked >= MAX_CMD_SIZE)
        return false;

	if (bufindr == bufindw && buflen > 0)
		// Full buffer.
		return false;

    if (serial_count > 0) {
        // If there is some data stored starting at bufindw, len_asked is certainly smaller than
        // the allocated data buffer. Try to reserve a new buffer and to move the already received
        // serial data.
        // How much memory to reserve for the commands pushed to the front?
        // End of the queue, when pushing to the end.
        int endw = bufindw + len_asked + 2;
        if (bufindw < bufindr)
            // Simple case. There is a contiguous space between the write buffer and the read buffer.
            return endw + CMDBUFFER_RESERVE_FRONT <= bufindr;
        // Otherwise the free space is split between the start and end.
        if (// Could one fit to the end, including the reserve?
            endw + CMDBUFFER_RESERVE_FRONT <= sizeof(cmdbuffer) ||
            // Could one fit to the end, and the reserve to the start?
            (endw <= sizeof(cmdbuffer) && CMDBUFFER_RESERVE_FRONT <= bufindr))
            return true;
        // Could one fit both to the start?
        if (len_asked + 2 + CMDBUFFER_RESERVE_FRONT <= bufindr) {
            // Mark the rest of the buffer as used.
            memset(cmdbuffer+bufindw, 0, sizeof(cmdbuffer)-bufindw);
            // and point to the start.
            bufindw = 0;
            return true;
        }
    } else {
        // How much memory to reserve for the commands pushed to the front?
        // End of the queue, when pushing to the end.
        int endw = bufindw + len_asked + 2;
        if (bufindw < bufindr)
            // Simple case. There is a contiguous space between the write buffer and the read buffer.
            return endw + CMDBUFFER_RESERVE_FRONT <= bufindr;
        // Otherwise the free space is split between the start and end.
        if (// Could one fit to the end, including the reserve?
            endw + CMDBUFFER_RESERVE_FRONT <= sizeof(cmdbuffer) ||
            // Could one fit to the end, and the reserve to the start?
            (endw <= sizeof(cmdbuffer) && CMDBUFFER_RESERVE_FRONT <= bufindr))
            return true;
        // Could one fit both to the start?
        if (len_asked + 2 + CMDBUFFER_RESERVE_FRONT <= bufindr) {
            // Mark the rest of the buffer as used.
            memset(cmdbuffer+bufindw, 0, sizeof(cmdbuffer)-bufindw);
            // and point to the start.
            bufindw = 0;
            return true;
        }
    }
    return false;
}

#ifdef CMDBUFFER_DEBUG
static void cmdqueue_dump_to_serial_single_line(int nr, const char *p)
{
    SERIAL_ECHOPGM("Entry nr: ");
    SERIAL_ECHO(nr);
    SERIAL_ECHOPGM(", type: ");
    SERIAL_ECHO(int(*p));
    SERIAL_ECHOPGM(", cmd: ");
    SERIAL_ECHO(p+1);  
    SERIAL_ECHOLNPGM("");
}

static void cmdqueue_dump_to_serial()
{
    if (buflen == 0) {
        SERIAL_ECHOLNPGM("The command buffer is empty.");
    } else {
        SERIAL_ECHOPGM("Content of the buffer: entries ");
        SERIAL_ECHO(buflen);
        SERIAL_ECHOPGM(", indr ");
        SERIAL_ECHO(bufindr);
        SERIAL_ECHOPGM(", indw ");
        SERIAL_ECHO(bufindw);
        SERIAL_ECHOLNPGM("");
        int nr = 0;
        if (bufindr < bufindw) {
            for (const char *p = cmdbuffer + bufindr; p < cmdbuffer + bufindw; ++ nr) {
                cmdqueue_dump_to_serial_single_line(nr, p);
                // Skip the command.
                for (++p; *p != 0; ++ p);
                // Skip the gaps.
                for (++p; p < cmdbuffer + bufindw && *p == 0; ++ p);
            }
        } else {
            for (const char *p = cmdbuffer + bufindr; p < cmdbuffer + sizeof(cmdbuffer); ++ nr) {
                cmdqueue_dump_to_serial_single_line(nr, p);
                // Skip the command.
                for (++p; *p != 0; ++ p);
                // Skip the gaps.
                for (++p; p < cmdbuffer + sizeof(cmdbuffer) && *p == 0; ++ p);
            }
            for (const char *p = cmdbuffer; p < cmdbuffer + bufindw; ++ nr) {
                cmdqueue_dump_to_serial_single_line(nr, p);
                // Skip the command.
                for (++p; *p != 0; ++ p);
                // Skip the gaps.
                for (++p; p < cmdbuffer + bufindw && *p == 0; ++ p);
            }
        }
        SERIAL_ECHOLNPGM("End of the buffer.");
    }
}
#endif /* CMDBUFFER_DEBUG */

//adds an command to the main command buffer
//thats really done in a non-safe way.
//needs overworking someday
// Currently the maximum length of a command piped through this function is around 20 characters
void enquecommand(const char *cmd, bool from_progmem)
{
    int len = from_progmem ? strlen_P(cmd) : strlen(cmd);
    // Does cmd fit the queue while leaving sufficient space at the front for the chained commands?
    // If it fits, it may move bufindw, so it points to a contiguous buffer, which fits cmd.
    if (cmdqueue_could_enqueue_back(len)) {
        // This is dangerous if a mixing of serial and this happens
        // This may easily be tested: If serial_count > 0, we have a problem.
        cmdbuffer[bufindw] = CMDBUFFER_CURRENT_TYPE_UI;
        if (from_progmem)
            strcpy_P(cmdbuffer + bufindw + 1, cmd);
        else
            strcpy(cmdbuffer + bufindw + 1, cmd);
        SERIAL_ECHO_START;
        SERIAL_ECHORPGM(MSG_Enqueing);
        SERIAL_ECHO(cmdbuffer + bufindw + 1);
        SERIAL_ECHOLNPGM("\"");
        bufindw += len + 2;
        if (bufindw == sizeof(cmdbuffer))
            bufindw = 0;
        ++ buflen;
#ifdef CMDBUFFER_DEBUG
        cmdqueue_dump_to_serial();
#endif /* CMDBUFFER_DEBUG */
    } else {
        SERIAL_ERROR_START;
        SERIAL_ECHORPGM(MSG_Enqueing);
        if (from_progmem)
            SERIAL_PROTOCOLRPGM(cmd);
        else
            SERIAL_ECHO(cmd);
        SERIAL_ECHOLNPGM("\" failed: Buffer full!");
#ifdef CMDBUFFER_DEBUG
        cmdqueue_dump_to_serial();
#endif /* CMDBUFFER_DEBUG */
    }
}

void enquecommand_front(const char *cmd, bool from_progmem)
{
    int len = from_progmem ? strlen_P(cmd) : strlen(cmd);
    // Does cmd fit the queue? This call shall move bufindr, so the command may be copied.
    if (cmdqueue_could_enqueue_front(len)) {
        cmdbuffer[bufindr] = CMDBUFFER_CURRENT_TYPE_UI;
        if (from_progmem)
            strcpy_P(cmdbuffer + bufindr + 1, cmd);
        else
            strcpy(cmdbuffer + bufindr + 1, cmd);
        ++ buflen;
        SERIAL_ECHO_START;
        SERIAL_ECHOPGM("Enqueing to the front: \"");
        SERIAL_ECHO(cmdbuffer + bufindr + 1);
        SERIAL_ECHOLNPGM("\"");
#ifdef CMDBUFFER_DEBUG
        cmdqueue_dump_to_serial();
#endif /* CMDBUFFER_DEBUG */
    } else {
        SERIAL_ERROR_START;
        SERIAL_ECHOPGM("Enqueing to the front: \"");
        if (from_progmem)
            SERIAL_PROTOCOLRPGM(cmd);
        else
            SERIAL_ECHO(cmd);
        SERIAL_ECHOLNPGM("\" failed: Buffer full!");
#ifdef CMDBUFFER_DEBUG
        cmdqueue_dump_to_serial();
#endif /* CMDBUFFER_DEBUG */
    }
}

// Mark the command at the top of the command queue as new.
// Therefore it will not be removed from the queue.
void repeatcommand_front()
{
    cmdbuffer_front_already_processed = true;
} 

bool is_buffer_empty()
{
	if (buflen == 0) return true;
	else return false;
}

void setup_killpin()
{
  #if defined(KILL_PIN) && KILL_PIN > -1
    SET_INPUT(KILL_PIN);
    WRITE(KILL_PIN,HIGH);
  #endif
}

// Set home pin
void setup_homepin(void)
{
#if defined(HOME_PIN) && HOME_PIN > -1
   SET_INPUT(HOME_PIN);
   WRITE(HOME_PIN,HIGH);
#endif
}

void setup_photpin()
{
  #if defined(PHOTOGRAPH_PIN) && PHOTOGRAPH_PIN > -1
    SET_OUTPUT(PHOTOGRAPH_PIN);
    WRITE(PHOTOGRAPH_PIN, LOW);
  #endif
}

void setup_powerhold()
{
  #if defined(SUICIDE_PIN) && SUICIDE_PIN > -1
    SET_OUTPUT(SUICIDE_PIN);
    WRITE(SUICIDE_PIN, HIGH);
  #endif
  #if defined(PS_ON_PIN) && PS_ON_PIN > -1
    SET_OUTPUT(PS_ON_PIN);
	#if defined(PS_DEFAULT_OFF)
	  WRITE(PS_ON_PIN, PS_ON_ASLEEP);
    #else
	  WRITE(PS_ON_PIN, PS_ON_AWAKE);
	#endif
  #endif
}

void suicide()
{
  #if defined(SUICIDE_PIN) && SUICIDE_PIN > -1
    SET_OUTPUT(SUICIDE_PIN);
    WRITE(SUICIDE_PIN, LOW);
  #endif
}

void servo_init()
{
  #if (NUM_SERVOS >= 1) && defined(SERVO0_PIN) && (SERVO0_PIN > -1)
    servos[0].attach(SERVO0_PIN);
  #endif
  #if (NUM_SERVOS >= 2) && defined(SERVO1_PIN) && (SERVO1_PIN > -1)
    servos[1].attach(SERVO1_PIN);
  #endif
  #if (NUM_SERVOS >= 3) && defined(SERVO2_PIN) && (SERVO2_PIN > -1)
    servos[2].attach(SERVO2_PIN);
  #endif
  #if (NUM_SERVOS >= 4) && defined(SERVO3_PIN) && (SERVO3_PIN > -1)
    servos[3].attach(SERVO3_PIN);
  #endif
  #if (NUM_SERVOS >= 5)
    #error "TODO: enter initalisation code for more servos"
  #endif
}

static void lcd_language_menu();


#ifdef HAVE_PAT9125_SENSOR

bool fsensor_enabled = false;
bool fsensor_ignore_error = true;
bool fsensor_M600 = false;
long prev_pos_e = 0;
long err_cnt = 0;

#define FSENS_ESTEPS 280  //extruder resolution [steps/mm]
#define FSENS_MINDEL 560  //filament sensor min delta [steps] (3mm)
#define FSENS_MINFAC 3    //filament sensor minimum factor [count/mm]
#define FSENS_MAXFAC 50   //filament sensor maximum factor [count/mm]
#define FSENS_MAXERR 2    //filament sensor max error count

void fsensor_enable()
{
	MYSERIAL.println("fsensor_enable");
	pat9125_y = 0;
	prev_pos_e = st_get_position(E_AXIS);
	err_cnt = 0;
	fsensor_enabled = true;
	fsensor_ignore_error = true;
	fsensor_M600 = false;
}

void fsensor_disable()
{
	MYSERIAL.println("fsensor_disable");
	fsensor_enabled = false;
}

void fsensor_update()
{
	if (!fsensor_enabled) return;
	long pos_e = st_get_position(E_AXIS); //current position
	pat9125_update();
	long del_e = pos_e - prev_pos_e; //delta
	if (abs(del_e) < FSENS_MINDEL) return;
	float de = ((float)del_e / FSENS_ESTEPS);
	int cmin = de * FSENS_MINFAC;
	int cmax = de * FSENS_MAXFAC;
	int cnt = pat9125_y;
	prev_pos_e = pos_e;
	pat9125_y = 0;
	bool err = false;
	if ((del_e > 0) && ((cnt < cmin) || (cnt > cmax))) err = true;
	if ((del_e < 0) && ((cnt > cmin) || (cnt < cmax))) err = true;
	if (err)
		err_cnt++;
	else
		err_cnt = 0;

/*
	MYSERIAL.print("de=");
	MYSERIAL.print(de);
	MYSERIAL.print(" cmin=");
	MYSERIAL.print((int)cmin);
	MYSERIAL.print(" cmax=");
	MYSERIAL.print((int)cmax);
	MYSERIAL.print(" cnt=");
	MYSERIAL.print((int)cnt);
	MYSERIAL.print(" err=");
	MYSERIAL.println((int)err_cnt);*/

	if (err_cnt > FSENS_MAXERR)
	{
		MYSERIAL.println("fsensor_update (err_cnt > FSENS_MAXERR)");
		if (fsensor_ignore_error)
		{
			MYSERIAL.println("fsensor_update - error ignored)");
			fsensor_ignore_error = false;
		}
		else
		{
			MYSERIAL.println("fsensor_update - ERROR!!!");
			planner_abort_hard();
//			planner_pause_and_save();
			enquecommand_front_P((PSTR("M600")));
			fsensor_M600 = true;
			fsensor_enabled = false;
		}
	}
}

#endif //HAVE_PAT9125_SENSOR


#ifdef MESH_BED_LEVELING
   enum MeshLevelingState { MeshReport, MeshStart, MeshNext, MeshSet };
#endif


// Factory reset function
// This function is used to erase parts or whole EEPROM memory which is used for storing calibration and and so on.
// Level input parameter sets depth of reset
// Quiet parameter masks all waitings for user interact.
int  er_progress = 0;
void factory_reset(char level, bool quiet)
{	
	lcd_implementation_clear();
	int cursor_pos = 0;
    switch (level) {
                   
        // Level 0: Language reset
        case 0:
            WRITE(BEEPER, HIGH);
            _delay_ms(100);
            WRITE(BEEPER, LOW);
            
            lcd_force_language_selection();
            break;
         
		//Level 1: Reset statistics
		case 1:
			WRITE(BEEPER, HIGH);
			_delay_ms(100);
			WRITE(BEEPER, LOW);
			eeprom_update_dword((uint32_t *)EEPROM_TOTALTIME, 0);
			eeprom_update_dword((uint32_t *)EEPROM_FILAMENTUSED, 0);
			lcd_menu_statistics();
            
			break;

        // Level 2: Prepare for shipping
        case 2:
			//lcd_printPGM(PSTR("Factory RESET"));
            //lcd_print_at_PGM(1,2,PSTR("Shipping prep"));
            
            // Force language selection at the next boot up.
            lcd_force_language_selection();
            // Force the "Follow calibration flow" message at the next boot up.
            calibration_status_store(CALIBRATION_STATUS_Z_CALIBRATION);
            farm_no = 0;
			farm_mode == false;
			eeprom_update_byte((uint8_t*)EEPROM_FARM_MODE, farm_mode);
            EEPROM_save_B(EEPROM_FARM_NUMBER, &farm_no);
                       
            WRITE(BEEPER, HIGH);
            _delay_ms(100);
            WRITE(BEEPER, LOW);
			//_delay_ms(2000);
            break;

			// Level 3: erase everything, whole EEPROM will be set to 0xFF

		case 3:
			lcd_printPGM(PSTR("Factory RESET"));
			lcd_print_at_PGM(1, 2, PSTR("ERASING all data"));

			WRITE(BEEPER, HIGH);
			_delay_ms(100);
			WRITE(BEEPER, LOW);

			er_progress = 0;
			lcd_print_at_PGM(3, 3, PSTR("      "));
			lcd_implementation_print_at(3, 3, er_progress);

			// Erase EEPROM
			for (int i = 0; i < 4096; i++) {
				eeprom_write_byte((uint8_t*)i, 0xFF);

				if (i % 41 == 0) {
					er_progress++;
					lcd_print_at_PGM(3, 3, PSTR("      "));
					lcd_implementation_print_at(3, 3, er_progress);
					lcd_printPGM(PSTR("%"));
				}

			}


			break;
		case 4:
			bowden_menu();
			break;
        
        default:
            break;
    }
    

}


// "Setup" function is called by the Arduino framework on startup.
// Before startup, the Timers-functions (PWM)/Analog RW and HardwareSerial provided by the Arduino-code 
// are initialized by the main() routine provided by the Arduino framework.
void setup()
{
    lcd_init();
    lcd_print_at_PGM(0, 1, PSTR("   Original Prusa   "));
    lcd_print_at_PGM(0, 2, PSTR("    3D  Printers    "));
	setup_killpin();
	setup_powerhold();
	MYSERIAL.begin(BAUDRATE);
	SERIAL_PROTOCOLLNPGM("start");
	SERIAL_ECHO_START;

#if 0
	SERIAL_ECHOLN("Reading eeprom from 0 to 100: start");
	for (int i = 0; i < 4096; ++i) {
		int b = eeprom_read_byte((unsigned char*)i);
		if (b != 255) {
			SERIAL_ECHO(i);
			SERIAL_ECHO(":");
			SERIAL_ECHO(b);
			SERIAL_ECHOLN("");
		}
	}
	SERIAL_ECHOLN("Reading eeprom from 0 to 100: done");
#endif

	// Check startup - does nothing if bootloader sets MCUSR to 0
	byte mcu = MCUSR;
	if (mcu & 1) SERIAL_ECHOLNRPGM(MSG_POWERUP);
	if (mcu & 2) SERIAL_ECHOLNRPGM(MSG_EXTERNAL_RESET);
	if (mcu & 4) SERIAL_ECHOLNRPGM(MSG_BROWNOUT_RESET);
	if (mcu & 8) SERIAL_ECHOLNRPGM(MSG_WATCHDOG_RESET);
	if (mcu & 32) SERIAL_ECHOLNRPGM(MSG_SOFTWARE_RESET);
	MCUSR = 0;

	//SERIAL_ECHORPGM(MSG_MARLIN);
	//SERIAL_ECHOLNRPGM(VERSION_STRING);

#ifdef STRING_VERSION_CONFIG_H
#ifdef STRING_CONFIG_H_AUTHOR
	SERIAL_ECHO_START;
	SERIAL_ECHORPGM(MSG_CONFIGURATION_VER);
	SERIAL_ECHOPGM(STRING_VERSION_CONFIG_H);
	SERIAL_ECHORPGM(MSG_AUTHOR);
	SERIAL_ECHOLNPGM(STRING_CONFIG_H_AUTHOR);
	SERIAL_ECHOPGM("Compiled: ");
	SERIAL_ECHOLNPGM(__DATE__);
#endif
#endif

	SERIAL_ECHO_START;
	SERIAL_ECHORPGM(MSG_FREE_MEMORY);
	SERIAL_ECHO(freeMemory());
	SERIAL_ECHORPGM(MSG_PLANNER_BUFFER_BYTES);
	SERIAL_ECHOLN((int)sizeof(block_t)*BLOCK_BUFFER_SIZE);
	//lcd_update_enable(false); // why do we need this?? - andre
	// loads data from EEPROM if available else uses defaults (and resets step acceleration rate)
	Config_RetrieveSettings();
	SdFatUtil::set_stack_guard(); //writes magic number at the end of static variables to protect against overwriting static memory by stack
	tp_init();    // Initialize temperature loop
	plan_init();  // Initialize planner;
	watchdog_init();

#ifdef HAVE_TMC2130_DRIVERS
	uint8_t silentMode = eeprom_read_byte((uint8_t*)EEPROM_SILENT);
	tmc2130_mode = silentMode?TMC2130_MODE_SILENT:TMC2130_MODE_NORMAL;
#endif //HAVE_TMC2130_DRIVERS

#ifdef HAVE_PAT9125_SENSOR
    MYSERIAL.print("PAT9125_init:");
    MYSERIAL.println(pat9125_init(200, 200));
#endif //HAVE_PAT9125_SENSOR
    
	st_init();    // Initialize stepper, this enables interrupts!
    
	setup_photpin();
    lcd_print_at_PGM(0, 1, PSTR("   Original Prusa   ")); // we need to do this again for some reason, no time to research
    lcd_print_at_PGM(0, 2, PSTR("    3D  Printers    ")); 
	servo_init();
	// Reset the machine correction matrix.
	// It does not make sense to load the correction matrix until the machine is homed.
	world2machine_reset();
    
	if (!READ(BTN_ENC))
	{
		_delay_ms(1000);
		if (!READ(BTN_ENC))
		{
			lcd_implementation_clear();


			lcd_printPGM(PSTR("Factory RESET"));


			SET_OUTPUT(BEEPER);
			WRITE(BEEPER, HIGH);

			while (!READ(BTN_ENC));

			WRITE(BEEPER, LOW);



			_delay_ms(2000);

			char level = reset_menu();
			factory_reset(level, false);

			switch (level) {
			case 0: _delay_ms(0); break;
			case 1: _delay_ms(0); break;
			case 2: _delay_ms(0); break;
			case 3: _delay_ms(0); break;
			}
			// _delay_ms(100);
  /*
  #ifdef MESH_BED_LEVELING
			_delay_ms(2000);

			if (!READ(BTN_ENC))
			{
				WRITE(BEEPER, HIGH);
				_delay_ms(100);
				WRITE(BEEPER, LOW);
				_delay_ms(200);
				WRITE(BEEPER, HIGH);
				_delay_ms(100);
				WRITE(BEEPER, LOW);

				int _z = 0;
				calibration_status_store(CALIBRATION_STATUS_CALIBRATED);
				EEPROM_save_B(EEPROM_BABYSTEP_X, &_z);
				EEPROM_save_B(EEPROM_BABYSTEP_Y, &_z);
				EEPROM_save_B(EEPROM_BABYSTEP_Z, &_z);
			}
			else
			{

				WRITE(BEEPER, HIGH);
				_delay_ms(100);
				WRITE(BEEPER, LOW);
			}
  #endif // mesh */

		}
	}
	else
	{
		//_delay_ms(1000);  // wait 1sec to display the splash screen // what's this and why do we need it?? - andre
	}
    



#if defined(CONTROLLERFAN_PIN) && CONTROLLERFAN_PIN > -1
	SET_OUTPUT(CONTROLLERFAN_PIN); //Set pin used for driver cooling fan
#endif

#ifdef DIGIPOT_I2C
	digipot_i2c_init();
#endif
	setup_homepin();

#if defined(Z_AXIS_ALWAYS_ON)
	enable_z();
#endif
	farm_mode = eeprom_read_byte((uint8_t*)EEPROM_FARM_MODE);
	EEPROM_read_B(EEPROM_FARM_NUMBER, &farm_no);
	if ((farm_mode == 0xFF && farm_no == 0) || (farm_no == 0xFFFF)) farm_mode = false; //if farm_mode has not been stored to eeprom yet and farm number is set to zero or EEPROM is fresh, deactivate farm mode 
	if (farm_no == 0xFFFF) farm_no = 0;
	if (farm_mode)
	{
		prusa_statistics(8);
	}

	// Enable Toshiba FlashAir SD card / WiFi enahanced card.
	card.ToshibaFlashAir_enable(eeprom_read_byte((unsigned char*)EEPROM_TOSHIBA_FLASH_AIR_COMPATIBLITY) == 1);
	// Force SD card update. Otherwise the SD card update is done from loop() on card.checkautostart(false), 
	// but this times out if a blocking dialog is shown in setup().
	card.initsd();

	if (eeprom_read_dword((uint32_t*)(EEPROM_TOP - 4)) == 0x0ffffffff &&
		eeprom_read_dword((uint32_t*)(EEPROM_TOP - 8)) == 0x0ffffffff &&
		eeprom_read_dword((uint32_t*)(EEPROM_TOP - 12)) == 0x0ffffffff) {
		// Maiden startup. The firmware has been loaded and first started on a virgin RAMBo board,
		// where all the EEPROM entries are set to 0x0ff.
		// Once a firmware boots up, it forces at least a language selection, which changes
		// EEPROM_LANG to number lower than 0x0ff.
		// 1) Set a high power mode.
		eeprom_write_byte((uint8_t*)EEPROM_SILENT, 0);
	}
#ifdef SNMM
	if (eeprom_read_dword((uint32_t*)EEPROM_BOWDEN_LENGTH) == 0x0ffffffff) { //bowden length used for SNMM
	  int _z = BOWDEN_LENGTH;
	  for(int i = 0; i<4; i++) EEPROM_save_B(EEPROM_BOWDEN_LENGTH + i * 2, &_z);
	}
#endif

  // In the future, somewhere here would one compare the current firmware version against the firmware version stored in the EEPROM.
  // If they differ, an update procedure may need to be performed. At the end of this block, the current firmware version
  // is being written into the EEPROM, so the update procedure will be triggered only once.
    lang_selected = eeprom_read_byte((uint8_t*)EEPROM_LANG);
    if (lang_selected >= LANG_NUM){
      lcd_mylang();
    }
	
	if (eeprom_read_byte((uint8_t*)EEPROM_TEMP_CAL_ACTIVE) == 255) {
		eeprom_write_byte((uint8_t*)EEPROM_TEMP_CAL_ACTIVE, 0);
		temp_cal_active = false;
	} else temp_cal_active = eeprom_read_byte((uint8_t*)EEPROM_TEMP_CAL_ACTIVE);

	if (eeprom_read_byte((uint8_t*)EEPROM_CALIBRATION_STATUS_PINDA) == 255) {
		eeprom_write_byte((uint8_t*)EEPROM_CALIBRATION_STATUS_PINDA, 0);
	}
	if (eeprom_read_byte((uint8_t*)EEPROM_UVLO) == 255) {
		eeprom_write_byte((uint8_t*)EEPROM_UVLO, 0);
	}

#ifndef DEBUG_DISABLE_STARTMSGS
	check_babystep(); //checking if Z babystep is in allowed range
	setup_uvlo_interrupt();
	
  if (calibration_status() == CALIBRATION_STATUS_ASSEMBLED ||
      calibration_status() == CALIBRATION_STATUS_UNKNOWN) {
      // Reset the babystepping values, so the printer will not move the Z axis up when the babystepping is enabled.
      eeprom_update_word((uint16_t*)EEPROM_BABYSTEP_Z, 0);
      // Show the message.
      lcd_show_fullscreen_message_and_wait_P(MSG_FOLLOW_CALIBRATION_FLOW);
  } else if (calibration_status() == CALIBRATION_STATUS_LIVE_ADJUST) {
      // Show the message.
      lcd_show_fullscreen_message_and_wait_P(MSG_BABYSTEP_Z_NOT_SET);
      lcd_update_enable(true);
  } else if (calibration_status() == CALIBRATION_STATUS_CALIBRATED && temp_cal_active == true && calibration_status_pinda() == false) {
	  lcd_show_fullscreen_message_and_wait_P(MSG_PINDA_NOT_CALIBRATED);
	  lcd_update_enable(true);
  } else if (calibration_status() == CALIBRATION_STATUS_Z_CALIBRATION) {
      // Show the message.
	  lcd_show_fullscreen_message_and_wait_P(MSG_FOLLOW_CALIBRATION_FLOW);
  }
#endif //DEBUG_DISABLE_STARTMSGS
  for (int i = 0; i<4; i++) EEPROM_read_B(EEPROM_BOWDEN_LENGTH + i * 2, &bowden_length[i]);
  lcd_update_enable(true);

  // Store the currently running firmware into an eeprom,
  // so the next time the firmware gets updated, it will know from which version it has been updated.
  update_current_firmware_version_to_eeprom();
  if (eeprom_read_byte((uint8_t*)EEPROM_UVLO) == 1) { //previous print was terminated by UVLO
	  if (lcd_show_fullscreen_message_yes_no_and_wait_P(MSG_RECOVER_PRINT, false))	recover_print();
	  else {
		  eeprom_update_byte((uint8_t*)EEPROM_UVLO, 0);
		  lcd_update_enable(true);
		  lcd_update(2);
		  lcd_setstatuspgm(WELCOME_MSG);
	  }
  }
  
}

void trace();

#define CHUNK_SIZE 64 // bytes
#define SAFETY_MARGIN 1
char chunk[CHUNK_SIZE+SAFETY_MARGIN];
int chunkHead = 0;

int serial_read_stream() {

    setTargetHotend(0, 0);
    setTargetBed(0);

    lcd_implementation_clear();
    lcd_printPGM(PSTR(" Upload in progress"));

    // first wait for how many bytes we will receive
    uint32_t bytesToReceive;

    // receive the four bytes
    char bytesToReceiveBuffer[4];
    for (int i=0; i<4; i++) {
        int data;
        while ((data = MYSERIAL.read()) == -1) {};
        bytesToReceiveBuffer[i] = data;

    }

    // make it a uint32
    memcpy(&bytesToReceive, &bytesToReceiveBuffer, 4);

    // we're ready, notify the sender
    MYSERIAL.write('+');

    // lock in the routine
    uint32_t receivedBytes = 0;
    while (prusa_sd_card_upload) {
        int i;
        for (i=0; i<CHUNK_SIZE; i++) {
            int data;

            // check if we're not done
            if (receivedBytes == bytesToReceive) {
                break;
            }

            // read the next byte
            while ((data = MYSERIAL.read()) == -1) {};
            receivedBytes++;

            // save it to the chunk
            chunk[i] = data;
        }

        // write the chunk to SD
        card.write_command_no_newline(&chunk[0]);

        // notify the sender we're ready for more data
        MYSERIAL.write('+');

        // for safety
        manage_heater();

        // check if we're done
        if(receivedBytes == bytesToReceive) {
            trace(); // beep
            card.closefile();
            prusa_sd_card_upload = false;
            SERIAL_PROTOCOLLNRPGM(MSG_FILE_SAVED);
            return 0;
        }

    }
}

// The loop() function is called in an endless loop by the Arduino framework from the default main() routine.
// Before loop(), the setup() function is called by the main() routine.
void loop()
{
	bool stack_integrity = true;

	if (usb_printing_counter > 0 && millis()-_usb_timer > 1000)
	{
		is_usb_printing = true;
		usb_printing_counter--;
		_usb_timer = millis();
	}
	if (usb_printing_counter == 0)
	{
		is_usb_printing = false;
	}

    if (prusa_sd_card_upload)
    {
        //we read byte-by byte
        serial_read_stream();
    } else 
    {

        get_command();

  #ifdef SDSUPPORT
  card.checkautostart(false);
  #endif
  if(buflen)
  {
    #ifdef SDSUPPORT
      if(card.saving)
      {
        // Saving a G-code file onto an SD-card is in progress.
        // Saving starts with M28, saving until M29 is seen.
        if(strstr_P(CMDBUFFER_CURRENT_STRING, PSTR("M29")) == NULL) {
          card.write_command(CMDBUFFER_CURRENT_STRING);
          if(card.logging)
            process_commands();
          else
           SERIAL_PROTOCOLLNRPGM(MSG_OK);
        } else {
          card.closefile();
          SERIAL_PROTOCOLLNRPGM(MSG_FILE_SAVED);
        }
      } else {
        process_commands();
      }
    #else
      process_commands();
    #endif //SDSUPPORT
      if (! cmdbuffer_front_already_processed)
          cmdqueue_pop_front();
      cmdbuffer_front_already_processed = false;
  }
}
  //check heater every n milliseconds
  manage_heater();
  isPrintPaused ? manage_inactivity(true) : manage_inactivity(false);
  checkHitEndstops();
  lcd_update();
#ifdef HAVE_PAT9125_SENSOR
	fsensor_update();
#endif //HAVE_PAT9125_SENSOR
#ifdef HAVE_TMC2130_DRIVERS
	tmc2130_check_overtemp();
#endif //HAVE_TMC2130_DRIVERS
}

void get_command()
{
    // Test and reserve space for the new command string.
	if (!cmdqueue_could_enqueue_back(MAX_CMD_SIZE - 1)) 
		return;
	
	bool rx_buffer_full = false; //flag that serial rx buffer is full

  while (MYSERIAL.available() > 0) {
	  if (MYSERIAL.available() == RX_BUFFER_SIZE - 1) { //compare number of chars buffered in rx buffer with rx buffer size
		  SERIAL_ECHOLNPGM("Full RX Buffer");   //if buffer was full, there is danger that reading of last gcode will not be completed
		  rx_buffer_full = true;				//sets flag that buffer was full	
	  }
    char serial_char = MYSERIAL.read();
      TimeSent = millis();
      TimeNow = millis();

    if (serial_char < 0)
        // Ignore extended ASCII characters. These characters have no meaning in the G-code apart from the file names
        // and Marlin does not support such file names anyway.
        // Serial characters with a highest bit set to 1 are generated when the USB cable is unplugged, leading
        // to a hang-up of the print process from an SD card.
        continue;
    if(serial_char == '\n' ||
       serial_char == '\r' ||
       (serial_char == ':' && comment_mode == false) ||
       serial_count >= (MAX_CMD_SIZE - 1) )
    {
      if(!serial_count) { //if empty line
        comment_mode = false; //for new command
        return;
      }
      cmdbuffer[bufindw+serial_count+1] = 0; //terminate string
      if(!comment_mode){
        comment_mode = false; //for new command
        if ((strchr_pointer = strstr(cmdbuffer+bufindw+1, "PRUSA")) == NULL && (strchr_pointer = strchr(cmdbuffer+bufindw+1, 'N')) != NULL) {
            if ((strchr_pointer = strchr(cmdbuffer+bufindw+1, 'N')) != NULL)
            {
            // Line number met. When sending a G-code over a serial line, each line may be stamped with its index,
            // and Marlin tests, whether the successive lines are stamped with an increasing line number ID.
            gcode_N = (strtol(strchr_pointer+1, NULL, 10));
            if(gcode_N != gcode_LastN+1 && (strstr_P(cmdbuffer+bufindw+1, PSTR("M110")) == NULL) ) {
                // M110 - set current line number.
                // Line numbers not sent in succession.
                SERIAL_ERROR_START;
                SERIAL_ERRORRPGM(MSG_ERR_LINE_NO);
                SERIAL_ERRORLN(gcode_LastN);
                //Serial.println(gcode_N);
                FlushSerialRequestResend();
                serial_count = 0;
                return;
            }

            if((strchr_pointer = strchr(cmdbuffer+bufindw+1, '*')) != NULL)
            {
                byte checksum = 0;
                char *p = cmdbuffer+bufindw+1;
                while (p != strchr_pointer)
                    checksum = checksum^(*p++);
                if (int(strtol(strchr_pointer+1, NULL, 10)) != int(checksum)) {
                SERIAL_ERROR_START;
                SERIAL_ERRORRPGM(MSG_ERR_CHECKSUM_MISMATCH);
                SERIAL_ERRORLN(gcode_LastN);
                FlushSerialRequestResend();
                serial_count = 0;
                return;
                }
                // If no errors, remove the checksum and continue parsing.
                *strchr_pointer = 0;
            }
            else
            {
                SERIAL_ERROR_START;
                SERIAL_ERRORRPGM(MSG_ERR_NO_CHECKSUM);
                SERIAL_ERRORLN(gcode_LastN);
                FlushSerialRequestResend();
                serial_count = 0;
                return;
            }

            gcode_LastN = gcode_N;
            //if no errors, continue parsing
            } // end of 'N' command
        }
        else  // if we don't receive 'N' but still see '*'
        {
          if((strchr(cmdbuffer+bufindw+1, '*') != NULL))
          {
            SERIAL_ERROR_START;
            SERIAL_ERRORRPGM(MSG_ERR_NO_LINENUMBER_WITH_CHECKSUM);
            SERIAL_ERRORLN(gcode_LastN);
            serial_count = 0;
            return;
          }
        } // end of '*' command
        if ((strchr_pointer = strchr(cmdbuffer+bufindw+1, 'G')) != NULL) {
      		  if (! IS_SD_PRINTING) {
        			  usb_printing_counter = 10;
        			  is_usb_printing = true;
      		  }
            if (Stopped == true) {
                int gcode = strtol(strchr_pointer+1, NULL, 10);
                if (gcode >= 0 && gcode <= 3) {
                    SERIAL_ERRORLNRPGM(MSG_ERR_STOPPED);
                    LCD_MESSAGERPGM(MSG_STOPPED);
                }
            }
        } // end of 'G' command

        //If command was e-stop process now
        if(strcmp(cmdbuffer+bufindw+1, "M112") == 0)
          kill("", 2);
        
        // Store the current line into buffer, move to the next line.
        cmdbuffer[bufindw] = CMDBUFFER_CURRENT_TYPE_USB;
#ifdef CMDBUFFER_DEBUG
        SERIAL_ECHO_START;
        SERIAL_ECHOPGM("Storing a command line to buffer: ");
        SERIAL_ECHO(cmdbuffer+bufindw+1);
        SERIAL_ECHOLNPGM("");
#endif /* CMDBUFFER_DEBUG */
        bufindw += strlen(cmdbuffer+bufindw+1) + 2;
        if (bufindw == sizeof(cmdbuffer))
            bufindw = 0;
        ++ buflen;
#ifdef CMDBUFFER_DEBUG
        SERIAL_ECHOPGM("Number of commands in the buffer: ");
        SERIAL_ECHO(buflen);
        SERIAL_ECHOLNPGM("");
#endif /* CMDBUFFER_DEBUG */
      } // end of 'not comment mode'
      serial_count = 0; //clear buffer
      // Don't call cmdqueue_could_enqueue_back if there are no characters waiting
      // in the queue, as this function will reserve the memory.
      if (MYSERIAL.available() == 0 || ! cmdqueue_could_enqueue_back(MAX_CMD_SIZE-1))
          return;
    } // end of "end of line" processing
    else {
      // Not an "end of line" symbol. Store the new character into a buffer.
      if(serial_char == ';') comment_mode = true;
      if(!comment_mode) cmdbuffer[bufindw+1+serial_count++] = serial_char;
    }
  } // end of serial line processing loop

    if(farm_mode){
        TimeNow = millis();
        if ( ((TimeNow - TimeSent) > 800) && (serial_count > 0) ) {
            cmdbuffer[bufindw+serial_count+1] = 0;
            
            bufindw += strlen(cmdbuffer+bufindw+1) + 2;
            if (bufindw == sizeof(cmdbuffer))
                bufindw = 0;
            ++ buflen;
            
            serial_count = 0;
            
            SERIAL_ECHOPGM("TIMEOUT:");
            //memset(cmdbuffer, 0 , sizeof(cmdbuffer));
            return;
        }
    }

	//add comment
	if (rx_buffer_full == true && serial_count > 0) {   //if rx buffer was full and string was not properly terminated
		rx_buffer_full = false;
		bufindw = bufindw - serial_count;				//adjust tail of the buffer to prepare buffer for writing new command
		serial_count = 0;
	}

  #ifdef SDSUPPORT
  if(!card.sdprinting || serial_count!=0){
    // If there is a half filled buffer from serial line, wait until return before
    // continuing with the serial line.
     return;
  }

  //'#' stops reading from SD to the buffer prematurely, so procedural macro calls are possible
  // if it occurs, stop_buffering is triggered and the buffer is ran dry.
  // this character _can_ occur in serial com, due to checksums. however, no checksums are used in SD printing

  static bool stop_buffering=false;
  if(buflen==0) stop_buffering=false;

  // Reads whole lines from the SD card. Never leaves a half-filled line in the cmdbuffer.
  while( !card.eof() && !stop_buffering) {
    int16_t n=card.get();
    char serial_char = (char)n;
    if(serial_char == '\n' ||
       serial_char == '\r' ||
       (serial_char == '#' && comment_mode == false) ||
       (serial_char == ':' && comment_mode == false) ||
       serial_count >= (MAX_CMD_SIZE - 1)||n==-1)
    {
      if(card.eof()){
        SERIAL_PROTOCOLLNRPGM(MSG_FILE_PRINTED);
        stoptime=millis();
        char time[30];
        unsigned long t=(stoptime-starttime-pause_time)/1000;
		pause_time = 0;
        int hours, minutes;
        minutes=(t/60)%60;
        hours=t/60/60;
		save_statistics(total_filament_used, t);
		sprintf_P(time, PSTR("%i hours %i minutes"),hours, minutes);
        SERIAL_ECHO_START;
        SERIAL_ECHOLN(time);
        lcd_setstatus(time);
        card.printingHasFinished();
        card.checkautostart(true);

		if (farm_mode)
		{
			prusa_statistics(6);
			lcd_commands_type = LCD_COMMAND_FARM_MODE_CONFIRM;
		}

      }
      if(serial_char=='#')
        stop_buffering=true;

      if(!serial_count)
      {
        comment_mode = false; //for new command
        return; //if empty line
      }
      cmdbuffer[bufindw+serial_count+1] = 0; //terminate string
      cmdbuffer[bufindw] = CMDBUFFER_CURRENT_TYPE_SDCARD;
	  SERIAL_ECHOPGM("cmdbuffer:");
	  MYSERIAL.print(cmdbuffer);
      ++ buflen;
	  SERIAL_ECHOPGM("buflen:");
	  MYSERIAL.print(buflen);
      bufindw += strlen(cmdbuffer+bufindw+1) + 2;
      if (bufindw == sizeof(cmdbuffer))
          bufindw = 0;
      comment_mode = false; //for new command
      serial_count = 0; //clear buffer
      // The following line will reserve buffer space if available.
      if (! cmdqueue_could_enqueue_back(MAX_CMD_SIZE-1))
          return;
    }
    else
    {
      if(serial_char == ';') comment_mode = true;
      if(!comment_mode) cmdbuffer[bufindw+1+serial_count++] = serial_char;
    }
  }

  #endif //SDSUPPORT
}


// Return True if a character was found
static inline bool    code_seen(char code) { return (strchr_pointer = strchr(CMDBUFFER_CURRENT_STRING, code)) != NULL; }
static inline bool    code_seen(const char *code) { return (strchr_pointer = strstr(CMDBUFFER_CURRENT_STRING, code)) != NULL; }
static inline float   code_value()      { return strtod(strchr_pointer+1, NULL);}
static inline long    code_value_long()    { return strtol(strchr_pointer+1, NULL, 10); }
static inline int16_t code_value_short()   { return int16_t(strtol(strchr_pointer+1, NULL, 10)); };
static inline uint8_t code_value_uint8()   { return uint8_t(strtol(strchr_pointer+1, NULL, 10)); };

static inline float code_value_float() {
    char* e = strchr(strchr_pointer, 'E');
    if (!e) return strtod(strchr_pointer + 1, NULL);
    *e = 0;
    float ret = strtod(strchr_pointer + 1, NULL);
    *e = 'E';
    return ret;
}

#define DEFINE_PGM_READ_ANY(type, reader)       \
    static inline type pgm_read_any(const type *p)  \
    { return pgm_read_##reader##_near(p); }

DEFINE_PGM_READ_ANY(float,       float);
DEFINE_PGM_READ_ANY(signed char, byte);

#define XYZ_CONSTS_FROM_CONFIG(type, array, CONFIG) \
static const PROGMEM type array##_P[3] =        \
    { X_##CONFIG, Y_##CONFIG, Z_##CONFIG };     \
static inline type array(int axis)              \
    { return pgm_read_any(&array##_P[axis]); }  \
type array##_ext(int axis)                      \
    { return pgm_read_any(&array##_P[axis]); }

XYZ_CONSTS_FROM_CONFIG(float, base_min_pos,    MIN_POS);
XYZ_CONSTS_FROM_CONFIG(float, base_max_pos,    MAX_POS);
XYZ_CONSTS_FROM_CONFIG(float, base_home_pos,   HOME_POS);
XYZ_CONSTS_FROM_CONFIG(float, max_length,      MAX_LENGTH);
XYZ_CONSTS_FROM_CONFIG(float, home_retract_mm, HOME_RETRACT_MM);
XYZ_CONSTS_FROM_CONFIG(signed char, home_dir,  HOME_DIR);

static void axis_is_at_home(int axis) {
  current_position[axis] = base_home_pos(axis) + add_homing[axis];
  min_pos[axis] =          base_min_pos(axis) + add_homing[axis];
  max_pos[axis] =          base_max_pos(axis) + add_homing[axis];
}


inline void set_current_to_destination() { memcpy(current_position, destination, sizeof(current_position)); }
inline void set_destination_to_current() { memcpy(destination, current_position, sizeof(destination)); }


static void setup_for_endstop_move(bool enable_endstops_now = true) {
    saved_feedrate = feedrate;
    saved_feedmultiply = feedmultiply;
    feedmultiply = 100;
    previous_millis_cmd = millis();
    
    enable_endstops(enable_endstops_now);
}

static void clean_up_after_endstop_move() {
#ifdef ENDSTOPS_ONLY_FOR_HOMING
    enable_endstops(false);
#endif
    
    feedrate = saved_feedrate;
    feedmultiply = saved_feedmultiply;
    previous_millis_cmd = millis();
}



#ifdef ENABLE_AUTO_BED_LEVELING
#ifdef AUTO_BED_LEVELING_GRID
static void set_bed_level_equation_lsq(double *plane_equation_coefficients)
{
    vector_3 planeNormal = vector_3(-plane_equation_coefficients[0], -plane_equation_coefficients[1], 1);
    planeNormal.debug("planeNormal");
    plan_bed_level_matrix = matrix_3x3::create_look_at(planeNormal);
    //bedLevel.debug("bedLevel");

    //plan_bed_level_matrix.debug("bed level before");
    //vector_3 uncorrected_position = plan_get_position_mm();
    //uncorrected_position.debug("position before");

    vector_3 corrected_position = plan_get_position();
//    corrected_position.debug("position after");
    current_position[X_AXIS] = corrected_position.x;
    current_position[Y_AXIS] = corrected_position.y;
    current_position[Z_AXIS] = corrected_position.z;

    // put the bed at 0 so we don't go below it.
    current_position[Z_AXIS] = zprobe_zoffset; // in the lsq we reach here after raising the extruder due to the loop structure

    plan_set_position(current_position[X_AXIS], current_position[Y_AXIS], current_position[Z_AXIS], current_position[E_AXIS]);
}

#else // not AUTO_BED_LEVELING_GRID

static void set_bed_level_equation_3pts(float z_at_pt_1, float z_at_pt_2, float z_at_pt_3) {

    plan_bed_level_matrix.set_to_identity();

    vector_3 pt1 = vector_3(ABL_PROBE_PT_1_X, ABL_PROBE_PT_1_Y, z_at_pt_1);
    vector_3 pt2 = vector_3(ABL_PROBE_PT_2_X, ABL_PROBE_PT_2_Y, z_at_pt_2);
    vector_3 pt3 = vector_3(ABL_PROBE_PT_3_X, ABL_PROBE_PT_3_Y, z_at_pt_3);

    vector_3 from_2_to_1 = (pt1 - pt2).get_normal();
    vector_3 from_2_to_3 = (pt3 - pt2).get_normal();
    vector_3 planeNormal = vector_3::cross(from_2_to_1, from_2_to_3).get_normal();
    planeNormal = vector_3(planeNormal.x, planeNormal.y, abs(planeNormal.z));

    plan_bed_level_matrix = matrix_3x3::create_look_at(planeNormal);

    vector_3 corrected_position = plan_get_position();
    current_position[X_AXIS] = corrected_position.x;
    current_position[Y_AXIS] = corrected_position.y;
    current_position[Z_AXIS] = corrected_position.z;

    // put the bed at 0 so we don't go below it.
    current_position[Z_AXIS] = zprobe_zoffset;

    plan_set_position(current_position[X_AXIS], current_position[Y_AXIS], current_position[Z_AXIS], current_position[E_AXIS]);

}

#endif // AUTO_BED_LEVELING_GRID

static void run_z_probe() {
    plan_bed_level_matrix.set_to_identity();
    feedrate = homing_feedrate[Z_AXIS];

    // move down until you find the bed
    float zPosition = -10;
    plan_buffer_line(current_position[X_AXIS], current_position[Y_AXIS], zPosition, current_position[E_AXIS], feedrate/60, active_extruder);
    st_synchronize();

        // we have to let the planner know where we are right now as it is not where we said to go.
    zPosition = st_get_position_mm(Z_AXIS);
    plan_set_position(current_position[X_AXIS], current_position[Y_AXIS], zPosition, current_position[E_AXIS]);

    // move up the retract distance
    zPosition += home_retract_mm(Z_AXIS);
    plan_buffer_line(current_position[X_AXIS], current_position[Y_AXIS], zPosition, current_position[E_AXIS], feedrate/60, active_extruder);
    st_synchronize();

    // move back down slowly to find bed
    feedrate = homing_feedrate[Z_AXIS]/4;
    zPosition -= home_retract_mm(Z_AXIS) * 2;
    plan_buffer_line(current_position[X_AXIS], current_position[Y_AXIS], zPosition, current_position[E_AXIS], feedrate/60, active_extruder);
    st_synchronize();

    current_position[Z_AXIS] = st_get_position_mm(Z_AXIS);
    // make sure the planner knows where we are as it may be a bit different than we last said to move to
    plan_set_position(current_position[X_AXIS], current_position[Y_AXIS], current_position[Z_AXIS], current_position[E_AXIS]);
}

static void do_blocking_move_to(float x, float y, float z) {
    float oldFeedRate = feedrate;

    feedrate = homing_feedrate[Z_AXIS];

    current_position[Z_AXIS] = z;
    plan_buffer_line(current_position[X_AXIS], current_position[Y_AXIS], current_position[Z_AXIS], current_position[E_AXIS], feedrate/60, active_extruder);
    st_synchronize();

    feedrate = XY_TRAVEL_SPEED;

    current_position[X_AXIS] = x;
    current_position[Y_AXIS] = y;
    plan_buffer_line(current_position[X_AXIS], current_position[Y_AXIS], current_position[Z_AXIS], current_position[E_AXIS], feedrate/60, active_extruder);
    st_synchronize();

    feedrate = oldFeedRate;
}

static void do_blocking_move_relative(float offset_x, float offset_y, float offset_z) {
    do_blocking_move_to(current_position[X_AXIS] + offset_x, current_position[Y_AXIS] + offset_y, current_position[Z_AXIS] + offset_z);
}


/// Probe bed height at position (x,y), returns the measured z value
static float probe_pt(float x, float y, float z_before) {
  // move to right place
  do_blocking_move_to(current_position[X_AXIS], current_position[Y_AXIS], z_before);
  do_blocking_move_to(x - X_PROBE_OFFSET_FROM_EXTRUDER, y - Y_PROBE_OFFSET_FROM_EXTRUDER, current_position[Z_AXIS]);

  run_z_probe();
  float measured_z = current_position[Z_AXIS];

  SERIAL_PROTOCOLRPGM(MSG_BED);
  SERIAL_PROTOCOLPGM(" x: ");
  SERIAL_PROTOCOL(x);
  SERIAL_PROTOCOLPGM(" y: ");
  SERIAL_PROTOCOL(y);
  SERIAL_PROTOCOLPGM(" z: ");
  SERIAL_PROTOCOL(measured_z);
  SERIAL_PROTOCOLPGM("\n");
  return measured_z;
}

#endif // #ifdef ENABLE_AUTO_BED_LEVELING


#ifdef LIN_ADVANCE
   /**
    * M900: Set and/or Get advance K factor and WH/D ratio
    *
    *  K<factor>                  Set advance K factor
    *  R<ratio>                   Set ratio directly (overrides WH/D)
    *  W<width> H<height> D<diam> Set ratio from WH/D
    */
inline void gcode_M900() {
    st_synchronize();
    
    const float newK = code_seen('K') ? code_value_float() : -1;
    if (newK >= 0) extruder_advance_k = newK;
    
    float newR = code_seen('R') ? code_value_float() : -1;
    if (newR < 0) {
        const float newD = code_seen('D') ? code_value_float() : -1,
        newW = code_seen('W') ? code_value_float() : -1,
        newH = code_seen('H') ? code_value_float() : -1;
        if (newD >= 0 && newW >= 0 && newH >= 0)
            newR = newD ? (newW * newH) / (sq(newD * 0.5) * M_PI) : 0;
    }
    if (newR >= 0) advance_ed_ratio = newR;
    
    SERIAL_ECHO_START;
    SERIAL_ECHOPGM("Advance K=");
    SERIAL_ECHOLN(extruder_advance_k);
    SERIAL_ECHOPGM(" E/D=");
    const float ratio = advance_ed_ratio;
    if (ratio) SERIAL_ECHOLN(ratio); else SERIAL_ECHOLNPGM("Auto");
    }
#endif // LIN_ADVANCE

void homeaxis(int axis)
{
	bool endstops_enabled  = enable_endstops(true); //RP: endstops should be allways enabled durring homming
#define HOMEAXIS_DO(LETTER) \
((LETTER##_MIN_PIN > -1 && LETTER##_HOME_DIR==-1) || (LETTER##_MAX_PIN > -1 && LETTER##_HOME_DIR==1))
    if ((axis==X_AXIS)?HOMEAXIS_DO(X):(axis==Y_AXIS)?HOMEAXIS_DO(Y):0)
	{
        int axis_home_dir = home_dir(axis);
#ifdef HAVE_TMC2130_DRIVERS
		tmc2130_home_enter(X_AXIS_MASK << axis);
#endif
        current_position[axis] = 0;
        plan_set_position(current_position[X_AXIS], current_position[Y_AXIS], current_position[Z_AXIS], current_position[E_AXIS]);
        destination[axis] = 1.5 * max_length(axis) * axis_home_dir;
        feedrate = homing_feedrate[axis];
        plan_buffer_line(destination[X_AXIS], destination[Y_AXIS], destination[Z_AXIS], destination[E_AXIS], feedrate/60, active_extruder);
#ifdef HAVE_TMC2130_DRIVERS
		tmc2130_home_restart(axis);
#endif
        st_synchronize();
        current_position[axis] = 0;
        plan_set_position(current_position[X_AXIS], current_position[Y_AXIS], current_position[Z_AXIS], current_position[E_AXIS]);
        destination[axis] = -home_retract_mm(axis) * axis_home_dir;
        plan_buffer_line(destination[X_AXIS], destination[Y_AXIS], destination[Z_AXIS], destination[E_AXIS], feedrate/60, active_extruder);
#ifdef HAVE_TMC2130_DRIVERS
		tmc2130_home_restart(axis);
#endif
        st_synchronize();
        destination[axis] = 2*home_retract_mm(axis) * axis_home_dir;
#ifdef HAVE_TMC2130_DRIVERS
		feedrate = homing_feedrate[axis];
#else
		feedrate = homing_feedrate[axis] / 2;
#endif
        plan_buffer_line(destination[X_AXIS], destination[Y_AXIS], destination[Z_AXIS], destination[E_AXIS], feedrate/60, active_extruder);
#ifdef HAVE_TMC2130_DRIVERS
		tmc2130_home_restart(axis);
#endif
        st_synchronize();
        axis_is_at_home(axis);
        destination[axis] = current_position[axis];
        feedrate = 0.0;
        endstops_hit_on_purpose();
        axis_known_position[axis] = true;
#ifdef HAVE_TMC2130_DRIVERS
		tmc2130_home_exit();
#endif
    }
    else if ((axis==Z_AXIS)?HOMEAXIS_DO(Z):0)
	{
        int axis_home_dir = home_dir(axis);
        current_position[axis] = 0;
        plan_set_position(current_position[X_AXIS], current_position[Y_AXIS], current_position[Z_AXIS], current_position[E_AXIS]);
        destination[axis] = 1.5 * max_length(axis) * axis_home_dir;
        feedrate = homing_feedrate[axis];
        plan_buffer_line(destination[X_AXIS], destination[Y_AXIS], destination[Z_AXIS], destination[E_AXIS], feedrate/60, active_extruder);
        st_synchronize();
        current_position[axis] = 0;
        plan_set_position(current_position[X_AXIS], current_position[Y_AXIS], current_position[Z_AXIS], current_position[E_AXIS]);
        destination[axis] = -home_retract_mm(axis) * axis_home_dir;
        plan_buffer_line(destination[X_AXIS], destination[Y_AXIS], destination[Z_AXIS], destination[E_AXIS], feedrate/60, active_extruder);
        st_synchronize();
        destination[axis] = 2*home_retract_mm(axis) * axis_home_dir;
        feedrate = homing_feedrate[axis]/2 ;
        plan_buffer_line(destination[X_AXIS], destination[Y_AXIS], destination[Z_AXIS], destination[E_AXIS], feedrate/60, active_extruder);
        st_synchronize();
        axis_is_at_home(axis);
        destination[axis] = current_position[axis];
        feedrate = 0.0;
        endstops_hit_on_purpose();
        axis_known_position[axis] = true;
    }
    enable_endstops(endstops_enabled);
}

/**/
void home_xy()
{
    set_destination_to_current();
    homeaxis(X_AXIS);
    homeaxis(Y_AXIS);
    plan_set_position(current_position[X_AXIS], current_position[Y_AXIS], current_position[Z_AXIS], current_position[E_AXIS]);
    endstops_hit_on_purpose();
}

void refresh_cmd_timeout(void)
{
  previous_millis_cmd = millis();
}

#ifdef FWRETRACT
  void retract(bool retracting, bool swapretract = false) {
    if(retracting && !retracted[active_extruder]) {
      destination[X_AXIS]=current_position[X_AXIS];
      destination[Y_AXIS]=current_position[Y_AXIS];
      destination[Z_AXIS]=current_position[Z_AXIS];
      destination[E_AXIS]=current_position[E_AXIS];
      if (swapretract) {
        current_position[E_AXIS]+=retract_length_swap/volumetric_multiplier[active_extruder];
      } else {
        current_position[E_AXIS]+=retract_length/volumetric_multiplier[active_extruder];
      }
      plan_set_e_position(current_position[E_AXIS]);
      float oldFeedrate = feedrate;
      feedrate=retract_feedrate*60;
      retracted[active_extruder]=true;
      prepare_move();
      current_position[Z_AXIS]-=retract_zlift;
      plan_set_position(current_position[X_AXIS], current_position[Y_AXIS], current_position[Z_AXIS], current_position[E_AXIS]);
      prepare_move();
      feedrate = oldFeedrate;
    } else if(!retracting && retracted[active_extruder]) {
      destination[X_AXIS]=current_position[X_AXIS];
      destination[Y_AXIS]=current_position[Y_AXIS];
      destination[Z_AXIS]=current_position[Z_AXIS];
      destination[E_AXIS]=current_position[E_AXIS];
      current_position[Z_AXIS]+=retract_zlift;
      plan_set_position(current_position[X_AXIS], current_position[Y_AXIS], current_position[Z_AXIS], current_position[E_AXIS]);
      //prepare_move();
      if (swapretract) {
        current_position[E_AXIS]-=(retract_length_swap+retract_recover_length_swap)/volumetric_multiplier[active_extruder]; 
      } else {
        current_position[E_AXIS]-=(retract_length+retract_recover_length)/volumetric_multiplier[active_extruder]; 
      }
      plan_set_e_position(current_position[E_AXIS]);
      float oldFeedrate = feedrate;
      feedrate=retract_recover_feedrate*60;
      retracted[active_extruder]=false;
      prepare_move();
      feedrate = oldFeedrate;
    }
  } //retract
#endif //FWRETRACT

void trace() {
    tone(BEEPER, 440);
    delay(25);
    noTone(BEEPER);
    delay(20);
}
/*
void ramming() {
//	  float tmp[4] = DEFAULT_MAX_FEEDRATE;
	if (current_temperature[0] < 230) {
		//PLA

		max_feedrate[E_AXIS] = 50;
		//current_position[E_AXIS] -= 8;
		//plan_buffer_line(current_position[X_AXIS], current_position[Y_AXIS], current_position[Z_AXIS], current_position[E_AXIS], 2100 / 60, active_extruder);
		//current_position[E_AXIS] += 8;
		//plan_buffer_line(current_position[X_AXIS], current_position[Y_AXIS], current_position[Z_AXIS], current_position[E_AXIS], 2100 / 60, active_extruder);
		current_position[E_AXIS] += 5.4;
		plan_buffer_line(current_position[X_AXIS], current_position[Y_AXIS], current_position[Z_AXIS], current_position[E_AXIS], 2800 / 60, active_extruder);
		current_position[E_AXIS] += 3.2;
		plan_buffer_line(current_position[X_AXIS], current_position[Y_AXIS], current_position[Z_AXIS], current_position[E_AXIS], 3000 / 60, active_extruder);
		current_position[E_AXIS] += 3;
		plan_buffer_line(current_position[X_AXIS], current_position[Y_AXIS], current_position[Z_AXIS], current_position[E_AXIS], 3400 / 60, active_extruder);
		st_synchronize();
		max_feedrate[E_AXIS] = 80;
		current_position[E_AXIS] -= 82;
		plan_buffer_line(current_position[X_AXIS], current_position[Y_AXIS], current_position[Z_AXIS], current_position[E_AXIS], 9500 / 60, active_extruder);
		max_feedrate[E_AXIS] = 50;//tmp[E_AXIS];
		current_position[E_AXIS] -= 20;
		plan_buffer_line(current_position[X_AXIS], current_position[Y_AXIS], current_position[Z_AXIS], current_position[E_AXIS], 1200 / 60, active_extruder);
		current_position[E_AXIS] += 5;
		plan_buffer_line(current_position[X_AXIS], current_position[Y_AXIS], current_position[Z_AXIS], current_position[E_AXIS], 400 / 60, active_extruder);
		current_position[E_AXIS] += 5;
		plan_buffer_line(current_position[X_AXIS], current_position[Y_AXIS], current_position[Z_AXIS], current_position[E_AXIS], 600 / 60, active_extruder);
		current_position[E_AXIS] -= 10;
		st_synchronize();
		plan_buffer_line(current_position[X_AXIS], current_position[Y_AXIS], current_position[Z_AXIS], current_position[E_AXIS], 600 / 60, active_extruder);
		current_position[E_AXIS] += 10;
		plan_buffer_line(current_position[X_AXIS], current_position[Y_AXIS], current_position[Z_AXIS], current_position[E_AXIS], 600 / 60, active_extruder);
		current_position[E_AXIS] -= 10;
		plan_buffer_line(current_position[X_AXIS], current_position[Y_AXIS], current_position[Z_AXIS], current_position[E_AXIS], 800 / 60, active_extruder);
		current_position[E_AXIS] += 10;
		plan_buffer_line(current_position[X_AXIS], current_position[Y_AXIS], current_position[Z_AXIS], current_position[E_AXIS], 800 / 60, active_extruder);
		current_position[E_AXIS] -= 10;
		plan_buffer_line(current_position[X_AXIS], current_position[Y_AXIS], current_position[Z_AXIS], current_position[E_AXIS], 800 / 60, active_extruder);
		st_synchronize();
	}
	else {
		//ABS
		max_feedrate[E_AXIS] = 50;
		//current_position[E_AXIS] -= 8;
		//plan_buffer_line(current_position[X_AXIS], current_position[Y_AXIS], current_position[Z_AXIS], current_position[E_AXIS], 2100 / 60, active_extruder);
		//current_position[E_AXIS] += 8;
		//plan_buffer_line(current_position[X_AXIS], current_position[Y_AXIS], current_position[Z_AXIS], current_position[E_AXIS], 2100 / 60, active_extruder);
		current_position[E_AXIS] += 3.1;
		plan_buffer_line(current_position[X_AXIS], current_position[Y_AXIS], current_position[Z_AXIS], current_position[E_AXIS], 2000 / 60, active_extruder);
		current_position[E_AXIS] += 3.1;
		plan_buffer_line(current_position[X_AXIS], current_position[Y_AXIS], current_position[Z_AXIS], current_position[E_AXIS], 2500 / 60, active_extruder);
		current_position[E_AXIS] += 4;
		plan_buffer_line(current_position[X_AXIS], current_position[Y_AXIS], current_position[Z_AXIS], current_position[E_AXIS], 3000 / 60, active_extruder);
		st_synchronize();
		//current_position[X_AXIS] += 23; //delay
		//plan_buffer_line(current_position[X_AXIS], current_position[Y_AXIS], current_position[Z_AXIS], current_position[E_AXIS], 600/60, active_extruder); //delay
		//current_position[X_AXIS] -= 23; //delay
		//plan_buffer_line(current_position[X_AXIS], current_position[Y_AXIS], current_position[Z_AXIS], current_position[E_AXIS], 600/60, active_extruder); //delay
		delay(4700);
		max_feedrate[E_AXIS] = 80;
		current_position[E_AXIS] -= 92;
		plan_buffer_line(current_position[X_AXIS], current_position[Y_AXIS], current_position[Z_AXIS], current_position[E_AXIS], 9900 / 60, active_extruder);
		max_feedrate[E_AXIS] = 50;//tmp[E_AXIS];
		current_position[E_AXIS] -= 5;
		plan_buffer_line(current_position[X_AXIS], current_position[Y_AXIS], current_position[Z_AXIS], current_position[E_AXIS], 800 / 60, active_extruder);
		current_position[E_AXIS] += 5;
		plan_buffer_line(current_position[X_AXIS], current_position[Y_AXIS], current_position[Z_AXIS], current_position[E_AXIS], 400 / 60, active_extruder);
		current_position[E_AXIS] -= 5;
		plan_buffer_line(current_position[X_AXIS], current_position[Y_AXIS], current_position[Z_AXIS], current_position[E_AXIS], 600 / 60, active_extruder);
		st_synchronize();
		current_position[E_AXIS] += 5;
		plan_buffer_line(current_position[X_AXIS], current_position[Y_AXIS], current_position[Z_AXIS], current_position[E_AXIS], 600 / 60, active_extruder);
		current_position[E_AXIS] -= 5;
		plan_buffer_line(current_position[X_AXIS], current_position[Y_AXIS], current_position[Z_AXIS], current_position[E_AXIS], 600 / 60, active_extruder);
		current_position[E_AXIS] += 5;
		plan_buffer_line(current_position[X_AXIS], current_position[Y_AXIS], current_position[Z_AXIS], current_position[E_AXIS], 600 / 60, active_extruder);
		current_position[E_AXIS] -= 5;
		plan_buffer_line(current_position[X_AXIS], current_position[Y_AXIS], current_position[Z_AXIS], current_position[E_AXIS], 600 / 60, active_extruder);
		st_synchronize();

	}
  }
*/
void process_commands()
{
  #ifdef FILAMENT_RUNOUT_SUPPORT
    SET_INPUT(FR_SENS);
  #endif

#ifdef CMDBUFFER_DEBUG
  SERIAL_ECHOPGM("Processing a GCODE command: ");
  SERIAL_ECHO(cmdbuffer+bufindr+1);
  SERIAL_ECHOLNPGM("");
  SERIAL_ECHOPGM("In cmdqueue: ");
  SERIAL_ECHO(buflen);
  SERIAL_ECHOLNPGM("");
#endif /* CMDBUFFER_DEBUG */
  
  unsigned long codenum; //throw away variable
  char *starpos = NULL;
#ifdef ENABLE_AUTO_BED_LEVELING
  float x_tmp, y_tmp, z_tmp, real_z;
#endif

  // PRUSA GCODES

#ifdef SNMM
  float tmp_motor[3] = DEFAULT_PWM_MOTOR_CURRENT;
  float tmp_motor_loud[3] = DEFAULT_PWM_MOTOR_CURRENT_LOUD;
  int8_t SilentMode;
#endif
  if (code_seen("M117")) { //moved to highest priority place to be able to to print strings which includes "G", "PRUSA" and "^"
	  starpos = (strchr(strchr_pointer + 5, '*'));
	  if (starpos != NULL)
		  *(starpos) = '\0';
	  lcd_setstatus(strchr_pointer + 5);
  }
  else if(code_seen("PRUSA")){
		if (code_seen("Ping")) {  //PRUSA Ping
			if (farm_mode) {
				PingTime = millis();
				//MYSERIAL.print(farm_no); MYSERIAL.println(": OK");
			}	  
		}
		else if (code_seen("PRN")) {
		  MYSERIAL.println(status_number);

		}else if (code_seen("fn")) {
		  if (farm_mode) {
			  MYSERIAL.println(farm_no);
		  }
		  else {
			  MYSERIAL.println("Not in farm mode.");
		  }
		  
		}else if (code_seen("fv")) {
        // get file version
        #ifdef SDSUPPORT
        card.openFile(strchr_pointer + 3,true);
        while (true) {
            uint16_t readByte = card.get();
            MYSERIAL.write(readByte);
            if (readByte=='\n') {
                break;
            }
        }
        card.closefile();

        #endif // SDSUPPORT

    } else if (code_seen("M28")) {
        trace();
        prusa_sd_card_upload = true;
        card.openFile(strchr_pointer+4,false);
    } else if(code_seen("Fir")){

      SERIAL_PROTOCOLLN(FW_version);

    } else if(code_seen("Rev")){

      SERIAL_PROTOCOLLN(FILAMENT_SIZE "-" ELECTRONICS "-" NOZZLE_TYPE );

    } else if(code_seen("Lang")) {
      lcd_force_language_selection();
    } else if(code_seen("Lz")) {
      EEPROM_save_B(EEPROM_BABYSTEP_Z,0);
      
    } else if (code_seen("SERIAL LOW")) {
        MYSERIAL.println("SERIAL LOW");
        MYSERIAL.begin(BAUDRATE);
        return;
    } else if (code_seen("SERIAL HIGH")) {
        MYSERIAL.println("SERIAL HIGH");
        MYSERIAL.begin(1152000);
        return;
    } else if(code_seen("Beat")) {
        // Kick farm link timer
        kicktime = millis();

    } else if(code_seen("FR")) {
        // Factory full reset
        factory_reset(0,true);        
    }
    //else if (code_seen('Cal')) {
		//  lcd_calibration();
	  // }

  }  
  else if (code_seen('^')) {
    // nothing, this is a version line
  } else if(code_seen('G'))
  {
    switch((int)code_value())
    {
    case 0: // G0 -> G1
    case 1: // G1
      if(Stopped == false) {

        #ifdef FILAMENT_RUNOUT_SUPPORT
            
            if(READ(FR_SENS)){

                        feedmultiplyBckp=feedmultiply;
                        float target[4];
                        float lastpos[4];
                        target[X_AXIS]=current_position[X_AXIS];
                        target[Y_AXIS]=current_position[Y_AXIS];
                        target[Z_AXIS]=current_position[Z_AXIS];
                        target[E_AXIS]=current_position[E_AXIS];
                        lastpos[X_AXIS]=current_position[X_AXIS];
                        lastpos[Y_AXIS]=current_position[Y_AXIS];
                        lastpos[Z_AXIS]=current_position[Z_AXIS];
                        lastpos[E_AXIS]=current_position[E_AXIS];
                        //retract by E
                        
                        target[E_AXIS]+= FILAMENTCHANGE_FIRSTRETRACT ;
                        
                        plan_buffer_line(target[X_AXIS], target[Y_AXIS], target[Z_AXIS], target[E_AXIS], 400, active_extruder);


                        target[Z_AXIS]+= FILAMENTCHANGE_ZADD ;

                        plan_buffer_line(target[X_AXIS], target[Y_AXIS], target[Z_AXIS], target[E_AXIS], 300, active_extruder);

                        target[X_AXIS]= FILAMENTCHANGE_XPOS ;
                        
                        target[Y_AXIS]= FILAMENTCHANGE_YPOS ;
                         
                 
                        plan_buffer_line(target[X_AXIS], target[Y_AXIS], target[Z_AXIS], target[E_AXIS], 70, active_extruder);

                        target[E_AXIS]+= FILAMENTCHANGE_FINALRETRACT ;
                          

                        plan_buffer_line(target[X_AXIS], target[Y_AXIS], target[Z_AXIS], target[E_AXIS], 20, active_extruder);

                        //finish moves
                        st_synchronize();
                        //disable extruder steppers so filament can be removed
                        disable_e0();
                        disable_e1();
                        disable_e2();
                        delay(100);
                        
                        //LCD_ALERTMESSAGEPGM(MSG_FILAMENTCHANGE);
                        uint8_t cnt=0;
                        int counterBeep = 0;
                        lcd_wait_interact();
                        while(!lcd_clicked()){
                          cnt++;
                          manage_heater();
                          manage_inactivity(true);
                          //lcd_update();
                          if(cnt==0)
                          {
                          #if BEEPER > 0
                          
                            if (counterBeep== 500){
                              counterBeep = 0;
                              
                            }
                          
                            
                            SET_OUTPUT(BEEPER);
                            if (counterBeep== 0){
                              WRITE(BEEPER,HIGH);
                            }
                            
                            if (counterBeep== 20){
                              WRITE(BEEPER,LOW);
                            }
                            
                            
                            
                          
                            counterBeep++;
                          #else
                      #if !defined(LCD_FEEDBACK_FREQUENCY_HZ) || !defined(LCD_FEEDBACK_FREQUENCY_DURATION_MS)
                              lcd_buzz(1000/6,100);
                      #else
                        lcd_buzz(LCD_FEEDBACK_FREQUENCY_DURATION_MS,LCD_FEEDBACK_FREQUENCY_HZ);
                      #endif
                          #endif
                          }
                        }
                        
                        WRITE(BEEPER,LOW);
                        
                        target[E_AXIS]+= FILAMENTCHANGE_FIRSTFEED ;
                        plan_buffer_line(target[X_AXIS], target[Y_AXIS], target[Z_AXIS], target[E_AXIS], 20, active_extruder); 
                        
                        
                        target[E_AXIS]+= FILAMENTCHANGE_FINALFEED ;
                        plan_buffer_line(target[X_AXIS], target[Y_AXIS], target[Z_AXIS], target[E_AXIS], 2, active_extruder); 
                        
                 
                        
                        
                        
                        lcd_change_fil_state = 0;
                        lcd_loading_filament();
                        while ((lcd_change_fil_state == 0)||(lcd_change_fil_state != 1)){
                        
                          lcd_change_fil_state = 0;
                          lcd_alright();
                          switch(lcd_change_fil_state){
                          
                             case 2:
                                     target[E_AXIS]+= FILAMENTCHANGE_FIRSTFEED ;
                                     plan_buffer_line(target[X_AXIS], target[Y_AXIS], target[Z_AXIS], target[E_AXIS], 20, active_extruder); 
                        
                        
                                     target[E_AXIS]+= FILAMENTCHANGE_FINALFEED ;
                                     plan_buffer_line(target[X_AXIS], target[Y_AXIS], target[Z_AXIS], target[E_AXIS], 2, active_extruder); 
                                      
                                     
                                     lcd_loading_filament();
                                     break;
                             case 3:
                                     target[E_AXIS]+= FILAMENTCHANGE_FINALFEED ;
                                     plan_buffer_line(target[X_AXIS], target[Y_AXIS], target[Z_AXIS], target[E_AXIS], 2, active_extruder); 
                                     lcd_loading_color();
                                     break;
                                          
                             default:
                                     lcd_change_success();
                                     break;
                          }
                          
                        }
                        

                        
                      target[E_AXIS]+= 5;
                      plan_buffer_line(target[X_AXIS], target[Y_AXIS], target[Z_AXIS], target[E_AXIS], 2, active_extruder);
                        
                      target[E_AXIS]+= FILAMENTCHANGE_FIRSTRETRACT;
                      plan_buffer_line(target[X_AXIS], target[Y_AXIS], target[Z_AXIS], target[E_AXIS], 400, active_extruder);
                        

                        //current_position[E_AXIS]=target[E_AXIS]; //the long retract of L is compensated by manual filament feeding
                        //plan_set_e_position(current_position[E_AXIS]);
                        plan_buffer_line(target[X_AXIS], target[Y_AXIS], target[Z_AXIS], target[E_AXIS], 70, active_extruder); //should do nothing
                        plan_buffer_line(lastpos[X_AXIS], lastpos[Y_AXIS], target[Z_AXIS], target[E_AXIS], 70, active_extruder); //move xy back
                        plan_buffer_line(lastpos[X_AXIS], lastpos[Y_AXIS], lastpos[Z_AXIS], target[E_AXIS], 200, active_extruder); //move z back
                        
                        
                        target[E_AXIS]= target[E_AXIS] - FILAMENTCHANGE_FIRSTRETRACT;
                        
                      
                             
                        plan_buffer_line(lastpos[X_AXIS], lastpos[Y_AXIS], lastpos[Z_AXIS], target[E_AXIS], 5, active_extruder); //final untretract
                        
                        
                        plan_set_e_position(lastpos[E_AXIS]);
                        
                        feedmultiply=feedmultiplyBckp;
                        
                     
                        
                        char cmd[9];

                        sprintf_P(cmd, PSTR("M220 S%i"), feedmultiplyBckp);
                        enquecommand(cmd);

            }



        #endif


        get_coordinates(); // For X Y Z E F
		if (total_filament_used > ((current_position[E_AXIS] - destination[E_AXIS]) * 100)) { //protection against total_filament_used overflow
			total_filament_used = total_filament_used + ((destination[E_AXIS] - current_position[E_AXIS]) * 100);
		}
          #ifdef FWRETRACT
            if(autoretract_enabled)
            if( !(code_seen('X') || code_seen('Y') || code_seen('Z')) && code_seen('E')) {
              float echange=destination[E_AXIS]-current_position[E_AXIS];

              if((echange<-MIN_RETRACT && !retracted) || (echange>MIN_RETRACT && retracted)) { //move appears to be an attempt to retract or recover
                  current_position[E_AXIS] = destination[E_AXIS]; //hide the slicer-generated retract/recover from calculations
                  plan_set_e_position(current_position[E_AXIS]); //AND from the planner
                  retract(!retracted);
                  return;
              }


            }
          #endif //FWRETRACT
        prepare_move();
        //ClearToSend();
      }
      break;
    case 2: // G2  - CW ARC
      if(Stopped == false) {
        get_arc_coordinates();
        prepare_arc_move(true);
      }
      break;
    case 3: // G3  - CCW ARC
      if(Stopped == false) {
        get_arc_coordinates();
        prepare_arc_move(false);
      }
      break;
    case 4: // G4 dwell      
      codenum = 0;
      if(code_seen('P')) codenum = code_value(); // milliseconds to wait
      if(code_seen('S')) codenum = code_value() * 1000; // seconds to wait
	  if(codenum != 0) LCD_MESSAGERPGM(MSG_DWELL);
      st_synchronize();
      codenum += millis();  // keep track of when we started waiting
      previous_millis_cmd = millis();
      while(millis() < codenum) {
        manage_heater();
        manage_inactivity();
        lcd_update();
      }
      break;
      #ifdef FWRETRACT
      case 10: // G10 retract
       #if EXTRUDERS > 1
        retracted_swap[active_extruder]=(code_seen('S') && code_value_long() == 1); // checks for swap retract argument
        retract(true,retracted_swap[active_extruder]);
       #else
        retract(true);
       #endif
      break;
      case 11: // G11 retract_recover
       #if EXTRUDERS > 1
        retract(false,retracted_swap[active_extruder]);
       #else
        retract(false);
       #endif 
      break;
      #endif //FWRETRACT
    case 28: //G28 Home all Axis one at a time
		homing_flag = true;

#ifdef ENABLE_AUTO_BED_LEVELING
      plan_bed_level_matrix.set_to_identity();  //Reset the plane ("erase" all leveling data)
#endif //ENABLE_AUTO_BED_LEVELING
            
	      
        // For mesh bed leveling deactivate the matrix temporarily
        #ifdef MESH_BED_LEVELING
            mbl.active = 0;
        #endif

      // Reset world2machine_rotation_and_skew and world2machine_shift, therefore
      // the planner will not perform any adjustments in the XY plane. 
      // Wait for the motors to stop and update the current position with the absolute values.
      world2machine_revert_to_uncorrected();

      // Reset baby stepping to zero, if the babystepping has already been loaded before. The babystepsTodo value will be
      // consumed during the first movements following this statement.
      babystep_undo();

      saved_feedrate = feedrate;
      saved_feedmultiply = feedmultiply;
      feedmultiply = 100;
      previous_millis_cmd = millis();

      enable_endstops(true);

      for(int8_t i=0; i < NUM_AXIS; i++)
          destination[i] = current_position[i];
      feedrate = 0.0;

      home_all_axis = !((code_seen(axis_codes[X_AXIS])) || (code_seen(axis_codes[Y_AXIS])) || (code_seen(axis_codes[Z_AXIS])));

      #if Z_HOME_DIR > 0                      // If homing away from BED do Z first
      if((home_all_axis) || (code_seen(axis_codes[Z_AXIS]))) {
        homeaxis(Z_AXIS);
      }
      #endif

      #ifdef QUICK_HOME
      // In the quick mode, if both x and y are to be homed, a diagonal move will be performed initially.
      if((home_all_axis)||( code_seen(axis_codes[X_AXIS]) && code_seen(axis_codes[Y_AXIS])) )  //first diagonal move
      {
        current_position[X_AXIS] = 0;current_position[Y_AXIS] = 0;

        int x_axis_home_dir = home_dir(X_AXIS);

        plan_set_position(current_position[X_AXIS], current_position[Y_AXIS], current_position[Z_AXIS], current_position[E_AXIS]);
        destination[X_AXIS] = 1.5 * max_length(X_AXIS) * x_axis_home_dir;destination[Y_AXIS] = 1.5 * max_length(Y_AXIS) * home_dir(Y_AXIS);
        feedrate = homing_feedrate[X_AXIS];
        if(homing_feedrate[Y_AXIS]<feedrate)
          feedrate = homing_feedrate[Y_AXIS];
        if (max_length(X_AXIS) > max_length(Y_AXIS)) {
          feedrate *= sqrt(pow(max_length(Y_AXIS) / max_length(X_AXIS), 2) + 1);
        } else {
          feedrate *= sqrt(pow(max_length(X_AXIS) / max_length(Y_AXIS), 2) + 1);
        }
        plan_buffer_line(destination[X_AXIS], destination[Y_AXIS], destination[Z_AXIS], destination[E_AXIS], feedrate/60, active_extruder);
        st_synchronize();

        axis_is_at_home(X_AXIS);
        axis_is_at_home(Y_AXIS);
        plan_set_position(current_position[X_AXIS], current_position[Y_AXIS], current_position[Z_AXIS], current_position[E_AXIS]);
        destination[X_AXIS] = current_position[X_AXIS];
        destination[Y_AXIS] = current_position[Y_AXIS];
        plan_buffer_line(destination[X_AXIS], destination[Y_AXIS], destination[Z_AXIS], destination[E_AXIS], feedrate/60, active_extruder);
        feedrate = 0.0;
        st_synchronize();
        endstops_hit_on_purpose();

        current_position[X_AXIS] = destination[X_AXIS];
        current_position[Y_AXIS] = destination[Y_AXIS];
        current_position[Z_AXIS] = destination[Z_AXIS];
      }
      #endif /* QUICK_HOME */

	 
      if((home_all_axis) || (code_seen(axis_codes[X_AXIS])))
        homeaxis(X_AXIS);

      if((home_all_axis) || (code_seen(axis_codes[Y_AXIS])))
        homeaxis(Y_AXIS);

      if(code_seen(axis_codes[X_AXIS]) && code_value_long() != 0)
        current_position[X_AXIS]=code_value()+add_homing[X_AXIS];

      if(code_seen(axis_codes[Y_AXIS]) && code_value_long() != 0)
		    current_position[Y_AXIS]=code_value()+add_homing[Y_AXIS];

      #if Z_HOME_DIR < 0                      // If homing towards BED do Z last
        #ifndef Z_SAFE_HOMING
          if((home_all_axis) || (code_seen(axis_codes[Z_AXIS]))) {
            #if defined (Z_RAISE_BEFORE_HOMING) && (Z_RAISE_BEFORE_HOMING > 0)
              destination[Z_AXIS] = Z_RAISE_BEFORE_HOMING * home_dir(Z_AXIS) * (-1);    // Set destination away from bed
              feedrate = max_feedrate[Z_AXIS];
              plan_buffer_line(destination[X_AXIS], destination[Y_AXIS], destination[Z_AXIS], destination[E_AXIS], feedrate, active_extruder);
              st_synchronize();
            #endif // defined (Z_RAISE_BEFORE_HOMING) && (Z_RAISE_BEFORE_HOMING > 0)
            #if (defined(MESH_BED_LEVELING) && !defined(MK1BP))  // If Mesh bed leveling, moxve X&Y to safe position for home
      			  if (!(axis_known_position[X_AXIS] && axis_known_position[Y_AXIS] )) 
      			  {
                homeaxis(X_AXIS);
                homeaxis(Y_AXIS);
      			  } 
              // 1st mesh bed leveling measurement point, corrected.
              world2machine_initialize();
              world2machine(pgm_read_float(bed_ref_points), pgm_read_float(bed_ref_points+1), destination[X_AXIS], destination[Y_AXIS]);
              world2machine_reset();
              if (destination[Y_AXIS] < Y_MIN_POS)
                  destination[Y_AXIS] = Y_MIN_POS;
              destination[Z_AXIS] = MESH_HOME_Z_SEARCH;    // Set destination away from bed
              feedrate = homing_feedrate[Z_AXIS]/10;
              current_position[Z_AXIS] = 0;
              enable_endstops(false);
              plan_set_position(current_position[X_AXIS], current_position[Y_AXIS], current_position[Z_AXIS], current_position[E_AXIS]);
              plan_buffer_line(destination[X_AXIS], destination[Y_AXIS], destination[Z_AXIS], destination[E_AXIS], feedrate, active_extruder);
              st_synchronize();
              current_position[X_AXIS] = destination[X_AXIS];
              current_position[Y_AXIS] = destination[Y_AXIS];
              enable_endstops(true);
              endstops_hit_on_purpose();
              homeaxis(Z_AXIS);
            #else // MESH_BED_LEVELING
              homeaxis(Z_AXIS);
            #endif // MESH_BED_LEVELING
          }
        #else // defined(Z_SAFE_HOMING): Z Safe mode activated.
          if(home_all_axis) {
            destination[X_AXIS] = round(Z_SAFE_HOMING_X_POINT - X_PROBE_OFFSET_FROM_EXTRUDER);
            destination[Y_AXIS] = round(Z_SAFE_HOMING_Y_POINT - Y_PROBE_OFFSET_FROM_EXTRUDER);
            destination[Z_AXIS] = Z_RAISE_BEFORE_HOMING * home_dir(Z_AXIS) * (-1);    // Set destination away from bed
            feedrate = XY_TRAVEL_SPEED/60;
            current_position[Z_AXIS] = 0;

            plan_set_position(current_position[X_AXIS], current_position[Y_AXIS], current_position[Z_AXIS], current_position[E_AXIS]);
            plan_buffer_line(destination[X_AXIS], destination[Y_AXIS], destination[Z_AXIS], destination[E_AXIS], feedrate, active_extruder);
            st_synchronize();
            current_position[X_AXIS] = destination[X_AXIS];
            current_position[Y_AXIS] = destination[Y_AXIS];

            homeaxis(Z_AXIS);
          }
                                                // Let's see if X and Y are homed and probe is inside bed area.
          if(code_seen(axis_codes[Z_AXIS])) {
            if ( (axis_known_position[X_AXIS]) && (axis_known_position[Y_AXIS]) \
              && (current_position[X_AXIS]+X_PROBE_OFFSET_FROM_EXTRUDER >= X_MIN_POS) \
              && (current_position[X_AXIS]+X_PROBE_OFFSET_FROM_EXTRUDER <= X_MAX_POS) \
              && (current_position[Y_AXIS]+Y_PROBE_OFFSET_FROM_EXTRUDER >= Y_MIN_POS) \
              && (current_position[Y_AXIS]+Y_PROBE_OFFSET_FROM_EXTRUDER <= Y_MAX_POS)) {

              current_position[Z_AXIS] = 0;
              plan_set_position(current_position[X_AXIS], current_position[Y_AXIS], current_position[Z_AXIS], current_position[E_AXIS]);
              destination[Z_AXIS] = Z_RAISE_BEFORE_HOMING * home_dir(Z_AXIS) * (-1);    // Set destination away from bed
              feedrate = max_feedrate[Z_AXIS];
              plan_buffer_line(destination[X_AXIS], destination[Y_AXIS], destination[Z_AXIS], destination[E_AXIS], feedrate, active_extruder);
              st_synchronize();

              homeaxis(Z_AXIS);
            } else if (!((axis_known_position[X_AXIS]) && (axis_known_position[Y_AXIS]))) {
                LCD_MESSAGERPGM(MSG_POSITION_UNKNOWN);
                SERIAL_ECHO_START;
                SERIAL_ECHOLNRPGM(MSG_POSITION_UNKNOWN);
            } else {
                LCD_MESSAGERPGM(MSG_ZPROBE_OUT);
                SERIAL_ECHO_START;
                SERIAL_ECHOLNRPGM(MSG_ZPROBE_OUT);
            }
          }
        #endif // Z_SAFE_HOMING
      #endif // Z_HOME_DIR < 0

      if(code_seen(axis_codes[Z_AXIS])) {
        if(code_value_long() != 0) {
          current_position[Z_AXIS]=code_value()+add_homing[Z_AXIS];
        }
      }
      #ifdef ENABLE_AUTO_BED_LEVELING
        if((home_all_axis) || (code_seen(axis_codes[Z_AXIS]))) {
          current_position[Z_AXIS] += zprobe_zoffset;  //Add Z_Probe offset (the distance is negative)
        }
      #endif
  
      plan_set_position(current_position[X_AXIS], current_position[Y_AXIS], current_position[Z_AXIS], current_position[E_AXIS]);

      #ifdef ENDSTOPS_ONLY_FOR_HOMING
        enable_endstops(false);
      #endif

      feedrate = saved_feedrate;
      feedmultiply = saved_feedmultiply;
      previous_millis_cmd = millis();
      endstops_hit_on_purpose();
#ifndef MESH_BED_LEVELING
      // If MESH_BED_LEVELING is not active, then it is the original Prusa i3.
      // Offer the user to load the baby step value, which has been adjusted at the previous print session.
      if(card.sdprinting && eeprom_read_word((uint16_t *)EEPROM_BABYSTEP_Z))
          lcd_adjust_z();
#endif

    // Load the machine correction matrix
    world2machine_initialize();
    // and correct the current_position to match the transformed coordinate system.
    world2machine_update_current();

#if (defined(MESH_BED_LEVELING) && !defined(MK1BP))
	if (code_seen(axis_codes[X_AXIS]) || code_seen(axis_codes[Y_AXIS]) || code_seen('W') || code_seen(axis_codes[Z_AXIS]))
		{
		}
	else
		{
			st_synchronize();
			homing_flag = false;
			// Push the commands to the front of the message queue in the reverse order!
			// There shall be always enough space reserved for these commands.
			// enquecommand_front_P((PSTR("G80")));
			goto case_G80;
	  }
#endif

	  if (farm_mode) { prusa_statistics(20); };

	  homing_flag = false;

	  SERIAL_ECHOLNPGM("Homing happened");
	  SERIAL_ECHOPGM("Current position X AXIS:");
	  MYSERIAL.println(current_position[X_AXIS]);
	  SERIAL_ECHOPGM("Current position Y_AXIS:");
	  MYSERIAL.println(current_position[Y_AXIS]);
      break;

#ifdef ENABLE_AUTO_BED_LEVELING
    case 29: // G29 Detailed Z-Probe, probes the bed at 3 or more points.
        {
            #if Z_MIN_PIN == -1
            #error "You must have a Z_MIN endstop in order to enable Auto Bed Leveling feature! Z_MIN_PIN must point to a valid hardware pin."
            #endif

            // Prevent user from running a G29 without first homing in X and Y
            if (! (axis_known_position[X_AXIS] && axis_known_position[Y_AXIS]) )
            {
                LCD_MESSAGERPGM(MSG_POSITION_UNKNOWN);
                SERIAL_ECHO_START;
                SERIAL_ECHOLNRPGM(MSG_POSITION_UNKNOWN);
                break; // abort G29, since we don't know where we are
            }

            st_synchronize();
            // make sure the bed_level_rotation_matrix is identity or the planner will get it incorectly
            //vector_3 corrected_position = plan_get_position_mm();
            //corrected_position.debug("position before G29");
            plan_bed_level_matrix.set_to_identity();
            vector_3 uncorrected_position = plan_get_position();
            //uncorrected_position.debug("position durring G29");
            current_position[X_AXIS] = uncorrected_position.x;
            current_position[Y_AXIS] = uncorrected_position.y;
            current_position[Z_AXIS] = uncorrected_position.z;
            plan_set_position(current_position[X_AXIS], current_position[Y_AXIS], current_position[Z_AXIS], current_position[E_AXIS]);
            setup_for_endstop_move();

            feedrate = homing_feedrate[Z_AXIS];
#ifdef AUTO_BED_LEVELING_GRID
            // probe at the points of a lattice grid

            int xGridSpacing = (RIGHT_PROBE_BED_POSITION - LEFT_PROBE_BED_POSITION) / (AUTO_BED_LEVELING_GRID_POINTS-1);
            int yGridSpacing = (BACK_PROBE_BED_POSITION - FRONT_PROBE_BED_POSITION) / (AUTO_BED_LEVELING_GRID_POINTS-1);


            // solve the plane equation ax + by + d = z
            // A is the matrix with rows [x y 1] for all the probed points
            // B is the vector of the Z positions
            // the normal vector to the plane is formed by the coefficients of the plane equation in the standard form, which is Vx*x+Vy*y+Vz*z+d = 0
            // so Vx = -a Vy = -b Vz = 1 (we want the vector facing towards positive Z

            // "A" matrix of the linear system of equations
            double eqnAMatrix[AUTO_BED_LEVELING_GRID_POINTS*AUTO_BED_LEVELING_GRID_POINTS*3];
            // "B" vector of Z points
            double eqnBVector[AUTO_BED_LEVELING_GRID_POINTS*AUTO_BED_LEVELING_GRID_POINTS];


            int probePointCounter = 0;
            bool zig = true;

            for (int yProbe=FRONT_PROBE_BED_POSITION; yProbe <= BACK_PROBE_BED_POSITION; yProbe += yGridSpacing)
            {
              int xProbe, xInc;
              if (zig)
              {
                xProbe = LEFT_PROBE_BED_POSITION;
                //xEnd = RIGHT_PROBE_BED_POSITION;
                xInc = xGridSpacing;
                zig = false;
              } else // zag
              {
                xProbe = RIGHT_PROBE_BED_POSITION;
                //xEnd = LEFT_PROBE_BED_POSITION;
                xInc = -xGridSpacing;
                zig = true;
              }

              for (int xCount=0; xCount < AUTO_BED_LEVELING_GRID_POINTS; xCount++)
              {
                float z_before;
                if (probePointCounter == 0)
                {
                  // raise before probing
                  z_before = Z_RAISE_BEFORE_PROBING;
                } else
                {
                  // raise extruder
                  z_before = current_position[Z_AXIS] + Z_RAISE_BETWEEN_PROBINGS;
                }

                float measured_z = probe_pt(xProbe, yProbe, z_before);

                eqnBVector[probePointCounter] = measured_z;

                eqnAMatrix[probePointCounter + 0*AUTO_BED_LEVELING_GRID_POINTS*AUTO_BED_LEVELING_GRID_POINTS] = xProbe;
                eqnAMatrix[probePointCounter + 1*AUTO_BED_LEVELING_GRID_POINTS*AUTO_BED_LEVELING_GRID_POINTS] = yProbe;
                eqnAMatrix[probePointCounter + 2*AUTO_BED_LEVELING_GRID_POINTS*AUTO_BED_LEVELING_GRID_POINTS] = 1;
                probePointCounter++;
                xProbe += xInc;
              }
            }
            clean_up_after_endstop_move();

            // solve lsq problem
            double *plane_equation_coefficients = qr_solve(AUTO_BED_LEVELING_GRID_POINTS*AUTO_BED_LEVELING_GRID_POINTS, 3, eqnAMatrix, eqnBVector);

            SERIAL_PROTOCOLPGM("Eqn coefficients: a: ");
            SERIAL_PROTOCOL(plane_equation_coefficients[0]);
            SERIAL_PROTOCOLPGM(" b: ");
            SERIAL_PROTOCOL(plane_equation_coefficients[1]);
            SERIAL_PROTOCOLPGM(" d: ");
            SERIAL_PROTOCOLLN(plane_equation_coefficients[2]);


            set_bed_level_equation_lsq(plane_equation_coefficients);

            free(plane_equation_coefficients);

#else // AUTO_BED_LEVELING_GRID not defined

            // Probe at 3 arbitrary points
            // probe 1
            float z_at_pt_1 = probe_pt(ABL_PROBE_PT_1_X, ABL_PROBE_PT_1_Y, Z_RAISE_BEFORE_PROBING);

            // probe 2
            float z_at_pt_2 = probe_pt(ABL_PROBE_PT_2_X, ABL_PROBE_PT_2_Y, current_position[Z_AXIS] + Z_RAISE_BETWEEN_PROBINGS);

            // probe 3
            float z_at_pt_3 = probe_pt(ABL_PROBE_PT_3_X, ABL_PROBE_PT_3_Y, current_position[Z_AXIS] + Z_RAISE_BETWEEN_PROBINGS);

            clean_up_after_endstop_move();

            set_bed_level_equation_3pts(z_at_pt_1, z_at_pt_2, z_at_pt_3);


#endif // AUTO_BED_LEVELING_GRID
            st_synchronize();

            // The following code correct the Z height difference from z-probe position and hotend tip position.
            // The Z height on homing is measured by Z-Probe, but the probe is quite far from the hotend.
            // When the bed is uneven, this height must be corrected.
            real_z = float(st_get_position(Z_AXIS))/axis_steps_per_unit[Z_AXIS];  //get the real Z (since the auto bed leveling is already correcting the plane)
            x_tmp = current_position[X_AXIS] + X_PROBE_OFFSET_FROM_EXTRUDER;
            y_tmp = current_position[Y_AXIS] + Y_PROBE_OFFSET_FROM_EXTRUDER;
            z_tmp = current_position[Z_AXIS];

            apply_rotation_xyz(plan_bed_level_matrix, x_tmp, y_tmp, z_tmp);         //Apply the correction sending the probe offset
            current_position[Z_AXIS] = z_tmp - real_z + current_position[Z_AXIS];   //The difference is added to current position and sent to planner.
            plan_set_position(current_position[X_AXIS], current_position[Y_AXIS], current_position[Z_AXIS], current_position[E_AXIS]);
        }
        break;
#ifndef Z_PROBE_SLED
    case 30: // G30 Single Z Probe
        {
            st_synchronize();
            // TODO: make sure the bed_level_rotation_matrix is identity or the planner will get set incorectly
            setup_for_endstop_move();

            feedrate = homing_feedrate[Z_AXIS];

            run_z_probe();
            SERIAL_PROTOCOLPGM(MSG_BED);
            SERIAL_PROTOCOLPGM(" X: ");
            SERIAL_PROTOCOL(current_position[X_AXIS]);
            SERIAL_PROTOCOLPGM(" Y: ");
            SERIAL_PROTOCOL(current_position[Y_AXIS]);
            SERIAL_PROTOCOLPGM(" Z: ");
            SERIAL_PROTOCOL(current_position[Z_AXIS]);
            SERIAL_PROTOCOLPGM("\n");

            clean_up_after_endstop_move();
        }
        break;
#else
    case 31: // dock the sled
        dock_sled(true);
        break;
    case 32: // undock the sled
        dock_sled(false);
        break;
#endif // Z_PROBE_SLED
#endif // ENABLE_AUTO_BED_LEVELING
            
#ifdef MESH_BED_LEVELING
    case 30: // G30 Single Z Probe
        {
            st_synchronize();
            // TODO: make sure the bed_level_rotation_matrix is identity or the planner will get set incorectly
            setup_for_endstop_move();

            feedrate = homing_feedrate[Z_AXIS];

            find_bed_induction_sensor_point_z(-10.f, 3);
            SERIAL_PROTOCOLRPGM(MSG_BED);
            SERIAL_PROTOCOLPGM(" X: ");
            MYSERIAL.print(current_position[X_AXIS], 5);
            SERIAL_PROTOCOLPGM(" Y: ");
            MYSERIAL.print(current_position[Y_AXIS], 5);
            SERIAL_PROTOCOLPGM(" Z: ");
            MYSERIAL.print(current_position[Z_AXIS], 5);
            SERIAL_PROTOCOLPGM("\n");
            clean_up_after_endstop_move();
        }
        break;
	

	case 75:
	{
		for (int i = 40; i <= 110; i++) {
			MYSERIAL.print(i);
			MYSERIAL.print("  ");
			MYSERIAL.println(temp_comp_interpolation(i));// / axis_steps_per_unit[Z_AXIS]);
		}
	}
	break;

	case 76: //PINDA probe temperature calibration
	{
		setTargetBed(PINDA_MIN_T);
		float zero_z;
		int z_shift = 0; //unit: steps
		int t_c; // temperature

		if (!(axis_known_position[X_AXIS] && axis_known_position[Y_AXIS] && axis_known_position[Z_AXIS])) {
			// We don't know where we are! HOME!
			// Push the commands to the front of the message queue in the reverse order!
			// There shall be always enough space reserved for these commands.
			repeatcommand_front(); // repeat G76 with all its parameters
			enquecommand_front_P((PSTR("G28 W0")));
			break;
		}
		SERIAL_ECHOLNPGM("PINDA probe calibration start");
		custom_message = true;
		custom_message_type = 4;
		custom_message_state = 1;
		custom_message = MSG_TEMP_CALIBRATION;
		current_position[X_AXIS] = PINDA_PREHEAT_X;
		current_position[Y_AXIS] = PINDA_PREHEAT_Y;
		current_position[Z_AXIS] = PINDA_PREHEAT_Z;
		plan_buffer_line(current_position[X_AXIS], current_position[Y_AXIS], current_position[Z_AXIS], current_position[E_AXIS], 3000 / 60, active_extruder);
		st_synchronize();
		
		while (abs(degBed() - PINDA_MIN_T) > 1) {
			delay_keep_alive(1000);
			serialecho_temperatures();
		}
		
		//enquecommand_P(PSTR("M190 S50"));
		for (int i = 0; i < PINDA_HEAT_T; i++) {
			delay_keep_alive(1000);
			serialecho_temperatures();
		}
		eeprom_update_byte((uint8_t*)EEPROM_CALIBRATION_STATUS_PINDA, 0); //invalidate temp. calibration in case that in will be aborted during the calibration process 

		current_position[Z_AXIS] = 5;
		plan_buffer_line(current_position[X_AXIS], current_position[Y_AXIS], current_position[Z_AXIS], current_position[E_AXIS], 3000 / 60, active_extruder);

		current_position[X_AXIS] = pgm_read_float(bed_ref_points);
		current_position[Y_AXIS] = pgm_read_float(bed_ref_points + 1);
		plan_buffer_line(current_position[X_AXIS], current_position[Y_AXIS], current_position[Z_AXIS], current_position[E_AXIS], 3000 / 60, active_extruder);
		st_synchronize();
		
		find_bed_induction_sensor_point_z(-1.f);
		zero_z = current_position[Z_AXIS];

		//current_position[Z_AXIS]
		SERIAL_ECHOLNPGM("");
		SERIAL_ECHOPGM("ZERO: ");
		MYSERIAL.print(current_position[Z_AXIS]);
		SERIAL_ECHOLNPGM("");

		for (int i = 0; i<5; i++) {
			SERIAL_ECHOPGM("Step: ");
			MYSERIAL.print(i+2);
			SERIAL_ECHOLNPGM("/6");
			custom_message_state = i + 2;
			t_c = 60 + i * 10;

			setTargetBed(t_c);
			current_position[X_AXIS] = PINDA_PREHEAT_X;
			current_position[Y_AXIS] = PINDA_PREHEAT_Y;
			current_position[Z_AXIS] = PINDA_PREHEAT_Z;
			plan_buffer_line(current_position[X_AXIS], current_position[Y_AXIS], current_position[Z_AXIS], current_position[E_AXIS], 3000 / 60, active_extruder);
			st_synchronize();
			while (degBed() < t_c) {
				delay_keep_alive(1000);
				serialecho_temperatures();
			}
			for (int i = 0; i < PINDA_HEAT_T; i++) {
				delay_keep_alive(1000);
				serialecho_temperatures();
			}
			current_position[Z_AXIS] = 5;
			plan_buffer_line(current_position[X_AXIS], current_position[Y_AXIS], current_position[Z_AXIS], current_position[E_AXIS], 3000 / 60, active_extruder);
			current_position[X_AXIS] = pgm_read_float(bed_ref_points);
			current_position[Y_AXIS] = pgm_read_float(bed_ref_points + 1);
			plan_buffer_line(current_position[X_AXIS], current_position[Y_AXIS], current_position[Z_AXIS], current_position[E_AXIS], 3000 / 60, active_extruder);
			st_synchronize();
			find_bed_induction_sensor_point_z(-1.f);
			z_shift = (int)((current_position[Z_AXIS] - zero_z)*axis_steps_per_unit[Z_AXIS]);

			SERIAL_ECHOLNPGM("");
			SERIAL_ECHOPGM("Temperature: ");
			MYSERIAL.print(t_c);
			SERIAL_ECHOPGM(" Z shift (mm):");
			MYSERIAL.print(current_position[Z_AXIS] - zero_z);
			SERIAL_ECHOLNPGM("");

			EEPROM_save_B(EEPROM_PROBE_TEMP_SHIFT + i*2, &z_shift);
			
		
		}
		custom_message_type = 0;
		custom_message = false;

		eeprom_update_byte((uint8_t*)EEPROM_CALIBRATION_STATUS_PINDA, 1);
		SERIAL_ECHOLNPGM("Temperature calibration done. Continue with pressing the knob.");
			disable_x();
			disable_y();
			disable_z();
			disable_e0();
			disable_e1();
			disable_e2();
			setTargetBed(0); //set bed target temperature back to 0
		lcd_show_fullscreen_message_and_wait_P(MSG_TEMP_CALIBRATION_DONE);
		lcd_update_enable(true);
		lcd_update(2);		

		

	}
	break;

#ifdef DIS
	case 77:
	{
		//G77 X200 Y150 XP100 YP15 XO10 Y015

		//for 9 point mesh bed leveling G77 X203 Y196 XP3 YP3 XO0 YO0


		//G77 X232 Y218 XP116 YP109 XO-11 YO0 

		float dimension_x = 40;
		float dimension_y = 40;
		int points_x = 40;
		int points_y = 40;
		float offset_x = 74;
		float offset_y = 33;

		if (code_seen('X')) dimension_x = code_value();
		if (code_seen('Y')) dimension_y = code_value();
		if (code_seen('XP')) points_x = code_value();
		if (code_seen('YP')) points_y = code_value();
		if (code_seen('XO')) offset_x = code_value();
		if (code_seen('YO')) offset_y = code_value();
		
		bed_analysis(dimension_x,dimension_y,points_x,points_y,offset_x,offset_y);
		
	} break;
	
#endif

	/**
	* G80: Mesh-based Z probe, probes a grid and produces a
	*      mesh to compensate for variable bed height
	*
	* The S0 report the points as below
	*
	*  +----> X-axis
	*  |
	*  |
	*  v Y-axis
	*
	*/

	case 80:
#ifdef MK1BP
		break;
#endif //MK1BP
	case_G80:
	{
		mesh_bed_leveling_flag = true;
		int8_t verbosity_level = 0;
		static bool run = false;

		if (code_seen('V')) {
			// Just 'V' without a number counts as V1.
			char c = strchr_pointer[1];
			verbosity_level = (c == ' ' || c == '\t' || c == 0) ? 1 : code_value_short();
		}
		// Firstly check if we know where we are
		if (!(axis_known_position[X_AXIS] && axis_known_position[Y_AXIS] && axis_known_position[Z_AXIS])) {
			// We don't know where we are! HOME!
			// Push the commands to the front of the message queue in the reverse order!
			// There shall be always enough space reserved for these commands.
			if (lcd_commands_type != LCD_COMMAND_STOP_PRINT) {
				repeatcommand_front(); // repeat G80 with all its parameters
				enquecommand_front_P((PSTR("G28 W0")));
			}
			else {
				mesh_bed_leveling_flag = false;
			}
			break;
		} 
		
		if (run == false && temp_cal_active == true && calibration_status_pinda() == true && target_temperature_bed >= 50) {
			if (lcd_commands_type != LCD_COMMAND_STOP_PRINT) {
				temp_compensation_start();
				run = true;
				repeatcommand_front(); // repeat G80 with all its parameters
				enquecommand_front_P((PSTR("G28 W0")));
			}
			else {
				mesh_bed_leveling_flag = false;
			}
			break;
		}
		run = false;
		if (lcd_commands_type == LCD_COMMAND_STOP_PRINT) {
			mesh_bed_leveling_flag = false;
			break;
		}
		// Save custom message state, set a new custom message state to display: Calibrating point 9.
		bool custom_message_old = custom_message;
		unsigned int custom_message_type_old = custom_message_type;
		unsigned int custom_message_state_old = custom_message_state;
		custom_message = true;
		custom_message_type = 1;
		custom_message_state = (MESH_MEAS_NUM_X_POINTS * MESH_MEAS_NUM_Y_POINTS) + 10;
		lcd_update(1);

		mbl.reset(); //reset mesh bed leveling

					 // Reset baby stepping to zero, if the babystepping has already been loaded before. The babystepsTodo value will be
					 // consumed during the first movements following this statement.
		babystep_undo();

		// Cycle through all points and probe them
		// First move up. During this first movement, the babystepping will be reverted.
		current_position[Z_AXIS] = MESH_HOME_Z_SEARCH;
		plan_buffer_line(current_position[X_AXIS], current_position[Y_AXIS], current_position[Z_AXIS], current_position[E_AXIS], homing_feedrate[Z_AXIS] / 60, active_extruder);
		// The move to the first calibration point.
		current_position[X_AXIS] = pgm_read_float(bed_ref_points);
		current_position[Y_AXIS] = pgm_read_float(bed_ref_points + 1);
		bool clamped = world2machine_clamp(current_position[X_AXIS], current_position[Y_AXIS]);

		if (verbosity_level >= 1) {
			clamped ? SERIAL_PROTOCOLPGM("First calibration point clamped.\n") : SERIAL_PROTOCOLPGM("No clamping for first calibration point.\n");
		}
		//            mbl.get_meas_xy(0, 0, current_position[X_AXIS], current_position[Y_AXIS], false);            
		plan_buffer_line(current_position[X_AXIS], current_position[Y_AXIS], current_position[Z_AXIS], current_position[E_AXIS], homing_feedrate[X_AXIS] / 30, active_extruder);
		// Wait until the move is finished.
		st_synchronize();

		int mesh_point = 0; //index number of calibration point

		int ix = 0;
		int iy = 0;

		int XY_AXIS_FEEDRATE = homing_feedrate[X_AXIS] / 20;
		int Z_PROBE_FEEDRATE = homing_feedrate[Z_AXIS] / 60;
		int Z_LIFT_FEEDRATE = homing_feedrate[Z_AXIS] / 40;
		bool has_z = is_bed_z_jitter_data_valid(); //checks if we have data from Z calibration (offsets of the Z heiths of the 8 calibration points from the first point)
		if (verbosity_level >= 1) {
			has_z ? SERIAL_PROTOCOLPGM("Z jitter data from Z cal. valid.\n") : SERIAL_PROTOCOLPGM("Z jitter data from Z cal. not valid.\n");
		}
		setup_for_endstop_move(false); //save feedrate and feedmultiply, sets feedmultiply to 100
		const char *kill_message = NULL;
		while (mesh_point != MESH_MEAS_NUM_X_POINTS * MESH_MEAS_NUM_Y_POINTS) {
			if (verbosity_level >= 1) SERIAL_ECHOLNPGM("");
			// Get coords of a measuring point.
			ix = mesh_point % MESH_MEAS_NUM_X_POINTS; // from 0 to MESH_NUM_X_POINTS - 1
			iy = mesh_point / MESH_MEAS_NUM_X_POINTS;
			if (iy & 1) ix = (MESH_MEAS_NUM_X_POINTS - 1) - ix; // Zig zag
			float z0 = 0.f;
			if (has_z && mesh_point > 0) {
				uint16_t z_offset_u = eeprom_read_word((uint16_t*)(EEPROM_BED_CALIBRATION_Z_JITTER + 2 * (ix + iy * 3 - 1)));
				z0 = mbl.z_values[0][0] + *reinterpret_cast<int16_t*>(&z_offset_u) * 0.01;
				//#if 0
				if (verbosity_level >= 1) {
					SERIAL_ECHOPGM("Bed leveling, point: ");
					MYSERIAL.print(mesh_point);
					SERIAL_ECHOPGM(", calibration z: ");
					MYSERIAL.print(z0, 5);
					SERIAL_ECHOLNPGM("");
				}
				//#endif
			}

			// Move Z up to MESH_HOME_Z_SEARCH.
			current_position[Z_AXIS] = MESH_HOME_Z_SEARCH;
			plan_buffer_line(current_position[X_AXIS], current_position[Y_AXIS], current_position[Z_AXIS], current_position[E_AXIS], Z_LIFT_FEEDRATE, active_extruder);
			st_synchronize();

			// Move to XY position of the sensor point.
			current_position[X_AXIS] = pgm_read_float(bed_ref_points + 2 * mesh_point);
			current_position[Y_AXIS] = pgm_read_float(bed_ref_points + 2 * mesh_point + 1);



			world2machine_clamp(current_position[X_AXIS], current_position[Y_AXIS]);
			if (verbosity_level >= 1) {

				SERIAL_PROTOCOL(mesh_point);
				clamped ? SERIAL_PROTOCOLPGM(": xy clamped.\n") : SERIAL_PROTOCOLPGM(": no xy clamping\n");
			}


			plan_buffer_line(current_position[X_AXIS], current_position[Y_AXIS], current_position[Z_AXIS], current_position[E_AXIS], XY_AXIS_FEEDRATE, active_extruder);
			st_synchronize();

			// Go down until endstop is hit
			const float Z_CALIBRATION_THRESHOLD = 1.f;
			if (!find_bed_induction_sensor_point_z((has_z && mesh_point > 0) ? z0 - Z_CALIBRATION_THRESHOLD : -10.f)) { //if we have data from z calibration max allowed difference is 1mm for each point, if we dont have data max difference is 10mm from initial point  
				kill_message = MSG_BED_LEVELING_FAILED_POINT_LOW;
				break;
			}
			if (MESH_HOME_Z_SEARCH - current_position[Z_AXIS] < 0.1f) {
				kill_message = MSG_BED_LEVELING_FAILED_PROBE_DISCONNECTED;
				break;
			}
			if (has_z && fabs(z0 - current_position[Z_AXIS]) > Z_CALIBRATION_THRESHOLD) { //if we have data from z calibration, max. allowed difference is 1mm for each point
				kill_message = MSG_BED_LEVELING_FAILED_POINT_HIGH;
				break;
			}

			if (verbosity_level >= 10) {
				SERIAL_ECHOPGM("X: ");
				MYSERIAL.print(current_position[X_AXIS], 5);
				SERIAL_ECHOLNPGM("");
				SERIAL_ECHOPGM("Y: ");
				MYSERIAL.print(current_position[Y_AXIS], 5);
				SERIAL_PROTOCOLPGM("\n");
			}

			if (verbosity_level >= 1) {
				SERIAL_ECHOPGM("mesh bed leveling: ");
				MYSERIAL.print(current_position[Z_AXIS], 5);
				SERIAL_ECHOLNPGM("");
			}
			mbl.set_z(ix, iy, current_position[Z_AXIS]); //store measured z values z_values[iy][ix] = z;

			custom_message_state--;
			mesh_point++;
			lcd_update(1);
		}
		if (verbosity_level >= 20) SERIAL_ECHOLNPGM("Mesh bed leveling while loop finished.");
		current_position[Z_AXIS] = MESH_HOME_Z_SEARCH;
		if (verbosity_level >= 20) {
			SERIAL_ECHOLNPGM("MESH_HOME_Z_SEARCH: ");
			MYSERIAL.print(current_position[Z_AXIS], 5);
		}
		plan_buffer_line(current_position[X_AXIS], current_position[Y_AXIS], current_position[Z_AXIS], current_position[E_AXIS], Z_LIFT_FEEDRATE, active_extruder);
		st_synchronize();
		if (mesh_point != MESH_MEAS_NUM_X_POINTS * MESH_MEAS_NUM_Y_POINTS) {
			kill(kill_message);
			SERIAL_ECHOLNPGM("killed");
		}
		clean_up_after_endstop_move();
		SERIAL_ECHOLNPGM("clean up finished ");
		if(temp_cal_active == true && calibration_status_pinda() == true) temp_compensation_apply(); //apply PINDA temperature compensation
		babystep_apply(); // Apply Z height correction aka baby stepping before mesh bed leveing gets activated.
		SERIAL_ECHOLNPGM("babystep applied");
		bool eeprom_bed_correction_valid = eeprom_read_byte((unsigned char*)EEPROM_BED_CORRECTION_VALID) == 1;

		if (verbosity_level >= 1) {
			eeprom_bed_correction_valid ? SERIAL_PROTOCOLPGM("Bed correction data valid\n") : SERIAL_PROTOCOLPGM("Bed correction data not valid\n");
		}

		for (uint8_t i = 0; i < 4; ++i) {
			unsigned char codes[4] = { 'L', 'R', 'F', 'B' };
			long correction = 0;
			if (code_seen(codes[i]))
				correction = code_value_long();
			else if (eeprom_bed_correction_valid) {
				unsigned char *addr = (i < 2) ?
					((i == 0) ? (unsigned char*)EEPROM_BED_CORRECTION_LEFT : (unsigned char*)EEPROM_BED_CORRECTION_RIGHT) :
					((i == 2) ? (unsigned char*)EEPROM_BED_CORRECTION_FRONT : (unsigned char*)EEPROM_BED_CORRECTION_REAR);
				correction = eeprom_read_int8(addr);
			}
			if (correction == 0)
				continue;
			float offset = float(correction) * 0.001f;
			if (fabs(offset) > 0.101f) {
				SERIAL_ERROR_START;
				SERIAL_ECHOPGM("Excessive bed leveling correction: ");
				SERIAL_ECHO(offset);
				SERIAL_ECHOLNPGM(" microns");
			}
			else {
				switch (i) {
				case 0:
					for (uint8_t row = 0; row < 3; ++row) {
						mbl.z_values[row][1] += 0.5f * offset;
						mbl.z_values[row][0] += offset;
					}
					break;
				case 1:
					for (uint8_t row = 0; row < 3; ++row) {
						mbl.z_values[row][1] += 0.5f * offset;
						mbl.z_values[row][2] += offset;
					}
					break;
				case 2:
					for (uint8_t col = 0; col < 3; ++col) {
						mbl.z_values[1][col] += 0.5f * offset;
						mbl.z_values[0][col] += offset;
					}
					break;
				case 3:
					for (uint8_t col = 0; col < 3; ++col) {
						mbl.z_values[1][col] += 0.5f * offset;
						mbl.z_values[2][col] += offset;
					}
					break;
				}
			}
		}
		SERIAL_ECHOLNPGM("Bed leveling correction finished");
		mbl.upsample_3x3(); //bilinear interpolation from 3x3 to 7x7 points while using the same array z_values[iy][ix] for storing (just coppying measured data to new destination and interpolating between them)
		SERIAL_ECHOLNPGM("Upsample finished");
		mbl.active = 1; //activate mesh bed leveling
		SERIAL_ECHOLNPGM("Mesh bed leveling activated");
		go_home_with_z_lift();
		SERIAL_ECHOLNPGM("Go home finished");
		//unretract (after PINDA preheat retraction)
		if (degHotend(active_extruder) > EXTRUDE_MINTEMP && temp_cal_active == true && calibration_status_pinda() == true && target_temperature_bed >= 50) {
			current_position[E_AXIS] += DEFAULT_RETRACTION;
			plan_buffer_line(current_position[X_AXIS], current_position[Y_AXIS], current_position[Z_AXIS], current_position[E_AXIS], 400, active_extruder);
		}
		// Restore custom message state
		custom_message = custom_message_old;
		custom_message_type = custom_message_type_old;
		custom_message_state = custom_message_state_old;
		mesh_bed_leveling_flag = false;
		mesh_bed_run_from_menu = false;
		lcd_update(2);
		
	}
	break;

        /**
         * G81: Print mesh bed leveling status and bed profile if activated
         */
        case 81:
            if (mbl.active) {
                SERIAL_PROTOCOLPGM("Num X,Y: ");
                SERIAL_PROTOCOL(MESH_NUM_X_POINTS);
                SERIAL_PROTOCOLPGM(",");
                SERIAL_PROTOCOL(MESH_NUM_Y_POINTS);
                SERIAL_PROTOCOLPGM("\nZ search height: ");
                SERIAL_PROTOCOL(MESH_HOME_Z_SEARCH);
                SERIAL_PROTOCOLLNPGM("\nMeasured points:");
                for (int y = MESH_NUM_Y_POINTS-1; y >= 0; y--) {
                    for (int x = 0; x < MESH_NUM_X_POINTS; x++) {
                        SERIAL_PROTOCOLPGM("  ");
                        SERIAL_PROTOCOL_F(mbl.z_values[y][x], 5);
                    }
                    SERIAL_PROTOCOLPGM("\n");
                }
            }
            else
                SERIAL_PROTOCOLLNPGM("Mesh bed leveling not active.");
            break;
            
#if 0
        /**
         * G82: Single Z probe at current location
         *
         * WARNING! USE WITH CAUTION! If you'll try to probe where is no leveling pad, nasty things can happen!
         *
         */
        case 82:
            SERIAL_PROTOCOLLNPGM("Finding bed ");
            setup_for_endstop_move();
            find_bed_induction_sensor_point_z();
            clean_up_after_endstop_move();
            SERIAL_PROTOCOLPGM("Bed found at: ");
            SERIAL_PROTOCOL_F(current_position[Z_AXIS], 5);
            SERIAL_PROTOCOLPGM("\n");
            break;

            /**
             * G83: Prusa3D specific: Babystep in Z and store to EEPROM
             */
        case 83:
        {
            int babystepz = code_seen('S') ? code_value() : 0;
            int BabyPosition = code_seen('P') ? code_value() : 0;
            
            if (babystepz != 0) {
                //FIXME Vojtech: What shall be the index of the axis Z: 3 or 4?
                // Is the axis indexed starting with zero or one?
                if (BabyPosition > 4) {
                    SERIAL_PROTOCOLLNPGM("Index out of bounds");
                }else{
                    // Save it to the eeprom
                    babystepLoadZ = babystepz;
                    EEPROM_save_B(EEPROM_BABYSTEP_Z0+(BabyPosition*2),&babystepLoadZ);
                    // adjust the Z
                    babystepsTodoZadd(babystepLoadZ);
                }
            
            }
            
        }
        break;
            /**
             * G84: Prusa3D specific: UNDO Babystep Z (move Z axis back)
             */
        case 84:
            babystepsTodoZsubtract(babystepLoadZ);
            // babystepLoadZ = 0;
            break;
            
            /**
             * G85: Prusa3D specific: Pick best babystep
             */
        case 85:
            lcd_pick_babystep();
            break;
#endif
            
            /**
             * G86: Prusa3D specific: Disable babystep correction after home.
             * This G-code will be performed at the start of a calibration script.
             */
        case 86:
            calibration_status_store(CALIBRATION_STATUS_LIVE_ADJUST);
            break;
            /**
             * G87: Prusa3D specific: Enable babystep correction after home
             * This G-code will be performed at the end of a calibration script.
             */
        case 87:
			calibration_status_store(CALIBRATION_STATUS_CALIBRATED);
            break;

            /**
             * G88: Prusa3D specific: Don't know what it is for, it is in V2Calibration.gcode
             */
		    case 88:
			      break;


#endif  // ENABLE_MESH_BED_LEVELING
            
            
    case 90: // G90
      relative_mode = false;
      break;
    case 91: // G91
      relative_mode = true;
      break;
    case 92: // G92
      if(!code_seen(axis_codes[E_AXIS]))
        st_synchronize();
      for(int8_t i=0; i < NUM_AXIS; i++) {
        if(code_seen(axis_codes[i])) {
           if(i == E_AXIS) {
             current_position[i] = code_value();
             plan_set_e_position(current_position[E_AXIS]);
           }
           else {
		current_position[i] = code_value()+add_homing[i];
            plan_set_position(current_position[X_AXIS], current_position[Y_AXIS], current_position[Z_AXIS], current_position[E_AXIS]);
           }
        }
      }
      break;

	case 98: //activate farm mode
		farm_mode = 1;
		PingTime = millis();
		eeprom_update_byte((unsigned char *)EEPROM_FARM_MODE, farm_mode);
		break;

	case 99: //deactivate farm mode
		farm_mode = 0;
		lcd_printer_connected();
		eeprom_update_byte((unsigned char *)EEPROM_FARM_MODE, farm_mode);
		lcd_update(2);
		break;







    }
  } // end if(code_seen('G'))

  else if(code_seen('M'))
  {
	  int index;
	  for (index = 1; *(strchr_pointer + index) == ' ' || *(strchr_pointer + index) == '\t'; index++);
	   
	 /*for (++strchr_pointer; *strchr_pointer == ' ' || *strchr_pointer == '\t'; ++strchr_pointer);*/
	  if (*(strchr_pointer+index) < '0' || *(strchr_pointer+index) > '9') {
		  SERIAL_ECHOLNPGM("Invalid M code");
	  } else
    switch((int)code_value())
    {
#ifdef ULTIPANEL

    case 0: // M0 - Unconditional stop - Wait for user button press on LCD
    case 1: // M1 - Conditional stop - Wait for user button press on LCD
    {
      char *src = strchr_pointer + 2;

      codenum = 0;

      bool hasP = false, hasS = false;
      if (code_seen('P')) {
        codenum = code_value(); // milliseconds to wait
        hasP = codenum > 0;
      }
      if (code_seen('S')) {
        codenum = code_value() * 1000; // seconds to wait
        hasS = codenum > 0;
      }
      starpos = strchr(src, '*');
      if (starpos != NULL) *(starpos) = '\0';
      while (*src == ' ') ++src;
      if (!hasP && !hasS && *src != '\0') {
        lcd_setstatus(src);
      } else {
        LCD_MESSAGERPGM(MSG_USERWAIT);
      }

      lcd_ignore_click();				//call lcd_ignore_click aslo for else ???
      st_synchronize();
      previous_millis_cmd = millis();
      if (codenum > 0){
        codenum += millis();  // keep track of when we started waiting
        while(millis() < codenum && !lcd_clicked()){
          manage_heater();
          manage_inactivity(true);
          lcd_update();
        }
        lcd_ignore_click(false);
      }else{
          if (!lcd_detected())
            break;
        while(!lcd_clicked()){
          manage_heater();
          manage_inactivity(true);
          lcd_update();
        }
      }
      if (IS_SD_PRINTING)
        LCD_MESSAGERPGM(MSG_RESUMING);
      else
        LCD_MESSAGERPGM(WELCOME_MSG);
    }
    break;
#endif
    case 17:
        LCD_MESSAGERPGM(MSG_NO_MOVE);
        enable_x();
        enable_y();
        enable_z();
        enable_e0();
        enable_e1();
        enable_e2();
      break;

#ifdef SDSUPPORT
    case 20: // M20 - list SD card
      SERIAL_PROTOCOLLNRPGM(MSG_BEGIN_FILE_LIST);
      card.ls();
      SERIAL_PROTOCOLLNRPGM(MSG_END_FILE_LIST);
      break;
    case 21: // M21 - init SD card

      card.initsd();

      break;
    case 22: //M22 - release SD card
      card.release();

      break;
    case 23: //M23 - Select file
      starpos = (strchr(strchr_pointer + 4,'*'));
      if(starpos!=NULL)
        *(starpos)='\0';
      card.openFile(strchr_pointer + 4,true);
      break;
    case 24: //M24 - Start SD print
      card.startFileprint();
      starttime=millis();
	  break;
    case 25: //M25 - Pause SD print
      card.pauseSDPrint();
      break;
    case 26: //M26 - Set SD index
      if(card.cardOK && code_seen('S')) {
        card.setIndex(code_value_long());
      }
      break;
    case 27: //M27 - Get SD status
      card.getStatus();
      break;
    case 28: //M28 - Start SD write
      starpos = (strchr(strchr_pointer + 4,'*'));
      if(starpos != NULL){
        char* npos = strchr(CMDBUFFER_CURRENT_STRING, 'N');
        strchr_pointer = strchr(npos,' ') + 1;
        *(starpos) = '\0';
      }
      card.openFile(strchr_pointer+4,false);
      break;
    case 29: //M29 - Stop SD write
      //processed in write to file routine above
      //card,saving = false;
      break;
    case 30: //M30 <filename> Delete File
      if (card.cardOK){
        card.closefile();
        starpos = (strchr(strchr_pointer + 4,'*'));
        if(starpos != NULL){
          char* npos = strchr(CMDBUFFER_CURRENT_STRING, 'N');
          strchr_pointer = strchr(npos,' ') + 1;
          *(starpos) = '\0';
        }
        card.removeFile(strchr_pointer + 4);
      }
      break;
    case 32: //M32 - Select file and start SD print
    {
      if(card.sdprinting) {
        st_synchronize();

      }
      starpos = (strchr(strchr_pointer + 4,'*'));

      char* namestartpos = (strchr(strchr_pointer + 4,'!'));   //find ! to indicate filename string start.
      if(namestartpos==NULL)
      {
        namestartpos=strchr_pointer + 4; //default name position, 4 letters after the M
      }
      else
        namestartpos++; //to skip the '!'

      if(starpos!=NULL)
        *(starpos)='\0';

      bool call_procedure=(code_seen('P'));

      if(strchr_pointer>namestartpos)
        call_procedure=false;  //false alert, 'P' found within filename

      if( card.cardOK )
      {
        card.openFile(namestartpos,true,!call_procedure);
        if(code_seen('S'))
          if(strchr_pointer<namestartpos) //only if "S" is occuring _before_ the filename
            card.setIndex(code_value_long());
        card.startFileprint();
        if(!call_procedure)
          starttime=millis(); //procedure calls count as normal print time.
      }
    } break;
    case 928: //M928 - Start SD write
      starpos = (strchr(strchr_pointer + 5,'*'));
      if(starpos != NULL){
        char* npos = strchr(CMDBUFFER_CURRENT_STRING, 'N');
        strchr_pointer = strchr(npos,' ') + 1;
        *(starpos) = '\0';
      }
      card.openLogFile(strchr_pointer+5);
      break;

#endif //SDSUPPORT

    case 31: //M31 take time since the start of the SD print or an M109 command
      {
      stoptime=millis();
      char time[30];
      unsigned long t=(stoptime-starttime)/1000;
      int sec,min;
      min=t/60;
      sec=t%60;
      sprintf_P(time, PSTR("%i min, %i sec"), min, sec);
      SERIAL_ECHO_START;
      SERIAL_ECHOLN(time);
      lcd_setstatus(time);
      autotempShutdown();
      }
      break;
    case 42: //M42 -Change pin status via gcode
      if (code_seen('S'))
      {
        int pin_status = code_value();
        int pin_number = LED_PIN;
        if (code_seen('P') && pin_status >= 0 && pin_status <= 255)
          pin_number = code_value();
        for(int8_t i = 0; i < (int8_t)(sizeof(sensitive_pins)/sizeof(int)); i++)
        {
          if (sensitive_pins[i] == pin_number)
          {
            pin_number = -1;
            break;
          }
        }
      #if defined(FAN_PIN) && FAN_PIN > -1
        if (pin_number == FAN_PIN)
          fanSpeed = pin_status;
      #endif
        if (pin_number > -1)
        {
          pinMode(pin_number, OUTPUT);
          digitalWrite(pin_number, pin_status);
          analogWrite(pin_number, pin_status);
        }
      }
     break;

    case 44: // M44: Prusa3D: Reset the bed skew and offset calibration.

		// Reset the baby step value and the baby step applied flag.
		calibration_status_store(CALIBRATION_STATUS_ASSEMBLED);
		eeprom_update_word((uint16_t*)EEPROM_BABYSTEP_Z, 0);

        // Reset the skew and offset in both RAM and EEPROM.
        reset_bed_offset_and_skew();
        // Reset world2machine_rotation_and_skew and world2machine_shift, therefore
        // the planner will not perform any adjustments in the XY plane. 
        // Wait for the motors to stop and update the current position with the absolute values.
        world2machine_revert_to_uncorrected();
        break;

    case 45: // M45: Prusa3D: bed skew and offset with manual Z up
    {
		// Only Z calibration?
		bool onlyZ = code_seen('Z');

		if (!onlyZ) {
			setTargetBed(0);
			setTargetHotend(0, 0);
			setTargetHotend(0, 1);
			setTargetHotend(0, 2);
			adjust_bed_reset(); //reset bed level correction
		}

        // Disable the default update procedure of the display. We will do a modal dialog.
        lcd_update_enable(false);
        // Let the planner use the uncorrected coordinates.
        mbl.reset();
        // Reset world2machine_rotation_and_skew and world2machine_shift, therefore
        // the planner will not perform any adjustments in the XY plane. 
        // Wait for the motors to stop and update the current position with the absolute values.
        world2machine_revert_to_uncorrected();
        // Reset the baby step value applied without moving the axes.
        babystep_reset();
        // Mark all axes as in a need for homing.
        memset(axis_known_position, 0, sizeof(axis_known_position));
                
        // Let the user move the Z axes up to the end stoppers.
        if (lcd_calibrate_z_end_stop_manual( onlyZ )) {
            refresh_cmd_timeout();
			if (((degHotend(0) > MAX_HOTEND_TEMP_CALIBRATION) || (degBed() > MAX_BED_TEMP_CALIBRATION)) && (!onlyZ)) {
				lcd_wait_for_cool_down();
				lcd_show_fullscreen_message_and_wait_P(MSG_PAPER);
				lcd_display_message_fullscreen_P(MSG_FIND_BED_OFFSET_AND_SKEW_LINE1);
				lcd_implementation_print_at(0, 2, 1);
				lcd_printPGM(MSG_FIND_BED_OFFSET_AND_SKEW_LINE2);
			}

            // Move the print head close to the bed.
            current_position[Z_AXIS] = MESH_HOME_Z_SEARCH;
            plan_buffer_line(current_position[X_AXIS], current_position[Y_AXIS],current_position[Z_AXIS] , current_position[E_AXIS], homing_feedrate[Z_AXIS]/40, active_extruder);
            st_synchronize();

            // Home in the XY plane.
            set_destination_to_current();
            setup_for_endstop_move();
            home_xy();

#ifdef HAVE_TMC2130_DRIVERS
		tmc2130_home_enter(X_AXIS_MASK | Y_AXIS_MASK);
#endif

            int8_t verbosity_level = 0;
            if (code_seen('V')) {
                // Just 'V' without a number counts as V1.
                char c = strchr_pointer[1];
                verbosity_level = (c == ' ' || c == '\t' || c == 0) ? 1 : code_value_short();
            }
            
            if (onlyZ) {
                clean_up_after_endstop_move();
                // Z only calibration.
                // Load the machine correction matrix
                world2machine_initialize();
                // and correct the current_position to match the transformed coordinate system.
                world2machine_update_current();
                //FIXME
                bool result = sample_mesh_and_store_reference();
                if (result) {
                    if (calibration_status() == CALIBRATION_STATUS_Z_CALIBRATION)
                        // Shipped, the nozzle height has been set already. The user can start printing now.
                        calibration_status_store(CALIBRATION_STATUS_CALIBRATED);
                    // babystep_apply();
                }
            } else {
                // Reset the baby step value and the baby step applied flag.
                calibration_status_store(CALIBRATION_STATUS_ASSEMBLED);
                eeprom_update_word((uint16_t*)EEPROM_BABYSTEP_Z, 0);
                // Complete XYZ calibration.
				uint8_t point_too_far_mask = 0;
                BedSkewOffsetDetectionResultType result = find_bed_offset_and_skew(verbosity_level, point_too_far_mask);
				clean_up_after_endstop_move();
                // Print head up.
                current_position[Z_AXIS] = MESH_HOME_Z_SEARCH;
                plan_buffer_line(current_position[X_AXIS], current_position[Y_AXIS],current_position[Z_AXIS] , current_position[E_AXIS], homing_feedrate[Z_AXIS]/40, active_extruder);
                st_synchronize();
                if (result >= 0) {
					point_too_far_mask = 0;
                    // Second half: The fine adjustment.
                    // Let the planner use the uncorrected coordinates.
                    mbl.reset();
                    world2machine_reset();
                    // Home in the XY plane.
                    setup_for_endstop_move();
                    home_xy();
                    result = improve_bed_offset_and_skew(1, verbosity_level, point_too_far_mask);
                    clean_up_after_endstop_move();
                    // Print head up.
                    current_position[Z_AXIS] = MESH_HOME_Z_SEARCH;
                    plan_buffer_line(current_position[X_AXIS], current_position[Y_AXIS],current_position[Z_AXIS] , current_position[E_AXIS], homing_feedrate[Z_AXIS]/40, active_extruder);
                    st_synchronize();
                    // if (result >= 0) babystep_apply();
                }
                lcd_bed_calibration_show_result(result, point_too_far_mask);
                if (result >= 0) {
                    // Calibration valid, the machine should be able to print. Advise the user to run the V2Calibration.gcode.
                    calibration_status_store(CALIBRATION_STATUS_LIVE_ADJUST);
                    lcd_show_fullscreen_message_and_wait_P(MSG_BABYSTEP_Z_NOT_SET);
                }
            }
#ifdef HAVE_TMC2130_DRIVERS
		tmc2130_home_exit();
#endif
        } else {
            // Timeouted.
        }


        lcd_update_enable(true);
        break;
    }

    /*
    case 46:
    {
        // M46: Prusa3D: Show the assigned IP address.
        uint8_t ip[4];
        bool hasIP = card.ToshibaFlashAir_GetIP(ip);
        if (hasIP) {
            SERIAL_ECHOPGM("Toshiba FlashAir current IP: ");
            SERIAL_ECHO(int(ip[0]));
            SERIAL_ECHOPGM(".");
            SERIAL_ECHO(int(ip[1]));
            SERIAL_ECHOPGM(".");
            SERIAL_ECHO(int(ip[2]));
            SERIAL_ECHOPGM(".");
            SERIAL_ECHO(int(ip[3]));
            SERIAL_ECHOLNPGM("");
        } else {
            SERIAL_ECHOLNPGM("Toshiba FlashAir GetIP failed");          
        }
        break;
    }
    */

    case 47:
        // M47: Prusa3D: Show end stops dialog on the display.
        lcd_diag_show_end_stops();
        break;

#if 0
    case 48: // M48: scan the bed induction sensor points, print the sensor trigger coordinates to the serial line for visualization on the PC.
    {
        // Disable the default update procedure of the display. We will do a modal dialog.
        lcd_update_enable(false);
        // Let the planner use the uncorrected coordinates.
        mbl.reset();
        // Reset world2machine_rotation_and_skew and world2machine_shift, therefore
        // the planner will not perform any adjustments in the XY plane. 
        // Wait for the motors to stop and update the current position with the absolute values.
        world2machine_revert_to_uncorrected();
        // Move the print head close to the bed.
        current_position[Z_AXIS] = MESH_HOME_Z_SEARCH;
        plan_buffer_line(current_position[X_AXIS], current_position[Y_AXIS],current_position[Z_AXIS] , current_position[E_AXIS], homing_feedrate[Z_AXIS]/40, active_extruder);
        st_synchronize();
        // Home in the XY plane.
        set_destination_to_current();
        setup_for_endstop_move();
        home_xy();
        int8_t verbosity_level = 0;
        if (code_seen('V')) {
            // Just 'V' without a number counts as V1.
            char c = strchr_pointer[1];
            verbosity_level = (c == ' ' || c == '\t' || c == 0) ? 1 : code_value_short();
        }
        bool success = scan_bed_induction_points(verbosity_level);
        clean_up_after_endstop_move();
        // Print head up.
        current_position[Z_AXIS] = MESH_HOME_Z_SEARCH;
        plan_buffer_line(current_position[X_AXIS], current_position[Y_AXIS],current_position[Z_AXIS] , current_position[E_AXIS], homing_feedrate[Z_AXIS]/40, active_extruder);
        st_synchronize();
        lcd_update_enable(true);
        break;
    }
#endif

// M48 Z-Probe repeatability measurement function.
//
// Usage:   M48 <n #_samples> <X X_position_for_samples> <Y Y_position_for_samples> <V Verbose_Level> <L legs_of_movement_prior_to_doing_probe>
//	
// This function assumes the bed has been homed.  Specificaly, that a G28 command
// as been issued prior to invoking the M48 Z-Probe repeatability measurement function.
// Any information generated by a prior G29 Bed leveling command will be lost and need to be
// regenerated.
//
// The number of samples will default to 10 if not specified.  You can use upper or lower case
// letters for any of the options EXCEPT n.  n must be in lower case because Marlin uses a capital
// N for its communication protocol and will get horribly confused if you send it a capital N.
//

#ifdef ENABLE_AUTO_BED_LEVELING
#ifdef Z_PROBE_REPEATABILITY_TEST 

    case 48: // M48 Z-Probe repeatability
        {
            #if Z_MIN_PIN == -1
            #error "You must have a Z_MIN endstop in order to enable calculation of Z-Probe repeatability."
            #endif

	double sum=0.0; 
	double mean=0.0; 
	double sigma=0.0;
	double sample_set[50];
	int verbose_level=1, n=0, j, n_samples = 10, n_legs=0;
	double X_current, Y_current, Z_current;
	double X_probe_location, Y_probe_location, Z_start_location, ext_position;
	
	if (code_seen('V') || code_seen('v')) {
        	verbose_level = code_value();
		if (verbose_level<0 || verbose_level>4 ) {
			SERIAL_PROTOCOLPGM("?Verbose Level not plausable.\n");
			goto Sigma_Exit;
		}
	}

	if (verbose_level > 0)   {
		SERIAL_PROTOCOLPGM("M48 Z-Probe Repeatability test.   Version 2.00\n");
		SERIAL_PROTOCOLPGM("Full support at: http://3dprintboard.com/forum.php\n");
	}

	if (code_seen('n')) {
        	n_samples = code_value();
		if (n_samples<4 || n_samples>50 ) {
			SERIAL_PROTOCOLPGM("?Specified sample size not plausable.\n");
			goto Sigma_Exit;
		}
	}

	X_current = X_probe_location = st_get_position_mm(X_AXIS);
	Y_current = Y_probe_location = st_get_position_mm(Y_AXIS);
	Z_current = st_get_position_mm(Z_AXIS);
	Z_start_location = st_get_position_mm(Z_AXIS) + Z_RAISE_BEFORE_PROBING;
	ext_position	 = st_get_position_mm(E_AXIS);

	if (code_seen('X') || code_seen('x') ) {
        	X_probe_location = code_value() -  X_PROBE_OFFSET_FROM_EXTRUDER;
		if (X_probe_location<X_MIN_POS || X_probe_location>X_MAX_POS ) {
			SERIAL_PROTOCOLPGM("?Specified X position out of range.\n");
			goto Sigma_Exit;
		}
	}

	if (code_seen('Y') || code_seen('y') ) {
        	Y_probe_location = code_value() -  Y_PROBE_OFFSET_FROM_EXTRUDER;
		if (Y_probe_location<Y_MIN_POS || Y_probe_location>Y_MAX_POS ) {
			SERIAL_PROTOCOLPGM("?Specified Y position out of range.\n");
			goto Sigma_Exit;
		}
	}

	if (code_seen('L') || code_seen('l') ) {
        	n_legs = code_value();
		if ( n_legs==1 ) 
			n_legs = 2;
		if ( n_legs<0 || n_legs>15 ) {
			SERIAL_PROTOCOLPGM("?Specified number of legs in movement not plausable.\n");
			goto Sigma_Exit;
		}
	}

//
// Do all the preliminary setup work.   First raise the probe.
//

        st_synchronize();
        plan_bed_level_matrix.set_to_identity();
	plan_buffer_line( X_current, Y_current, Z_start_location,
			ext_position,
    			homing_feedrate[Z_AXIS]/60,
			active_extruder);
        st_synchronize();

//
// Now get everything to the specified probe point So we can safely do a probe to
// get us close to the bed.  If the Z-Axis is far from the bed, we don't want to 
// use that as a starting point for each probe.
//
	if (verbose_level > 2) 
		SERIAL_PROTOCOL("Positioning probe for the test.\n");

	plan_buffer_line( X_probe_location, Y_probe_location, Z_start_location,
			ext_position,
    			homing_feedrate[X_AXIS]/60,
			active_extruder);
        st_synchronize();

	current_position[X_AXIS] = X_current = st_get_position_mm(X_AXIS);
	current_position[Y_AXIS] = Y_current = st_get_position_mm(Y_AXIS);
	current_position[Z_AXIS] = Z_current = st_get_position_mm(Z_AXIS);
	current_position[E_AXIS] = ext_position = st_get_position_mm(E_AXIS);

// 
// OK, do the inital probe to get us close to the bed.
// Then retrace the right amount and use that in subsequent probes
//

	setup_for_endstop_move();
	run_z_probe();

	current_position[Z_AXIS] = Z_current = st_get_position_mm(Z_AXIS);
	Z_start_location = st_get_position_mm(Z_AXIS) + Z_RAISE_BEFORE_PROBING;

	plan_buffer_line( X_probe_location, Y_probe_location, Z_start_location,
			ext_position,
    			homing_feedrate[X_AXIS]/60,
			active_extruder);
        st_synchronize();
	current_position[Z_AXIS] = Z_current = st_get_position_mm(Z_AXIS);

        for( n=0; n<n_samples; n++) {

		do_blocking_move_to( X_probe_location, Y_probe_location, Z_start_location); // Make sure we are at the probe location

		if ( n_legs)  {
		double radius=0.0, theta=0.0, x_sweep, y_sweep;
		int rotational_direction, l;

			rotational_direction = (unsigned long) millis() & 0x0001;			// clockwise or counter clockwise
			radius = (unsigned long) millis() % (long) (X_MAX_LENGTH/4); 			// limit how far out to go 
			theta = (float) ((unsigned long) millis() % (long) 360) / (360./(2*3.1415926));	// turn into radians

//SERIAL_ECHOPAIR("starting radius: ",radius);
//SERIAL_ECHOPAIR("   theta: ",theta);
//SERIAL_ECHOPAIR("   direction: ",rotational_direction);
//SERIAL_PROTOCOLLNPGM("");

			for( l=0; l<n_legs-1; l++) {
				if (rotational_direction==1)
					theta += (float) ((unsigned long) millis() % (long) 20) / (360.0/(2*3.1415926)); // turn into radians
				else
					theta -= (float) ((unsigned long) millis() % (long) 20) / (360.0/(2*3.1415926)); // turn into radians

				radius += (float) ( ((long) ((unsigned long) millis() % (long) 10)) - 5);
				if ( radius<0.0 )
					radius = -radius;

				X_current = X_probe_location + cos(theta) * radius;
				Y_current = Y_probe_location + sin(theta) * radius;

				if ( X_current<X_MIN_POS)		// Make sure our X & Y are sane
					 X_current = X_MIN_POS;
				if ( X_current>X_MAX_POS)
					 X_current = X_MAX_POS;

				if ( Y_current<Y_MIN_POS)		// Make sure our X & Y are sane
					 Y_current = Y_MIN_POS;
				if ( Y_current>Y_MAX_POS)
					 Y_current = Y_MAX_POS;

				if (verbose_level>3 ) {
					SERIAL_ECHOPAIR("x: ", X_current);
					SERIAL_ECHOPAIR("y: ", Y_current);
					SERIAL_PROTOCOLLNPGM("");
				}

				do_blocking_move_to( X_current, Y_current, Z_current );
			}
			do_blocking_move_to( X_probe_location, Y_probe_location, Z_start_location); // Go back to the probe location
		}

		setup_for_endstop_move();
                run_z_probe();

		sample_set[n] = current_position[Z_AXIS];

//
// Get the current mean for the data points we have so far
//
		sum=0.0; 
		for( j=0; j<=n; j++) {
			sum = sum + sample_set[j];
		}
		mean = sum / (double (n+1));
//
// Now, use that mean to calculate the standard deviation for the
// data points we have so far
//

		sum=0.0; 
		for( j=0; j<=n; j++) {
			sum = sum + (sample_set[j]-mean) * (sample_set[j]-mean);
		}
		sigma = sqrt( sum / (double (n+1)) );

		if (verbose_level > 1) {
			SERIAL_PROTOCOL(n+1);
			SERIAL_PROTOCOL(" of ");
			SERIAL_PROTOCOL(n_samples);
			SERIAL_PROTOCOLPGM("   z: ");
			SERIAL_PROTOCOL_F(current_position[Z_AXIS], 6);
		}

		if (verbose_level > 2) {
			SERIAL_PROTOCOL(" mean: ");
			SERIAL_PROTOCOL_F(mean,6);

			SERIAL_PROTOCOL("   sigma: ");
			SERIAL_PROTOCOL_F(sigma,6);
		}

		if (verbose_level > 0) 
			SERIAL_PROTOCOLPGM("\n");

		plan_buffer_line( X_probe_location, Y_probe_location, Z_start_location, 
				  current_position[E_AXIS], homing_feedrate[Z_AXIS]/60, active_extruder);
        	st_synchronize();

	}

	delay(1000);

        clean_up_after_endstop_move();

//      enable_endstops(true);

	if (verbose_level > 0) {
		SERIAL_PROTOCOLPGM("Mean: ");
		SERIAL_PROTOCOL_F(mean, 6);
		SERIAL_PROTOCOLPGM("\n");
	}

SERIAL_PROTOCOLPGM("Standard Deviation: ");
SERIAL_PROTOCOL_F(sigma, 6);
SERIAL_PROTOCOLPGM("\n\n");

Sigma_Exit:
        break;
	}
#endif		// Z_PROBE_REPEATABILITY_TEST 
#endif		// ENABLE_AUTO_BED_LEVELING

    case 104: // M104
      if(setTargetedHotend(104)){
        break;
      }
      if (code_seen('S')) setTargetHotend(code_value(), tmp_extruder);
      setWatch();
      break;
    case 112: //  M112 -Emergency Stop
      kill("", 3);
      break;
    case 140: // M140 set bed temp
      if (code_seen('S')) setTargetBed(code_value());
      break;
    case 105 : // M105
      if(setTargetedHotend(105)){
        break;
        }
      #if defined(TEMP_0_PIN) && TEMP_0_PIN > -1
        SERIAL_PROTOCOLPGM("ok T:");
        SERIAL_PROTOCOL_F(degHotend(tmp_extruder),1);
        SERIAL_PROTOCOLPGM(" /");
        SERIAL_PROTOCOL_F(degTargetHotend(tmp_extruder),1);
        #if defined(TEMP_BED_PIN) && TEMP_BED_PIN > -1
          SERIAL_PROTOCOLPGM(" B:");
          SERIAL_PROTOCOL_F(degBed(),1);
          SERIAL_PROTOCOLPGM(" /");
          SERIAL_PROTOCOL_F(degTargetBed(),1);
        #endif //TEMP_BED_PIN
        for (int8_t cur_extruder = 0; cur_extruder < EXTRUDERS; ++cur_extruder) {
          SERIAL_PROTOCOLPGM(" T");
          SERIAL_PROTOCOL(cur_extruder);
          SERIAL_PROTOCOLPGM(":");
          SERIAL_PROTOCOL_F(degHotend(cur_extruder),1);
          SERIAL_PROTOCOLPGM(" /");
          SERIAL_PROTOCOL_F(degTargetHotend(cur_extruder),1);
        }
      #else
        SERIAL_ERROR_START;
        SERIAL_ERRORLNRPGM(MSG_ERR_NO_THERMISTORS);
      #endif

        SERIAL_PROTOCOLPGM(" @:");
      #ifdef EXTRUDER_WATTS
        SERIAL_PROTOCOL((EXTRUDER_WATTS * getHeaterPower(tmp_extruder))/127);
        SERIAL_PROTOCOLPGM("W");
      #else
        SERIAL_PROTOCOL(getHeaterPower(tmp_extruder));
      #endif

        SERIAL_PROTOCOLPGM(" B@:");
      #ifdef BED_WATTS
        SERIAL_PROTOCOL((BED_WATTS * getHeaterPower(-1))/127);
        SERIAL_PROTOCOLPGM("W");
      #else
        SERIAL_PROTOCOL(getHeaterPower(-1));
      #endif

        #ifdef SHOW_TEMP_ADC_VALUES
          {float raw = 0.0;

          #if defined(TEMP_BED_PIN) && TEMP_BED_PIN > -1
            SERIAL_PROTOCOLPGM("    ADC B:");
            SERIAL_PROTOCOL_F(degBed(),1);
            SERIAL_PROTOCOLPGM("C->");
            raw = rawBedTemp();
            SERIAL_PROTOCOL_F(raw/OVERSAMPLENR,5);
            SERIAL_PROTOCOLPGM(" Rb->");
            SERIAL_PROTOCOL_F(100 * (1 + (PtA * (raw/OVERSAMPLENR)) + (PtB * sq((raw/OVERSAMPLENR)))), 5);
            SERIAL_PROTOCOLPGM(" Rxb->");
            SERIAL_PROTOCOL_F(raw, 5);
          #endif
          for (int8_t cur_extruder = 0; cur_extruder < EXTRUDERS; ++cur_extruder) {
            SERIAL_PROTOCOLPGM("  T");
            SERIAL_PROTOCOL(cur_extruder);
            SERIAL_PROTOCOLPGM(":");
            SERIAL_PROTOCOL_F(degHotend(cur_extruder),1);
            SERIAL_PROTOCOLPGM("C->");
            raw = rawHotendTemp(cur_extruder);
            SERIAL_PROTOCOL_F(raw/OVERSAMPLENR,5);
            SERIAL_PROTOCOLPGM(" Rt");
            SERIAL_PROTOCOL(cur_extruder);
            SERIAL_PROTOCOLPGM("->");
            SERIAL_PROTOCOL_F(100 * (1 + (PtA * (raw/OVERSAMPLENR)) + (PtB * sq((raw/OVERSAMPLENR)))), 5);
            SERIAL_PROTOCOLPGM(" Rx");
            SERIAL_PROTOCOL(cur_extruder);
            SERIAL_PROTOCOLPGM("->");
            SERIAL_PROTOCOL_F(raw, 5);
          }}
        #endif
		SERIAL_PROTOCOLLN("");
      return;
      break;
    case 109:
    {// M109 - Wait for extruder heater to reach target.
      if(setTargetedHotend(109)){
        break;
      }
      LCD_MESSAGERPGM(MSG_HEATING);
	  heating_status = 1;
	  if (farm_mode) { prusa_statistics(1); };

#ifdef AUTOTEMP
        autotemp_enabled=false;
      #endif
      if (code_seen('S')) {
        setTargetHotend(code_value(), tmp_extruder);
              CooldownNoWait = true;
            } else if (code_seen('R')) {
              setTargetHotend(code_value(), tmp_extruder);
        CooldownNoWait = false;
      }
      #ifdef AUTOTEMP
        if (code_seen('S')) autotemp_min=code_value();
        if (code_seen('B')) autotemp_max=code_value();
        if (code_seen('F'))
        {
          autotemp_factor=code_value();
          autotemp_enabled=true;
        }
      #endif

      setWatch();
      codenum = millis();

      /* See if we are heating up or cooling down */
      target_direction = isHeatingHotend(tmp_extruder); // true if heating, false if cooling

      cancel_heatup = false;

	  wait_for_heater(codenum); //loops until target temperature is reached

        LCD_MESSAGERPGM(MSG_HEATING_COMPLETE);
		heating_status = 2;
		if (farm_mode) { prusa_statistics(2); };
        
        //starttime=millis();
        previous_millis_cmd = millis();
      }
      break;
    case 190: // M190 - Wait for bed heater to reach target.
    #if defined(TEMP_BED_PIN) && TEMP_BED_PIN > -1
        LCD_MESSAGERPGM(MSG_BED_HEATING);
		heating_status = 3;
		if (farm_mode) { prusa_statistics(1); };
        if (code_seen('S')) 
		{
          setTargetBed(code_value());
          CooldownNoWait = true;
        } 
		else if (code_seen('R')) 
		{
          setTargetBed(code_value());
          CooldownNoWait = false;
        }
        codenum = millis();
        
        cancel_heatup = false;
        target_direction = isHeatingBed(); // true if heating, false if cooling

        while ( (target_direction)&&(!cancel_heatup) ? (isHeatingBed()) : (isCoolingBed()&&(CooldownNoWait==false)) )
        {
          if(( millis() - codenum) > 1000 ) //Print Temp Reading every 1 second while heating up.
          {
			  if (!farm_mode) {
				  float tt = degHotend(active_extruder);
				  SERIAL_PROTOCOLPGM("T:");
				  SERIAL_PROTOCOL(tt);
				  SERIAL_PROTOCOLPGM(" E:");
				  SERIAL_PROTOCOL((int)active_extruder);
				  SERIAL_PROTOCOLPGM(" B:");
				  SERIAL_PROTOCOL_F(degBed(), 1);
				  SERIAL_PROTOCOLLN("");
			  }
				  codenum = millis();
			  
          }
          manage_heater();
          manage_inactivity();
          lcd_update();
        }
        LCD_MESSAGERPGM(MSG_BED_DONE);
		heating_status = 4;

        previous_millis_cmd = millis();
    #endif
        break;

    #if defined(FAN_PIN) && FAN_PIN > -1
      case 106: //M106 Fan On
        if (code_seen('S')){
           fanSpeed=constrain(code_value(),0,255);
        }
        else {
          fanSpeed=255;
        }
        break;
      case 107: //M107 Fan Off
        fanSpeed = 0;
        break;
    #endif //FAN_PIN

    #if defined(PS_ON_PIN) && PS_ON_PIN > -1
      case 80: // M80 - Turn on Power Supply
        SET_OUTPUT(PS_ON_PIN); //GND
        WRITE(PS_ON_PIN, PS_ON_AWAKE);

        // If you have a switch on suicide pin, this is useful
        // if you want to start another print with suicide feature after
        // a print without suicide...
        #if defined SUICIDE_PIN && SUICIDE_PIN > -1
            SET_OUTPUT(SUICIDE_PIN);
            WRITE(SUICIDE_PIN, HIGH);
        #endif

        #ifdef ULTIPANEL
          powersupply = true;
          LCD_MESSAGERPGM(WELCOME_MSG);
          lcd_update();
        #endif
        break;
      #endif

      case 81: // M81 - Turn off Power Supply
        disable_heater();
        st_synchronize();
        disable_e0();
        disable_e1();
        disable_e2();
        finishAndDisableSteppers();
        fanSpeed = 0;
        delay(1000); // Wait a little before to switch off
      #if defined(SUICIDE_PIN) && SUICIDE_PIN > -1
        st_synchronize();
        suicide();
      #elif defined(PS_ON_PIN) && PS_ON_PIN > -1
        SET_OUTPUT(PS_ON_PIN);
        WRITE(PS_ON_PIN, PS_ON_ASLEEP);
      #endif
      #ifdef ULTIPANEL
        powersupply = false;
        LCD_MESSAGERPGM(CAT4(CUSTOM_MENDEL_NAME,PSTR(" "),MSG_OFF,PSTR("."))); //!!
        
        /*
        MACHNAME = "Prusa i3"
        MSGOFF = "Vypnuto"
        "Prusai3"" ""vypnuto""."
        
        "Prusa i3"" "MSG_ALL[lang_selected][50]"."
        */
        lcd_update();
      #endif
	  break;

    case 82:
      axis_relative_modes[3] = false;
      break;
    case 83:
      axis_relative_modes[3] = true;
      break;
    case 18: //compatibility
    case 84: // M84
      if(code_seen('S')){
        stepper_inactive_time = code_value() * 1000;
      }
      else
      {
        bool all_axis = !((code_seen(axis_codes[X_AXIS])) || (code_seen(axis_codes[Y_AXIS])) || (code_seen(axis_codes[Z_AXIS]))|| (code_seen(axis_codes[E_AXIS])));
        if(all_axis)
        {
          st_synchronize();
          disable_e0();
          disable_e1();
          disable_e2();
          finishAndDisableSteppers();
        }
        else
        {
          st_synchronize();
		  if (code_seen('X')) disable_x();
		  if (code_seen('Y')) disable_y();
		  if (code_seen('Z')) disable_z();
#if ((E0_ENABLE_PIN != X_ENABLE_PIN) && (E1_ENABLE_PIN != Y_ENABLE_PIN)) // Only enable on boards that have seperate ENABLE_PINS
		  if (code_seen('E')) {
			  disable_e0();
			  disable_e1();
			  disable_e2();
            }
          #endif
        }
      }
	  snmm_filaments_used = 0;
      break;
    case 85: // M85
      if(code_seen('S')) {
        max_inactive_time = code_value() * 1000;
      }
      break;
    case 92: // M92
      for(int8_t i=0; i < NUM_AXIS; i++)
      {
        if(code_seen(axis_codes[i]))
        {
          if(i == 3) { // E
            float value = code_value();
            if(value < 20.0) {
              float factor = axis_steps_per_unit[i] / value; // increase e constants if M92 E14 is given for netfab.
              max_jerk[E_AXIS] *= factor;
              max_feedrate[i] *= factor;
              axis_steps_per_sqr_second[i] *= factor;
            }
            axis_steps_per_unit[i] = value;
          }
          else {
            axis_steps_per_unit[i] = code_value();
          }
        }
      }
      break;
    case 115: // M115
      if (code_seen('V')) {
          // Report the Prusa version number.
          SERIAL_PROTOCOLLNRPGM(FW_VERSION_STR_P());
      } else if (code_seen('U')) {
          // Check the firmware version provided. If the firmware version provided by the U code is higher than the currently running firmware,
          // pause the print and ask the user to upgrade the firmware.
          show_upgrade_dialog_if_version_newer(++ strchr_pointer);
      } else {
          SERIAL_PROTOCOLRPGM(MSG_M115_REPORT);
      }
      break;
/*    case 117: // M117 display message
      starpos = (strchr(strchr_pointer + 5,'*'));
      if(starpos!=NULL)
        *(starpos)='\0';
      lcd_setstatus(strchr_pointer + 5);
      break;*/
    case 114: // M114
      SERIAL_PROTOCOLPGM("X:");
      SERIAL_PROTOCOL(current_position[X_AXIS]);
      SERIAL_PROTOCOLPGM(" Y:");
      SERIAL_PROTOCOL(current_position[Y_AXIS]);
      SERIAL_PROTOCOLPGM(" Z:");
      SERIAL_PROTOCOL(current_position[Z_AXIS]);
      SERIAL_PROTOCOLPGM(" E:");
      SERIAL_PROTOCOL(current_position[E_AXIS]);

      SERIAL_PROTOCOLRPGM(MSG_COUNT_X);
      SERIAL_PROTOCOL(float(st_get_position(X_AXIS))/axis_steps_per_unit[X_AXIS]);
      SERIAL_PROTOCOLPGM(" Y:");
      SERIAL_PROTOCOL(float(st_get_position(Y_AXIS))/axis_steps_per_unit[Y_AXIS]);
      SERIAL_PROTOCOLPGM(" Z:");
      SERIAL_PROTOCOL(float(st_get_position(Z_AXIS))/axis_steps_per_unit[Z_AXIS]);

      SERIAL_PROTOCOLLN("");
      break;
    case 120: // M120
      enable_endstops(false) ;
      break;
    case 121: // M121
      enable_endstops(true) ;
      break;
    case 119: // M119
    SERIAL_PROTOCOLRPGM(MSG_M119_REPORT);
    SERIAL_PROTOCOLLN("");
      #if defined(X_MIN_PIN) && X_MIN_PIN > -1
        SERIAL_PROTOCOLRPGM(MSG_X_MIN);
        if(READ(X_MIN_PIN)^X_MIN_ENDSTOP_INVERTING){
          SERIAL_PROTOCOLRPGM(MSG_ENDSTOP_HIT);
        }else{
          SERIAL_PROTOCOLRPGM(MSG_ENDSTOP_OPEN);
        }
        SERIAL_PROTOCOLLN("");
      #endif
      #if defined(X_MAX_PIN) && X_MAX_PIN > -1
        SERIAL_PROTOCOLRPGM(MSG_X_MAX);
        if(READ(X_MAX_PIN)^X_MAX_ENDSTOP_INVERTING){
          SERIAL_PROTOCOLRPGM(MSG_ENDSTOP_HIT);
        }else{
          SERIAL_PROTOCOLRPGM(MSG_ENDSTOP_OPEN);
        }
        SERIAL_PROTOCOLLN("");
      #endif
      #if defined(Y_MIN_PIN) && Y_MIN_PIN > -1
        SERIAL_PROTOCOLRPGM(MSG_Y_MIN);
        if(READ(Y_MIN_PIN)^Y_MIN_ENDSTOP_INVERTING){
          SERIAL_PROTOCOLRPGM(MSG_ENDSTOP_HIT);
        }else{
          SERIAL_PROTOCOLRPGM(MSG_ENDSTOP_OPEN);
        }
        SERIAL_PROTOCOLLN("");
      #endif
      #if defined(Y_MAX_PIN) && Y_MAX_PIN > -1
        SERIAL_PROTOCOLRPGM(MSG_Y_MAX);
        if(READ(Y_MAX_PIN)^Y_MAX_ENDSTOP_INVERTING){
          SERIAL_PROTOCOLRPGM(MSG_ENDSTOP_HIT);
        }else{
          SERIAL_PROTOCOLRPGM(MSG_ENDSTOP_OPEN);
        }
        SERIAL_PROTOCOLLN("");
      #endif
      #if defined(Z_MIN_PIN) && Z_MIN_PIN > -1
        SERIAL_PROTOCOLRPGM(MSG_Z_MIN);
        if(READ(Z_MIN_PIN)^Z_MIN_ENDSTOP_INVERTING){
          SERIAL_PROTOCOLRPGM(MSG_ENDSTOP_HIT);
        }else{
          SERIAL_PROTOCOLRPGM(MSG_ENDSTOP_OPEN);
        }
        SERIAL_PROTOCOLLN("");
      #endif
      #if defined(Z_MAX_PIN) && Z_MAX_PIN > -1
        SERIAL_PROTOCOLRPGM(MSG_Z_MAX);
        if(READ(Z_MAX_PIN)^Z_MAX_ENDSTOP_INVERTING){
          SERIAL_PROTOCOLRPGM(MSG_ENDSTOP_HIT);
        }else{
          SERIAL_PROTOCOLRPGM(MSG_ENDSTOP_OPEN);
        }
        SERIAL_PROTOCOLLN("");
      #endif
      break;
      //TODO: update for all axis, use for loop
    #ifdef BLINKM
    case 150: // M150
      {
        byte red;
        byte grn;
        byte blu;

        if(code_seen('R')) red = code_value();
        if(code_seen('U')) grn = code_value();
        if(code_seen('B')) blu = code_value();

        SendColors(red,grn,blu);
      }
      break;
    #endif //BLINKM
    case 200: // M200 D<millimeters> set filament diameter and set E axis units to cubic millimeters (use S0 to set back to millimeters).
      {

        tmp_extruder = active_extruder;
        if(code_seen('T')) {
          tmp_extruder = code_value();
		  if(tmp_extruder >= EXTRUDERS) {
            SERIAL_ECHO_START;
            SERIAL_ECHO(MSG_M200_INVALID_EXTRUDER);
            break;
          }
        }

        float area = .0;
        if(code_seen('D')) {
		  float diameter = (float)code_value();
		  if (diameter == 0.0) {
			// setting any extruder filament size disables volumetric on the assumption that
			// slicers either generate in extruder values as cubic mm or as as filament feeds
			// for all extruders
		    volumetric_enabled = false;
		  } else {
            filament_size[tmp_extruder] = (float)code_value();
			// make sure all extruders have some sane value for the filament size
			filament_size[0] = (filament_size[0] == 0.0 ? DEFAULT_NOMINAL_FILAMENT_DIA : filament_size[0]);
            #if EXTRUDERS > 1
			filament_size[1] = (filament_size[1] == 0.0 ? DEFAULT_NOMINAL_FILAMENT_DIA : filament_size[1]);
            #if EXTRUDERS > 2
			filament_size[2] = (filament_size[2] == 0.0 ? DEFAULT_NOMINAL_FILAMENT_DIA : filament_size[2]);
            #endif
            #endif
			volumetric_enabled = true;
		  }
        } else {
          //reserved for setting filament diameter via UFID or filament measuring device
          break;
        }
		calculate_volumetric_multipliers();
      }
      break;
    case 201: // M201
      for(int8_t i=0; i < NUM_AXIS; i++)
      {
        if(code_seen(axis_codes[i]))
        {
          max_acceleration_units_per_sq_second[i] = code_value();
        }
      }
      // steps per sq second need to be updated to agree with the units per sq second (as they are what is used in the planner)
      reset_acceleration_rates();
      break;
    #if 0 // Not used for Sprinter/grbl gen6
    case 202: // M202
      for(int8_t i=0; i < NUM_AXIS; i++) {
        if(code_seen(axis_codes[i])) axis_travel_steps_per_sqr_second[i] = code_value() * axis_steps_per_unit[i];
      }
      break;
    #endif
    case 203: // M203 max feedrate mm/sec
      for(int8_t i=0; i < NUM_AXIS; i++) {
        if(code_seen(axis_codes[i])) max_feedrate[i] = code_value();
      }
      break;
    case 204: // M204 acclereration S normal moves T filmanent only moves
      {
        if(code_seen('S')) acceleration = code_value() ;
        if(code_seen('T')) retract_acceleration = code_value() ;
      }
      break;
    case 205: //M205 advanced settings:  minimum travel speed S=while printing T=travel only,  B=minimum segment time X= maximum xy jerk, Z=maximum Z jerk
    {
      if(code_seen('S')) minimumfeedrate = code_value();
      if(code_seen('T')) mintravelfeedrate = code_value();
      if(code_seen('B')) minsegmenttime = code_value() ;
      if(code_seen('X')) max_jerk[X_AXIS] = max_jerk[Y_AXIS] = code_value();
      if(code_seen('Y')) max_jerk[Y_AXIS] = code_value();
      if(code_seen('Z')) max_jerk[Z_AXIS] = code_value();
      if(code_seen('E')) max_jerk[E_AXIS] = code_value();
    }
    break;
    case 206: // M206 additional homing offset
      for(int8_t i=0; i < 3; i++)
      {
        if(code_seen(axis_codes[i])) add_homing[i] = code_value();
      }
      break;
    #ifdef FWRETRACT
    case 207: //M207 - set retract length S[positive mm] F[feedrate mm/min] Z[additional zlift/hop]
    {
      if(code_seen('S'))
      {
        retract_length = code_value() ;
      }
      if(code_seen('F'))
      {
        retract_feedrate = code_value()/60 ;
      }
      if(code_seen('Z'))
      {
        retract_zlift = code_value() ;
      }
    }break;
    case 208: // M208 - set retract recover length S[positive mm surplus to the M207 S*] F[feedrate mm/min]
    {
      if(code_seen('S'))
      {
        retract_recover_length = code_value() ;
      }
      if(code_seen('F'))
      {
        retract_recover_feedrate = code_value()/60 ;
      }
    }break;
    case 209: // M209 - S<1=true/0=false> enable automatic retract detect if the slicer did not support G10/11: every normal extrude-only move will be classified as retract depending on the direction.
    {
      if(code_seen('S'))
      {
        int t= code_value() ;
        switch(t)
        {
          case 0: 
          {
            autoretract_enabled=false;
            retracted[0]=false;
            #if EXTRUDERS > 1
              retracted[1]=false;
            #endif
            #if EXTRUDERS > 2
              retracted[2]=false;
            #endif
          }break;
          case 1: 
          {
            autoretract_enabled=true;
            retracted[0]=false;
            #if EXTRUDERS > 1
              retracted[1]=false;
            #endif
            #if EXTRUDERS > 2
              retracted[2]=false;
            #endif
          }break;
          default:
            SERIAL_ECHO_START;
            SERIAL_ECHORPGM(MSG_UNKNOWN_COMMAND);
            SERIAL_ECHO(CMDBUFFER_CURRENT_STRING);
            SERIAL_ECHOLNPGM("\"");
        }
      }

    }break;
    #endif // FWRETRACT
    #if EXTRUDERS > 1
    case 218: // M218 - set hotend offset (in mm), T<extruder_number> X<offset_on_X> Y<offset_on_Y>
    {
      if(setTargetedHotend(218)){
        break;
      }
      if(code_seen('X'))
      {
        extruder_offset[X_AXIS][tmp_extruder] = code_value();
      }
      if(code_seen('Y'))
      {
        extruder_offset[Y_AXIS][tmp_extruder] = code_value();
      }
      SERIAL_ECHO_START;
      SERIAL_ECHORPGM(MSG_HOTEND_OFFSET);
      for(tmp_extruder = 0; tmp_extruder < EXTRUDERS; tmp_extruder++)
      {
         SERIAL_ECHO(" ");
         SERIAL_ECHO(extruder_offset[X_AXIS][tmp_extruder]);
         SERIAL_ECHO(",");
         SERIAL_ECHO(extruder_offset[Y_AXIS][tmp_extruder]);
      }
      SERIAL_ECHOLN("");
    }break;
    #endif
    case 220: // M220 S<factor in percent>- set speed factor override percentage
    {
      if(code_seen('S'))
      {
        feedmultiply = code_value() ;
      }
    }
    break;
    case 221: // M221 S<factor in percent>- set extrude factor override percentage
    {
      if(code_seen('S'))
      {
        int tmp_code = code_value();
        if (code_seen('T'))
        {
          if(setTargetedHotend(221)){
            break;
          }
          extruder_multiply[tmp_extruder] = tmp_code;
        }
        else
        {
          extrudemultiply = tmp_code ;
        }
      }
    }
    break;

	case 226: // M226 P<pin number> S<pin state>- Wait until the specified pin reaches the state required
	{
      if(code_seen('P')){
        int pin_number = code_value(); // pin number
        int pin_state = -1; // required pin state - default is inverted

        if(code_seen('S')) pin_state = code_value(); // required pin state

        if(pin_state >= -1 && pin_state <= 1){

          for(int8_t i = 0; i < (int8_t)(sizeof(sensitive_pins)/sizeof(int)); i++)
          {
            if (sensitive_pins[i] == pin_number)
            {
              pin_number = -1;
              break;
            }
          }

          if (pin_number > -1)
          {
            int target = LOW;

            st_synchronize();

            pinMode(pin_number, INPUT);

            switch(pin_state){
            case 1:
              target = HIGH;
              break;

            case 0:
              target = LOW;
              break;

            case -1:
              target = !digitalRead(pin_number);
              break;
            }

            while(digitalRead(pin_number) != target){
              manage_heater();
              manage_inactivity();
              lcd_update();
            }
          }
        }
      }
    }
    break;

    #if NUM_SERVOS > 0
    case 280: // M280 - set servo position absolute. P: servo index, S: angle or microseconds
      {
        int servo_index = -1;
        int servo_position = 0;
        if (code_seen('P'))
          servo_index = code_value();
        if (code_seen('S')) {
          servo_position = code_value();
          if ((servo_index >= 0) && (servo_index < NUM_SERVOS)) {
#if defined (ENABLE_AUTO_BED_LEVELING) && (PROBE_SERVO_DEACTIVATION_DELAY > 0)
		      servos[servo_index].attach(0);
#endif
            servos[servo_index].write(servo_position);
#if defined (ENABLE_AUTO_BED_LEVELING) && (PROBE_SERVO_DEACTIVATION_DELAY > 0)
              delay(PROBE_SERVO_DEACTIVATION_DELAY);
              servos[servo_index].detach();
#endif
          }
          else {
            SERIAL_ECHO_START;
            SERIAL_ECHO("Servo ");
            SERIAL_ECHO(servo_index);
            SERIAL_ECHOLN(" out of range");
          }
        }
        else if (servo_index >= 0) {
          SERIAL_PROTOCOL(MSG_OK);
          SERIAL_PROTOCOL(" Servo ");
          SERIAL_PROTOCOL(servo_index);
          SERIAL_PROTOCOL(": ");
          SERIAL_PROTOCOL(servos[servo_index].read());
          SERIAL_PROTOCOLLN("");
        }
      }
      break;
    #endif // NUM_SERVOS > 0

    #if (LARGE_FLASH == true && ( BEEPER > 0 || defined(ULTRALCD) || defined(LCD_USE_I2C_BUZZER)))
    case 300: // M300
    {
      int beepS = code_seen('S') ? code_value() : 110;
      int beepP = code_seen('P') ? code_value() : 1000;
      if (beepS > 0)
      {
        #if BEEPER > 0
          tone(BEEPER, beepS);
          delay(beepP);
          noTone(BEEPER);
        #elif defined(ULTRALCD)
		  lcd_buzz(beepS, beepP);
		#elif defined(LCD_USE_I2C_BUZZER)
		  lcd_buzz(beepP, beepS);
        #endif
      }
      else
      {
        delay(beepP);
      }
    }
    break;
    #endif // M300

    #ifdef PIDTEMP
    case 301: // M301
      {
        if(code_seen('P')) Kp = code_value();
        if(code_seen('I')) Ki = scalePID_i(code_value());
        if(code_seen('D')) Kd = scalePID_d(code_value());

        #ifdef PID_ADD_EXTRUSION_RATE
        if(code_seen('C')) Kc = code_value();
        #endif

        updatePID();
        SERIAL_PROTOCOLRPGM(MSG_OK);
        SERIAL_PROTOCOL(" p:");
        SERIAL_PROTOCOL(Kp);
        SERIAL_PROTOCOL(" i:");
        SERIAL_PROTOCOL(unscalePID_i(Ki));
        SERIAL_PROTOCOL(" d:");
        SERIAL_PROTOCOL(unscalePID_d(Kd));
        #ifdef PID_ADD_EXTRUSION_RATE
        SERIAL_PROTOCOL(" c:");
        //Kc does not have scaling applied above, or in resetting defaults
        SERIAL_PROTOCOL(Kc);
        #endif
        SERIAL_PROTOCOLLN("");
      }
      break;
    #endif //PIDTEMP
    #ifdef PIDTEMPBED
    case 304: // M304
      {
        if(code_seen('P')) bedKp = code_value();
        if(code_seen('I')) bedKi = scalePID_i(code_value());
        if(code_seen('D')) bedKd = scalePID_d(code_value());

        updatePID();
       	SERIAL_PROTOCOLRPGM(MSG_OK);
        SERIAL_PROTOCOL(" p:");
        SERIAL_PROTOCOL(bedKp);
        SERIAL_PROTOCOL(" i:");
        SERIAL_PROTOCOL(unscalePID_i(bedKi));
        SERIAL_PROTOCOL(" d:");
        SERIAL_PROTOCOL(unscalePID_d(bedKd));
        SERIAL_PROTOCOLLN("");
      }
      break;
    #endif //PIDTEMP
    case 240: // M240  Triggers a camera by emulating a Canon RC-1 : http://www.doc-diy.net/photo/rc-1_hacked/
     {
     	#ifdef CHDK
       
         SET_OUTPUT(CHDK);
         WRITE(CHDK, HIGH);
         chdkHigh = millis();
         chdkActive = true;
       
       #else
     	
      	#if defined(PHOTOGRAPH_PIN) && PHOTOGRAPH_PIN > -1
	const uint8_t NUM_PULSES=16;
	const float PULSE_LENGTH=0.01524;
	for(int i=0; i < NUM_PULSES; i++) {
        WRITE(PHOTOGRAPH_PIN, HIGH);
        _delay_ms(PULSE_LENGTH);
        WRITE(PHOTOGRAPH_PIN, LOW);
        _delay_ms(PULSE_LENGTH);
        }
        delay(7.33);
        for(int i=0; i < NUM_PULSES; i++) {
        WRITE(PHOTOGRAPH_PIN, HIGH);
        _delay_ms(PULSE_LENGTH);
        WRITE(PHOTOGRAPH_PIN, LOW);
        _delay_ms(PULSE_LENGTH);
        }
      	#endif
      #endif //chdk end if
     }
    break;
#ifdef DOGLCD
    case 250: // M250  Set LCD contrast value: C<value> (value 0..63)
     {
	  if (code_seen('C')) {
	   lcd_setcontrast( ((int)code_value())&63 );
          }
          SERIAL_PROTOCOLPGM("lcd contrast value: ");
          SERIAL_PROTOCOL(lcd_contrast);
          SERIAL_PROTOCOLLN("");
     }
    break;
#endif
    #ifdef PREVENT_DANGEROUS_EXTRUDE
    case 302: // allow cold extrudes, or set the minimum extrude temperature
    {
	  float temp = .0;
	  if (code_seen('S')) temp=code_value();
      set_extrude_min_temp(temp);
    }
    break;
	#endif
    case 303: // M303 PID autotune
    {
      float temp = 150.0;
      int e=0;
      int c=5;
      if (code_seen('E')) e=code_value();
        if (e<0)
          temp=70;
      if (code_seen('S')) temp=code_value();
      if (code_seen('C')) c=code_value();
      PID_autotune(temp, e, c);
    }
    break;
    case 400: // M400 finish all moves
    {
      st_synchronize();
    }
    break;

#ifdef FILAMENT_SENSOR
case 404:  //M404 Enter the nominal filament width (3mm, 1.75mm ) N<3.0> or display nominal filament width 
    {
    #if (FILWIDTH_PIN > -1) 
    if(code_seen('N')) filament_width_nominal=code_value();
    else{
    SERIAL_PROTOCOLPGM("Filament dia (nominal mm):"); 
    SERIAL_PROTOCOLLN(filament_width_nominal); 
    }
    #endif
    }
    break; 
    
    case 405:  //M405 Turn on filament sensor for control 
    {
    
    
    if(code_seen('D')) meas_delay_cm=code_value();
       
       if(meas_delay_cm> MAX_MEASUREMENT_DELAY)
       	meas_delay_cm = MAX_MEASUREMENT_DELAY;
    
       if(delay_index2 == -1)  //initialize the ring buffer if it has not been done since startup
    	   {
    	   int temp_ratio = widthFil_to_size_ratio(); 
       	    
       	    for (delay_index1=0; delay_index1<(MAX_MEASUREMENT_DELAY+1); ++delay_index1 ){
       	              measurement_delay[delay_index1]=temp_ratio-100;  //subtract 100 to scale within a signed byte
       	        }
       	    delay_index1=0;
       	    delay_index2=0;	
    	   }
    
    filament_sensor = true ; 
    
    //SERIAL_PROTOCOLPGM("Filament dia (measured mm):"); 
    //SERIAL_PROTOCOL(filament_width_meas); 
    //SERIAL_PROTOCOLPGM("Extrusion ratio(%):"); 
    //SERIAL_PROTOCOL(extrudemultiply); 
    } 
    break; 
    
    case 406:  //M406 Turn off filament sensor for control 
    {      
    filament_sensor = false ; 
    } 
    break; 
  
    case 407:   //M407 Display measured filament diameter 
    { 
     
    
    
    SERIAL_PROTOCOLPGM("Filament dia (measured mm):"); 
    SERIAL_PROTOCOLLN(filament_width_meas);   
    } 
    break; 
    #endif
    




    case 500: // M500 Store settings in EEPROM
    {
        Config_StoreSettings();
    }
    break;
    case 501: // M501 Read settings from EEPROM
    {
        Config_RetrieveSettings();
    }
    break;
    case 502: // M502 Revert to default settings
    {
        Config_ResetDefault();
    }
    break;
    case 503: // M503 print settings currently in memory
    {
        Config_PrintSettings();
    }
    break;
    case 509: //M509 Force language selection
    {
        lcd_force_language_selection();
        SERIAL_ECHO_START;
        SERIAL_PROTOCOLPGM(("LANG SEL FORCED"));
    }
    break;
    #ifdef ABORT_ON_ENDSTOP_HIT_FEATURE_ENABLED
    case 540:
    {
        if(code_seen('S')) abort_on_endstop_hit = code_value() > 0;
    }
    break;
    #endif

    #ifdef CUSTOM_M_CODE_SET_Z_PROBE_OFFSET
    case CUSTOM_M_CODE_SET_Z_PROBE_OFFSET:
    {
      float value;
      if (code_seen('Z'))
      {
        value = code_value();
        if ((Z_PROBE_OFFSET_RANGE_MIN <= value) && (value <= Z_PROBE_OFFSET_RANGE_MAX))
        {
          zprobe_zoffset = -value; // compare w/ line 278 of ConfigurationStore.cpp
          SERIAL_ECHO_START;
          SERIAL_ECHOLNRPGM(CAT4(MSG_ZPROBE_ZOFFSET, " ", MSG_OK,PSTR("")));
          SERIAL_PROTOCOLLN("");
        }
        else
        {
          SERIAL_ECHO_START;
          SERIAL_ECHORPGM(MSG_ZPROBE_ZOFFSET);
          SERIAL_ECHORPGM(MSG_Z_MIN);
          SERIAL_ECHO(Z_PROBE_OFFSET_RANGE_MIN);
          SERIAL_ECHORPGM(MSG_Z_MAX);
          SERIAL_ECHO(Z_PROBE_OFFSET_RANGE_MAX);
          SERIAL_PROTOCOLLN("");
        }
      }
      else
      {
          SERIAL_ECHO_START;
          SERIAL_ECHOLNRPGM(CAT2(MSG_ZPROBE_ZOFFSET, PSTR(" : ")));
          SERIAL_ECHO(-zprobe_zoffset);
          SERIAL_PROTOCOLLN("");
      }
      break;
    }
    #endif // CUSTOM_M_CODE_SET_Z_PROBE_OFFSET

    #ifdef FILAMENTCHANGEENABLE
    case 600: //Pause for filament change X[pos] Y[pos] Z[relative lift] E[initial retract] L[later retract distance for removal]
    {
		MYSERIAL.println("!!!!M600!!!!");

		st_synchronize();
		float target[4];
		float lastpos[4];

        if (farm_mode)
            
        {
            
            prusa_statistics(22);
            
        }
        
        feedmultiplyBckp=feedmultiply;
        int8_t TooLowZ = 0;

        target[X_AXIS]=current_position[X_AXIS];
        target[Y_AXIS]=current_position[Y_AXIS];
        target[Z_AXIS]=current_position[Z_AXIS];
        target[E_AXIS]=current_position[E_AXIS];
        lastpos[X_AXIS]=current_position[X_AXIS];
        lastpos[Y_AXIS]=current_position[Y_AXIS];
        lastpos[Z_AXIS]=current_position[Z_AXIS];
        lastpos[E_AXIS]=current_position[E_AXIS];

        //Restract extruder
        if(code_seen('E'))
        {
          target[E_AXIS]+= code_value();
        }
        else
        {
          #ifdef FILAMENTCHANGE_FIRSTRETRACT
            target[E_AXIS]+= FILAMENTCHANGE_FIRSTRETRACT ;
          #endif
        }
        plan_buffer_line(target[X_AXIS], target[Y_AXIS], target[Z_AXIS], target[E_AXIS], FILAMENTCHANGE_RFEED, active_extruder);

        //Lift Z
        if(code_seen('Z'))
        {
          target[Z_AXIS]+= code_value();
        }
        else
        {
          #ifdef FILAMENTCHANGE_ZADD
            target[Z_AXIS]+= FILAMENTCHANGE_ZADD ;
            if(target[Z_AXIS] < 10){
              target[Z_AXIS]+= 10 ;
              TooLowZ = 1;
            }else{
              TooLowZ = 0;
            }
          #endif
     
          
        }
        plan_buffer_line(target[X_AXIS], target[Y_AXIS], target[Z_AXIS], target[E_AXIS], FILAMENTCHANGE_ZFEED, active_extruder);

        //Move XY to side
        if(code_seen('X'))
        {
          target[X_AXIS]+= code_value();
        }
        else
        {
          #ifdef FILAMENTCHANGE_XPOS
            target[X_AXIS]= FILAMENTCHANGE_XPOS ;
          #endif
        }
        if(code_seen('Y'))
        {
          target[Y_AXIS]= code_value();
        }
        else
        {
          #ifdef FILAMENTCHANGE_YPOS
            target[Y_AXIS]= FILAMENTCHANGE_YPOS ;
          #endif
        }
        plan_buffer_line(target[X_AXIS], target[Y_AXIS], target[Z_AXIS], target[E_AXIS], FILAMENTCHANGE_XYFEED, active_extruder);
		st_synchronize();
		custom_message = true;
		lcd_setstatuspgm(MSG_UNLOADING_FILAMENT);

        // Unload filament
        if(code_seen('L'))
        {
          target[E_AXIS]+= code_value();
        }
        else
        {
			#ifdef SNMM

			#else
				#ifdef FILAMENTCHANGE_FINALRETRACT
							target[E_AXIS] += FILAMENTCHANGE_FINALRETRACT;
				#endif
			#endif // SNMM
        }

#ifdef SNMM
		target[E_AXIS] += 12;
		plan_buffer_line(target[X_AXIS], target[Y_AXIS], target[Z_AXIS], target[E_AXIS], 3500, active_extruder);
		target[E_AXIS] += 6;
		plan_buffer_line(target[X_AXIS], target[Y_AXIS], target[Z_AXIS], target[E_AXIS], 5000, active_extruder);
		target[E_AXIS] += (FIL_LOAD_LENGTH * -1);
		plan_buffer_line(target[X_AXIS], target[Y_AXIS], target[Z_AXIS], target[E_AXIS], 5000, active_extruder);
		st_synchronize();
		target[E_AXIS] += (FIL_COOLING);
		plan_buffer_line(target[X_AXIS], target[Y_AXIS], target[Z_AXIS], target[E_AXIS], 50, active_extruder);
		target[E_AXIS] += (FIL_COOLING*-1);
		plan_buffer_line(target[X_AXIS], target[Y_AXIS], target[Z_AXIS], target[E_AXIS], 50, active_extruder);
		target[E_AXIS] += (bowden_length[snmm_extruder] *-1);
		plan_buffer_line(target[X_AXIS], target[Y_AXIS], target[Z_AXIS], target[E_AXIS], 3000, active_extruder);
		st_synchronize();

#else
		plan_buffer_line(target[X_AXIS], target[Y_AXIS], target[Z_AXIS], target[E_AXIS], FILAMENTCHANGE_RFEED, active_extruder);
#endif // SNMM
		     

        //finish moves
        st_synchronize();
        //disable extruder steppers so filament can be removed
        disable_e0();
        disable_e1();
        disable_e2();
        delay(100);
        
        //Wait for user to insert filament
        uint8_t cnt=0;
        int counterBeep = 0;
        lcd_wait_interact();
		load_filament_time = millis();
        while(!lcd_clicked()){

		  cnt++;
          manage_heater();
          manage_inactivity(true);

/*#ifdef SNMM
		  target[E_AXIS] += 0.002;
		  plan_buffer_line(target[X_AXIS], target[Y_AXIS], target[Z_AXIS], target[E_AXIS], 500, active_extruder);

#endif // SNMM*/

          if(cnt==0)
          {
          #if BEEPER > 0
            if (counterBeep== 500){
              counterBeep = 0;  
            }
            SET_OUTPUT(BEEPER);
            if (counterBeep== 0){
              WRITE(BEEPER,HIGH);
            }			
            if (counterBeep== 20){
              WRITE(BEEPER,LOW);
            }
            counterBeep++;
          #else
			   #if !defined(LCD_FEEDBACK_FREQUENCY_HZ) || !defined(LCD_FEEDBACK_FREQUENCY_DURATION_MS)
              lcd_buzz(1000/6,100);
			   #else
			     lcd_buzz(LCD_FEEDBACK_FREQUENCY_DURATION_MS,LCD_FEEDBACK_FREQUENCY_HZ);
			   #endif
          #endif
          }

        }
#ifdef SNMM
		display_loading();
		do {
			target[E_AXIS] += 0.002;
			plan_buffer_line(target[X_AXIS], target[Y_AXIS], target[Z_AXIS], target[E_AXIS], 500, active_extruder);
			delay_keep_alive(2);
		} while (!lcd_clicked());		
		/*if (millis() - load_filament_time > 2) {
			load_filament_time = millis();
			target[E_AXIS] += 0.001;
			plan_buffer_line(target[X_AXIS], target[Y_AXIS], target[Z_AXIS], target[E_AXIS], 1000, active_extruder);
		}*/
#endif
        //Filament inserted
        
        WRITE(BEEPER,LOW);

		//Feed the filament to the end of nozzle quickly        
#ifdef SNMM
		
		st_synchronize();
		target[E_AXIS] += bowden_length[snmm_extruder];
		plan_buffer_line(target[X_AXIS], target[Y_AXIS], target[Z_AXIS], target[E_AXIS], 3000, active_extruder);
		target[E_AXIS] += FIL_LOAD_LENGTH - 60;
		plan_buffer_line(target[X_AXIS], target[Y_AXIS], target[Z_AXIS], target[E_AXIS], 1400, active_extruder);
		target[E_AXIS] += 40;
		plan_buffer_line(target[X_AXIS], target[Y_AXIS], target[Z_AXIS], target[E_AXIS], 400, active_extruder);
		target[E_AXIS] += 10;
		plan_buffer_line(target[X_AXIS], target[Y_AXIS], target[Z_AXIS], target[E_AXIS], 50, active_extruder);
#else
		target[E_AXIS] += FILAMENTCHANGE_FIRSTFEED;
		plan_buffer_line(target[X_AXIS], target[Y_AXIS], target[Z_AXIS], target[E_AXIS], FILAMENTCHANGE_EFEED, active_extruder);
#endif // SNMM
        
        //Extrude some filament
        target[E_AXIS]+= FILAMENTCHANGE_FINALFEED ;
        plan_buffer_line(target[X_AXIS], target[Y_AXIS], target[Z_AXIS], target[E_AXIS], FILAMENTCHANGE_EXFEED, active_extruder); 
        
 

        
        //Wait for user to check the state
        lcd_change_fil_state = 0;
        lcd_loading_filament();
        while ((lcd_change_fil_state == 0)||(lcd_change_fil_state != 1)){
          lcd_change_fil_state = 0;
          lcd_alright();
          switch(lcd_change_fil_state){
            
             // Filament failed to load so load it again
             case 2:
#ifdef SNMM
				 display_loading();
				 do {
					 target[E_AXIS] += 0.002;
					 plan_buffer_line(target[X_AXIS], target[Y_AXIS], target[Z_AXIS], target[E_AXIS], 500, active_extruder);
					 delay_keep_alive(2);
				 } while (!lcd_clicked());

				 st_synchronize();
				 target[E_AXIS] += bowden_length[snmm_extruder];
				 plan_buffer_line(target[X_AXIS], target[Y_AXIS], target[Z_AXIS], target[E_AXIS], 3000, active_extruder);
				 target[E_AXIS] += FIL_LOAD_LENGTH - 60;
				 plan_buffer_line(target[X_AXIS], target[Y_AXIS], target[Z_AXIS], target[E_AXIS], 1400, active_extruder);
				 target[E_AXIS] += 40;
				 plan_buffer_line(target[X_AXIS], target[Y_AXIS], target[Z_AXIS], target[E_AXIS], 400, active_extruder);
				 target[E_AXIS] += 10;
				 plan_buffer_line(target[X_AXIS], target[Y_AXIS], target[Z_AXIS], target[E_AXIS], 50, active_extruder);

#else
                     target[E_AXIS]+= FILAMENTCHANGE_FIRSTFEED ;
                     plan_buffer_line(target[X_AXIS], target[Y_AXIS], target[Z_AXIS], target[E_AXIS], FILAMENTCHANGE_EFEED, active_extruder); 
#endif                
                     target[E_AXIS]+= FILAMENTCHANGE_FINALFEED ;
                     plan_buffer_line(target[X_AXIS], target[Y_AXIS], target[Z_AXIS], target[E_AXIS], FILAMENTCHANGE_EXFEED, active_extruder); 

                     lcd_loading_filament();

                     break;

             // Filament loaded properly but color is not clear
             case 3:
                     target[E_AXIS]+= FILAMENTCHANGE_FINALFEED ;
                     plan_buffer_line(target[X_AXIS], target[Y_AXIS], target[Z_AXIS], target[E_AXIS], 2, active_extruder); 
                     lcd_loading_color();
                     break;
                 
             // Everything good             
             default:
                     lcd_change_success();
					 lcd_update_enable(true);
                     break;
          }
          
        }
        

      //Not let's go back to print

      //Feed a little of filament to stabilize pressure
      target[E_AXIS]+= FILAMENTCHANGE_RECFEED;
      plan_buffer_line(target[X_AXIS], target[Y_AXIS], target[Z_AXIS], target[E_AXIS], FILAMENTCHANGE_EXFEED, active_extruder);
        
      //Retract
      target[E_AXIS]+= FILAMENTCHANGE_FIRSTRETRACT;
      plan_buffer_line(target[X_AXIS], target[Y_AXIS], target[Z_AXIS], target[E_AXIS], FILAMENTCHANGE_RFEED, active_extruder);
        

        
      //plan_buffer_line(target[X_AXIS], target[Y_AXIS], target[Z_AXIS], target[E_AXIS], 70, active_extruder); //should do nothing
      
      //Move XY back
      plan_buffer_line(lastpos[X_AXIS], lastpos[Y_AXIS], target[Z_AXIS], target[E_AXIS], FILAMENTCHANGE_XYFEED, active_extruder);
      
      //Move Z back
      plan_buffer_line(lastpos[X_AXIS], lastpos[Y_AXIS], lastpos[Z_AXIS], target[E_AXIS], FILAMENTCHANGE_ZFEED, active_extruder);
        
        
      target[E_AXIS]= target[E_AXIS] - FILAMENTCHANGE_FIRSTRETRACT;
        
      //Unretract       
      plan_buffer_line(lastpos[X_AXIS], lastpos[Y_AXIS], lastpos[Z_AXIS], target[E_AXIS], FILAMENTCHANGE_RFEED, active_extruder);
        
      //Set E position to original  
      plan_set_e_position(lastpos[E_AXIS]);
       
      //Recover feed rate 
      feedmultiply=feedmultiplyBckp;
      char cmd[9];
      sprintf_P(cmd, PSTR("M220 S%i"), feedmultiplyBckp);
      enquecommand(cmd);
      
	  lcd_setstatuspgm(WELCOME_MSG);
	  custom_message = false;
	  custom_message_type = 0;
#ifdef HAVE_PAT9125_SENSOR
	  if (fsensor_M600)
	  {
		cmdqueue_pop_front(); //hack because M600 repeated 2x when enqueued to front
		fsensor_enable();
	  }
#endif //HAVE_PAT9125_SENSOR
        
    }
    break;
    #endif //FILAMENTCHANGEENABLE
	case 601: {
		if(lcd_commands_type == 0)  lcd_commands_type = LCD_COMMAND_LONG_PAUSE;
	}
	break;

	case 602: {
		if(lcd_commands_type == 0)	lcd_commands_type = LCD_COMMAND_LONG_PAUSE_RESUME;
	}
	break;
            
#ifdef LIN_ADVANCE
    case 900: // M900: Set LIN_ADVANCE options.
        gcode_M900();
    break;
#endif

    case 907: // M907 Set digital trimpot motor current using axis codes.
    {
      #if defined(DIGIPOTSS_PIN) && DIGIPOTSS_PIN > -1
        for(int i=0;i<NUM_AXIS;i++) if(code_seen(axis_codes[i])) digipot_current(i,code_value());
        if(code_seen('B')) digipot_current(4,code_value());
        if(code_seen('S')) for(int i=0;i<=4;i++) digipot_current(i,code_value());
      #endif
      #ifdef MOTOR_CURRENT_PWM_XY_PIN
        if(code_seen('X')) digipot_current(0, code_value());
      #endif
      #ifdef MOTOR_CURRENT_PWM_Z_PIN
        if(code_seen('Z')) digipot_current(1, code_value());
      #endif
      #ifdef MOTOR_CURRENT_PWM_E_PIN
        if(code_seen('E')) digipot_current(2, code_value());
      #endif
      #ifdef DIGIPOT_I2C
        // this one uses actual amps in floating point
        for(int i=0;i<NUM_AXIS;i++) if(code_seen(axis_codes[i])) digipot_i2c_set_current(i, code_value());
        // for each additional extruder (named B,C,D,E..., channels 4,5,6,7...)
        for(int i=NUM_AXIS;i<DIGIPOT_I2C_NUM_CHANNELS;i++) if(code_seen('B'+i-NUM_AXIS)) digipot_i2c_set_current(i, code_value());
      #endif
    }
    break;
    case 908: // M908 Control digital trimpot directly.
    {
      #if defined(DIGIPOTSS_PIN) && DIGIPOTSS_PIN > -1
        uint8_t channel,current;
        if(code_seen('P')) channel=code_value();
        if(code_seen('S')) current=code_value();
        digitalPotWrite(channel, current);
      #endif
    }
    break;

	case 910: // M910 TMC2130 init
    {
		tmc2130_init();
    }
    break;

	case 911: // M911 Set TMC2130 holding currents
    {
		if (code_seen('X')) tmc2130_set_current_h(0, code_value());
		if (code_seen('Y')) tmc2130_set_current_h(1, code_value());
        if (code_seen('Z')) tmc2130_set_current_h(2, code_value());
        if (code_seen('E')) tmc2130_set_current_h(3, code_value());
    }
    break;

	case 912: // M912 Set TMC2130 running currents
    {
		if (code_seen('X')) tmc2130_set_current_r(0, code_value());
		if (code_seen('Y')) tmc2130_set_current_r(1, code_value());
        if (code_seen('Z')) tmc2130_set_current_r(2, code_value());
        if (code_seen('E')) tmc2130_set_current_r(3, code_value());
    }
    break;

	case 913: // M913 Print TMC2130 currents
    {
		tmc2130_print_currents();
    }
    break;

	case 914: // M914 Set normal mode
    {
		tmc2130_mode = TMC2130_MODE_NORMAL;
		tmc2130_init();
    }
    break;

	case 915: // M915 Set silent mode
    {
		tmc2130_mode = TMC2130_MODE_SILENT;
		tmc2130_init();
    }
    break;

	case 916: // M916 Set sg_thrs
    {
		if (code_seen('X')) sg_thrs_x = code_value();
		if (code_seen('Y')) sg_thrs_y = code_value();
		MYSERIAL.print("sg_thrs_x=");
		MYSERIAL.print(sg_thrs_x, DEC);
		MYSERIAL.print(" sg_thrs_y=");
		MYSERIAL.println(sg_thrs_y, DEC);
    }
    break;

	case 917: // M917 Set TMC2130 pwm_ampl
    {
		if (code_seen('X')) tmc2130_set_pwm_ampl(0, code_value());
		if (code_seen('Y')) tmc2130_set_pwm_ampl(1, code_value());
        if (code_seen('Z')) tmc2130_set_pwm_ampl(2, code_value());
        if (code_seen('E')) tmc2130_set_pwm_ampl(3, code_value());
    }
    break;

	case 918: // M918 Set TMC2130 pwm_grad
    {
		if (code_seen('X')) tmc2130_set_pwm_grad(0, code_value());
		if (code_seen('Y')) tmc2130_set_pwm_grad(1, code_value());
        if (code_seen('Z')) tmc2130_set_pwm_grad(2, code_value());
        if (code_seen('E')) tmc2130_set_pwm_grad(3, code_value());
    }
    break;

    case 350: // M350 Set microstepping mode. Warning: Steps per unit remains unchanged. S code sets stepping mode for all drivers.
    {
      #if defined(X_MS1_PIN) && X_MS1_PIN > -1
        if(code_seen('S')) for(int i=0;i<=4;i++) microstep_mode(i,code_value());
        for(int i=0;i<NUM_AXIS;i++) if(code_seen(axis_codes[i])) microstep_mode(i,(uint8_t)code_value());
        if(code_seen('B')) microstep_mode(4,code_value());
        microstep_readings();
      #endif
    }
    break;
    case 351: // M351 Toggle MS1 MS2 pins directly, S# determines MS1 or MS2, X# sets the pin high/low.
    {
      #if defined(X_MS1_PIN) && X_MS1_PIN > -1
      if(code_seen('S')) switch((int)code_value())
      {
        case 1:
          for(int i=0;i<NUM_AXIS;i++) if(code_seen(axis_codes[i])) microstep_ms(i,code_value(),-1);
          if(code_seen('B')) microstep_ms(4,code_value(),-1);
          break;
        case 2:
          for(int i=0;i<NUM_AXIS;i++) if(code_seen(axis_codes[i])) microstep_ms(i,-1,code_value());
          if(code_seen('B')) microstep_ms(4,-1,code_value());
          break;
      }
      microstep_readings();
      #endif
    }
    break;
	case 701: //M701: load filament
	{
		enable_z();
		custom_message = true;
		custom_message_type = 2;
		
		lcd_setstatuspgm(MSG_LOADING_FILAMENT);
		current_position[E_AXIS] += 70;
		plan_buffer_line(current_position[X_AXIS], current_position[Y_AXIS], current_position[Z_AXIS], current_position[E_AXIS], 400 / 60, active_extruder); //fast sequence

		current_position[E_AXIS] += 25;
		plan_buffer_line(current_position[X_AXIS], current_position[Y_AXIS], current_position[Z_AXIS], current_position[E_AXIS], 100 / 60, active_extruder); //slow sequence
		st_synchronize();

		if (!farm_mode && loading_flag) {
			bool clean = lcd_show_fullscreen_message_yes_no_and_wait_P(MSG_FILAMENT_CLEAN, false, true);

			while (!clean) {
				lcd_update_enable(true);
				lcd_update(2);
				current_position[E_AXIS] += 25;
				plan_buffer_line(current_position[X_AXIS], current_position[Y_AXIS], current_position[Z_AXIS], current_position[E_AXIS], 100 / 60, active_extruder); //slow sequence
				st_synchronize();
				clean = lcd_show_fullscreen_message_yes_no_and_wait_P(MSG_FILAMENT_CLEAN, false, true);
			}
		}
		lcd_update_enable(true);
		lcd_update(2);
		lcd_setstatuspgm(WELCOME_MSG);
		disable_z();
		loading_flag = false;
		custom_message = false;
		custom_message_type = 0;
	}
	break;
	case 702:
	{
#ifdef SNMM
		if (code_seen('U')) {
			extr_unload_used(); //unload all filaments which were used in current print
		}
		else if (code_seen('C')) {
			extr_unload(); //unload just current filament 
		}
		else {
			extr_unload_all(); //unload all filaments
		}
#else
		custom_message = true;
		custom_message_type = 2;
		lcd_setstatuspgm(MSG_UNLOADING_FILAMENT); 
		current_position[E_AXIS] -= 80;
		plan_buffer_line(current_position[X_AXIS], current_position[Y_AXIS], current_position[Z_AXIS], current_position[E_AXIS], 7000 / 60, active_extruder);
		st_synchronize();
		lcd_setstatuspgm(WELCOME_MSG);
		custom_message = false;
		custom_message_type = 0;
#endif	
	}
	break;

    case 999: // M999: Restart after being stopped
      Stopped = false;
      lcd_reset_alert_level();
      gcode_LastN = Stopped_gcode_LastN;
      FlushSerialRequestResend();
    break;
	default: SERIAL_ECHOLNPGM("Invalid M code.");
    }
	
  } // end if(code_seen('M')) (end of M codes)

  else if(code_seen('T'))
  {
	  int index;
	  for (index = 1; *(strchr_pointer + index) == ' ' || *(strchr_pointer + index) == '\t'; index++);
	   
	  if ((*(strchr_pointer + index) < '0' || *(strchr_pointer + index) > '9') && *(strchr_pointer + index) != '?') {
		  SERIAL_ECHOLNPGM("Invalid T code.");
	  }
	  else {
		  if (*(strchr_pointer + index) == '?') {
			  tmp_extruder = choose_extruder_menu();
		  }
		  else {
			  tmp_extruder = code_value();
		  }
		  snmm_filaments_used |= (1 << tmp_extruder); //for stop print
#ifdef SNMM
          
    #ifdef LIN_ADVANCE
          if (snmm_extruder != tmp_extruder)
            clear_current_adv_vars(); //Check if the selected extruder is not the active one and reset LIN_ADVANCE variables if so.
    #endif
          
		  snmm_extruder = tmp_extruder;

		  st_synchronize();
		  delay(100);

		  disable_e0();
		  disable_e1();
		  disable_e2();

		  pinMode(E_MUX0_PIN, OUTPUT);
		  pinMode(E_MUX1_PIN, OUTPUT);
		  pinMode(E_MUX2_PIN, OUTPUT);

		  delay(100);
		  SERIAL_ECHO_START;
		  SERIAL_ECHO("T:");
		  SERIAL_ECHOLN((int)tmp_extruder);
		  switch (tmp_extruder) {
		  case 1:
			  WRITE(E_MUX0_PIN, HIGH);
			  WRITE(E_MUX1_PIN, LOW);
			  WRITE(E_MUX2_PIN, LOW);

			  break;
		  case 2:
			  WRITE(E_MUX0_PIN, LOW);
			  WRITE(E_MUX1_PIN, HIGH);
			  WRITE(E_MUX2_PIN, LOW);

			  break;
		  case 3:
			  WRITE(E_MUX0_PIN, HIGH);
			  WRITE(E_MUX1_PIN, HIGH);
			  WRITE(E_MUX2_PIN, LOW);

			  break;
		  default:
			  WRITE(E_MUX0_PIN, LOW);
			  WRITE(E_MUX1_PIN, LOW);
			  WRITE(E_MUX2_PIN, LOW);

			  break;
		  }
		  delay(100);

#else
		  if (tmp_extruder >= EXTRUDERS) {
			  SERIAL_ECHO_START;
			  SERIAL_ECHOPGM("T");
			  SERIAL_PROTOCOLLN((int)tmp_extruder);
			  SERIAL_ECHOLNRPGM(MSG_INVALID_EXTRUDER);
		  }
		  else {
			  boolean make_move = false;
			  if (code_seen('F')) {
				  make_move = true;
				  next_feedrate = code_value();
				  if (next_feedrate > 0.0) {
					  feedrate = next_feedrate;
				  }
			  }
#if EXTRUDERS > 1
			  if (tmp_extruder != active_extruder) {
				  // Save current position to return to after applying extruder offset
				  memcpy(destination, current_position, sizeof(destination));
				  // Offset extruder (only by XY)
				  int i;
				  for (i = 0; i < 2; i++) {
					  current_position[i] = current_position[i] -
						  extruder_offset[i][active_extruder] +
						  extruder_offset[i][tmp_extruder];
				  }
				  // Set the new active extruder and position
				  active_extruder = tmp_extruder;
				  plan_set_position(current_position[X_AXIS], current_position[Y_AXIS], current_position[Z_AXIS], current_position[E_AXIS]);
				  // Move to the old position if 'F' was in the parameters
				  if (make_move && Stopped == false) {
					  prepare_move();
				  }
			  }
#endif
			  SERIAL_ECHO_START;
			  SERIAL_ECHORPGM(MSG_ACTIVE_EXTRUDER);
			  SERIAL_PROTOCOLLN((int)active_extruder);
		  }

#endif
	  }
  } // end if(code_seen('T')) (end of T codes)

  else if (code_seen('D')) // D codes (debug)
  {
    switch((int)code_value())
    {
	case 0: // D0 - Reset
		MYSERIAL.println("D0 - Reset");
		cli(); //disable interrupts
		wdt_reset(); //reset watchdog
		WDTCSR = (1<<WDCE) | (1<<WDE); //enable watchdog
		WDTCSR = (1<<WDE) | (1<<WDP0); //30ms prescaler
		while(1); //wait for reset
		break;
	case 1: // D1 - Clear EEPROM
		{
			MYSERIAL.println("D1 - Clear EEPROM");
			cli();
			for (int i = 0; i < 4096; i++)
				eeprom_write_byte((unsigned char*)i, (unsigned char)0);
			sei();
		}
		break;
	case 2: // D2 - read/write PIN
		{
			if (code_seen('P')) // Pin (0-255)
			{
				int pin = (int)code_value();
				if ((pin >= 0) && (pin <= 255))
				{
					if (code_seen('F')) // Function in/out (0/1)
					{
						int fnc = (int)code_value();
						if (fnc == 0) pinMode(pin, INPUT);
						else if (fnc == 1) pinMode(pin, OUTPUT);
					}
					if (code_seen('V')) // Value (0/1)
					{
						int val = (int)code_value();
						if (val == 0) digitalWrite(pin, LOW);
						else if (val == 1) digitalWrite(pin, HIGH);
					}
					else
					{
						int val = (digitalRead(pin) != LOW)?1:0;
						MYSERIAL.print("PIN");
						MYSERIAL.print(pin);
						MYSERIAL.print("=");
						MYSERIAL.println(val);
					}
				}
			}
		}
		break;
	case 3:
<<<<<<< HEAD
		MYSERIAL.print("fsensor_enable()");
=======
#ifdef HAVE_PAT9125_SENSOR
>>>>>>> cf8b47d7
		fsensor_enable();
#endif
		break;
	case 4:
<<<<<<< HEAD
		MYSERIAL.print("fsensor_disable()");
=======
#ifdef HAVE_PAT9125_SENSOR
>>>>>>> cf8b47d7
		fsensor_disable();
#endif            
		break;
	case 5:
		{
/*			MYSERIAL.print("tmc2130_rd_MSCNT(0)=");
			int val = tmc2130_rd_MSCNT(tmc2130_cs[0]);
			MYSERIAL.println(val);*/
			homeaxis(0);
		}
		break;
	case 6:
		{
/*			MYSERIAL.print("tmc2130_rd_MSCNT(1)=");
			int val = tmc2130_rd_MSCNT(tmc2130_cs[1]);
			MYSERIAL.println(val);*/
			homeaxis(1);
		}
		break;
	}
  }

  else
  {
    SERIAL_ECHO_START;
    SERIAL_ECHORPGM(MSG_UNKNOWN_COMMAND);
    SERIAL_ECHO(CMDBUFFER_CURRENT_STRING);
    SERIAL_ECHOLNPGM("\"");
  }

  ClearToSend();
}

void FlushSerialRequestResend()
{
  //char cmdbuffer[bufindr][100]="Resend:";
  MYSERIAL.flush();
  SERIAL_PROTOCOLRPGM(MSG_RESEND);
  SERIAL_PROTOCOLLN(gcode_LastN + 1);
  ClearToSend();
}

// Confirm the execution of a command, if sent from a serial line.
// Execution of a command from a SD card will not be confirmed.
void ClearToSend()
{
    previous_millis_cmd = millis();
    if (CMDBUFFER_CURRENT_TYPE == CMDBUFFER_CURRENT_TYPE_USB)
        SERIAL_PROTOCOLLNRPGM(MSG_OK);
}

void get_coordinates()
{
  bool seen[4]={false,false,false,false};
  for(int8_t i=0; i < NUM_AXIS; i++) {
    if(code_seen(axis_codes[i]))
    {
      destination[i] = (float)code_value() + (axis_relative_modes[i] || relative_mode)*current_position[i];
      seen[i]=true;
    }
    else destination[i] = current_position[i]; //Are these else lines really needed?
  }
  if(code_seen('F')) {
    next_feedrate = code_value();
#ifdef MAX_SILENT_FEEDRATE
	if (tmc2130_mode == TMC2130_MODE_SILENT)
		if (next_feedrate > MAX_SILENT_FEEDRATE) next_feedrate = MAX_SILENT_FEEDRATE;
#endif //MAX_SILENT_FEEDRATE
    if(next_feedrate > 0.0) feedrate = next_feedrate;
  }
}

void get_arc_coordinates()
{
#ifdef SF_ARC_FIX
   bool relative_mode_backup = relative_mode;
   relative_mode = true;
#endif
   get_coordinates();
#ifdef SF_ARC_FIX
   relative_mode=relative_mode_backup;
#endif

   if(code_seen('I')) {
     offset[0] = code_value();
   }
   else {
     offset[0] = 0.0;
   }
   if(code_seen('J')) {
     offset[1] = code_value();
   }
   else {
     offset[1] = 0.0;
   }
}

void clamp_to_software_endstops(float target[3])
{
    world2machine_clamp(target[0], target[1]);

    // Clamp the Z coordinate.
    if (min_software_endstops) {
        float negative_z_offset = 0;
        #ifdef ENABLE_AUTO_BED_LEVELING
            if (Z_PROBE_OFFSET_FROM_EXTRUDER < 0) negative_z_offset = negative_z_offset + Z_PROBE_OFFSET_FROM_EXTRUDER;
            if (add_homing[Z_AXIS] < 0) negative_z_offset = negative_z_offset + add_homing[Z_AXIS];
        #endif
        if (target[Z_AXIS] < min_pos[Z_AXIS]+negative_z_offset) target[Z_AXIS] = min_pos[Z_AXIS]+negative_z_offset;
    }
    if (max_software_endstops) {
        if (target[Z_AXIS] > max_pos[Z_AXIS]) target[Z_AXIS] = max_pos[Z_AXIS];
    }
}

#ifdef MESH_BED_LEVELING
    void mesh_plan_buffer_line(const float &x, const float &y, const float &z, const float &e, const float &feed_rate, const uint8_t extruder) {
        float dx = x - current_position[X_AXIS];
        float dy = y - current_position[Y_AXIS];
        float dz = z - current_position[Z_AXIS];
        int n_segments = 0;
		
        if (mbl.active) {
            float len = abs(dx) + abs(dy);
            if (len > 0)
                // Split to 3cm segments or shorter.
                n_segments = int(ceil(len / 30.f));
        }
        
        if (n_segments > 1) {
            float de = e - current_position[E_AXIS];
            for (int i = 1; i < n_segments; ++ i) {
                float t = float(i) / float(n_segments);
                plan_buffer_line(
                                 current_position[X_AXIS] + t * dx,
                                 current_position[Y_AXIS] + t * dy,
                                 current_position[Z_AXIS] + t * dz,
                                 current_position[E_AXIS] + t * de,
                                 feed_rate, extruder);
            }
        }
        // The rest of the path.
        plan_buffer_line(x, y, z, e, feed_rate, extruder);
        current_position[X_AXIS] = x;
        current_position[Y_AXIS] = y;
        current_position[Z_AXIS] = z;
        current_position[E_AXIS] = e;
    }
#endif  // MESH_BED_LEVELING
    
void prepare_move()
{
  clamp_to_software_endstops(destination);
  previous_millis_cmd = millis();

  // Do not use feedmultiply for E or Z only moves
  if( (current_position[X_AXIS] == destination [X_AXIS]) && (current_position[Y_AXIS] == destination [Y_AXIS])) {
      plan_buffer_line(destination[X_AXIS], destination[Y_AXIS], destination[Z_AXIS], destination[E_AXIS], feedrate/60, active_extruder);
  }
  else {
#ifdef MESH_BED_LEVELING
    mesh_plan_buffer_line(destination[X_AXIS], destination[Y_AXIS], destination[Z_AXIS], destination[E_AXIS], feedrate*feedmultiply*(1./(60.f*100.f)), active_extruder);
#else
     plan_buffer_line(destination[X_AXIS], destination[Y_AXIS], destination[Z_AXIS], destination[E_AXIS], feedrate*feedmultiply*(1./(60.f*100.f)), active_extruder);
#endif
  }

  for(int8_t i=0; i < NUM_AXIS; i++) {
    current_position[i] = destination[i];
  }
}

void prepare_arc_move(char isclockwise) {
  float r = hypot(offset[X_AXIS], offset[Y_AXIS]); // Compute arc radius for mc_arc

  // Trace the arc
  mc_arc(current_position, destination, offset, X_AXIS, Y_AXIS, Z_AXIS, feedrate*feedmultiply/60/100.0, r, isclockwise, active_extruder);

  // As far as the parser is concerned, the position is now == target. In reality the
  // motion control system might still be processing the action and the real tool position
  // in any intermediate location.
  for(int8_t i=0; i < NUM_AXIS; i++) {
    current_position[i] = destination[i];
  }
  previous_millis_cmd = millis();
}

#if defined(CONTROLLERFAN_PIN) && CONTROLLERFAN_PIN > -1

#if defined(FAN_PIN)
  #if CONTROLLERFAN_PIN == FAN_PIN
    #error "You cannot set CONTROLLERFAN_PIN equal to FAN_PIN"
  #endif
#endif

unsigned long lastMotor = 0; //Save the time for when a motor was turned on last
unsigned long lastMotorCheck = 0;

void controllerFan()
{
  if ((millis() - lastMotorCheck) >= 2500) //Not a time critical function, so we only check every 2500ms
  {
    lastMotorCheck = millis();

    if(!READ(X_ENABLE_PIN) || !READ(Y_ENABLE_PIN) || !READ(Z_ENABLE_PIN) || (soft_pwm_bed > 0)
    #if EXTRUDERS > 2
       || !READ(E2_ENABLE_PIN)
    #endif
    #if EXTRUDER > 1
      #if defined(X2_ENABLE_PIN) && X2_ENABLE_PIN > -1
       || !READ(X2_ENABLE_PIN)
      #endif
       || !READ(E1_ENABLE_PIN)
    #endif
       || !READ(E0_ENABLE_PIN)) //If any of the drivers are enabled...
    {
      lastMotor = millis(); //... set time to NOW so the fan will turn on
    }

    if ((millis() - lastMotor) >= (CONTROLLERFAN_SECS*1000UL) || lastMotor == 0) //If the last time any driver was enabled, is longer since than CONTROLLERSEC...
    {
        digitalWrite(CONTROLLERFAN_PIN, 0);
        analogWrite(CONTROLLERFAN_PIN, 0);
    }
    else
    {
        // allows digital or PWM fan output to be used (see M42 handling)
        digitalWrite(CONTROLLERFAN_PIN, CONTROLLERFAN_SPEED);
        analogWrite(CONTROLLERFAN_PIN, CONTROLLERFAN_SPEED);
    }
  }
}
#endif

#ifdef TEMP_STAT_LEDS
static bool blue_led = false;
static bool red_led = false;
static uint32_t stat_update = 0;

void handle_status_leds(void) {
  float max_temp = 0.0;
  if(millis() > stat_update) {
    stat_update += 500; // Update every 0.5s
    for (int8_t cur_extruder = 0; cur_extruder < EXTRUDERS; ++cur_extruder) {
       max_temp = max(max_temp, degHotend(cur_extruder));
       max_temp = max(max_temp, degTargetHotend(cur_extruder));
    }
    #if defined(TEMP_BED_PIN) && TEMP_BED_PIN > -1
      max_temp = max(max_temp, degTargetBed());
      max_temp = max(max_temp, degBed());
    #endif
    if((max_temp > 55.0) && (red_led == false)) {
      digitalWrite(STAT_LED_RED, 1);
      digitalWrite(STAT_LED_BLUE, 0);
      red_led = true;
      blue_led = false;
    }
    if((max_temp < 54.0) && (blue_led == false)) {
      digitalWrite(STAT_LED_RED, 0);
      digitalWrite(STAT_LED_BLUE, 1);
      red_led = false;
      blue_led = true;
    }
  }
}
#endif

void manage_inactivity(bool ignore_stepper_queue/*=false*/) //default argument set in Marlin.h
{
	
#if defined(KILL_PIN) && KILL_PIN > -1
	static int killCount = 0;   // make the inactivity button a bit less responsive
   const int KILL_DELAY = 10000;
#endif
	
    if(buflen < (BUFSIZE-1)){
        get_command();
    }

  if( (millis() - previous_millis_cmd) >  max_inactive_time )
    if(max_inactive_time)
      kill("", 4);
  if(stepper_inactive_time)  {
    if( (millis() - previous_millis_cmd) >  stepper_inactive_time )
    {
      if(blocks_queued() == false && ignore_stepper_queue == false) {
        disable_x();
//        SERIAL_ECHOLNPGM("manage_inactivity - disable Y");
        disable_y();
        disable_z();
        disable_e0();
        disable_e1();
        disable_e2();
      }
    }
  }
  
  #ifdef CHDK //Check if pin should be set to LOW after M240 set it to HIGH
    if (chdkActive && (millis() - chdkHigh > CHDK_DELAY))
    {
      chdkActive = false;
      WRITE(CHDK, LOW);
    }
  #endif
  
  #if defined(KILL_PIN) && KILL_PIN > -1
    
    // Check if the kill button was pressed and wait just in case it was an accidental
    // key kill key press
    // -------------------------------------------------------------------------------
    if( 0 == READ(KILL_PIN) )
    {
       killCount++;
    }
    else if (killCount > 0)
    {
       killCount--;
    }
    // Exceeded threshold and we can confirm that it was not accidental
    // KILL the machine
    // ----------------------------------------------------------------
    if ( killCount >= KILL_DELAY)
    {
       kill("", 5);
    }
  #endif
    
  #if defined(CONTROLLERFAN_PIN) && CONTROLLERFAN_PIN > -1
    controllerFan(); //Check if fan should be turned on to cool stepper drivers down
  #endif
  #ifdef EXTRUDER_RUNOUT_PREVENT
    if( (millis() - previous_millis_cmd) >  EXTRUDER_RUNOUT_SECONDS*1000 )
    if(degHotend(active_extruder)>EXTRUDER_RUNOUT_MINTEMP)
    {
     bool oldstatus=READ(E0_ENABLE_PIN);
     enable_e0();
     float oldepos=current_position[E_AXIS];
     float oldedes=destination[E_AXIS];
     plan_buffer_line(destination[X_AXIS], destination[Y_AXIS], destination[Z_AXIS],
                      destination[E_AXIS]+EXTRUDER_RUNOUT_EXTRUDE*EXTRUDER_RUNOUT_ESTEPS/axis_steps_per_unit[E_AXIS],
                      EXTRUDER_RUNOUT_SPEED/60.*EXTRUDER_RUNOUT_ESTEPS/axis_steps_per_unit[E_AXIS], active_extruder);
     current_position[E_AXIS]=oldepos;
     destination[E_AXIS]=oldedes;
     plan_set_e_position(oldepos);
     previous_millis_cmd=millis();
     st_synchronize();
     WRITE(E0_ENABLE_PIN,oldstatus);
    }
  #endif
  #ifdef TEMP_STAT_LEDS
      handle_status_leds();
  #endif
  check_axes_activity();
}

void kill(const char *full_screen_message, unsigned char id)
{
	SERIAL_ECHOPGM("KILL: ");
	MYSERIAL.println(int(id));
	//return;
  cli(); // Stop interrupts
  disable_heater();

  disable_x();
//  SERIAL_ECHOLNPGM("kill - disable Y");
  disable_y();
  disable_z();
  disable_e0();
  disable_e1();
  disable_e2();

#if defined(PS_ON_PIN) && PS_ON_PIN > -1
  pinMode(PS_ON_PIN,INPUT);
#endif
  SERIAL_ERROR_START;
  SERIAL_ERRORLNRPGM(MSG_ERR_KILLED);
  if (full_screen_message != NULL) {
      SERIAL_ERRORLNRPGM(full_screen_message);
      lcd_display_message_fullscreen_P(full_screen_message);
  } else {
      LCD_ALERTMESSAGERPGM(MSG_KILLED);
  }

  // FMC small patch to update the LCD before ending
  sei();   // enable interrupts
  for ( int i=5; i--; lcd_update())
  {
     delay(200);	
  }
  cli();   // disable interrupts
  suicide();
  while(1) { /* Intentionally left empty */ } // Wait for reset
}

void Stop()
{
  disable_heater();
  if(Stopped == false) {
    Stopped = true;
    Stopped_gcode_LastN = gcode_LastN; // Save last g_code for restart
    SERIAL_ERROR_START;
    SERIAL_ERRORLNRPGM(MSG_ERR_STOPPED);
    LCD_MESSAGERPGM(MSG_STOPPED);
  }
}

bool IsStopped() { return Stopped; };

#ifdef FAST_PWM_FAN
void setPwmFrequency(uint8_t pin, int val)
{
  val &= 0x07;
  switch(digitalPinToTimer(pin))
  {

    #if defined(TCCR0A)
    case TIMER0A:
    case TIMER0B:
//         TCCR0B &= ~(_BV(CS00) | _BV(CS01) | _BV(CS02));
//         TCCR0B |= val;
         break;
    #endif

    #if defined(TCCR1A)
    case TIMER1A:
    case TIMER1B:
//         TCCR1B &= ~(_BV(CS10) | _BV(CS11) | _BV(CS12));
//         TCCR1B |= val;
         break;
    #endif

    #if defined(TCCR2)
    case TIMER2:
    case TIMER2:
         TCCR2 &= ~(_BV(CS10) | _BV(CS11) | _BV(CS12));
         TCCR2 |= val;
         break;
    #endif

    #if defined(TCCR2A)
    case TIMER2A:
    case TIMER2B:
         TCCR2B &= ~(_BV(CS20) | _BV(CS21) | _BV(CS22));
         TCCR2B |= val;
         break;
    #endif

    #if defined(TCCR3A)
    case TIMER3A:
    case TIMER3B:
    case TIMER3C:
         TCCR3B &= ~(_BV(CS30) | _BV(CS31) | _BV(CS32));
         TCCR3B |= val;
         break;
    #endif

    #if defined(TCCR4A)
    case TIMER4A:
    case TIMER4B:
    case TIMER4C:
         TCCR4B &= ~(_BV(CS40) | _BV(CS41) | _BV(CS42));
         TCCR4B |= val;
         break;
   #endif

    #if defined(TCCR5A)
    case TIMER5A:
    case TIMER5B:
    case TIMER5C:
         TCCR5B &= ~(_BV(CS50) | _BV(CS51) | _BV(CS52));
         TCCR5B |= val;
         break;
   #endif

  }
}
#endif //FAST_PWM_FAN

bool setTargetedHotend(int code){
  tmp_extruder = active_extruder;
  if(code_seen('T')) {
    tmp_extruder = code_value();
    if(tmp_extruder >= EXTRUDERS) {
      SERIAL_ECHO_START;
      switch(code){
        case 104:
          SERIAL_ECHORPGM(MSG_M104_INVALID_EXTRUDER);
          break;
        case 105:
          SERIAL_ECHO(MSG_M105_INVALID_EXTRUDER);
          break;
        case 109:
          SERIAL_ECHO(MSG_M109_INVALID_EXTRUDER);
          break;
        case 218:
          SERIAL_ECHO(MSG_M218_INVALID_EXTRUDER);
          break;
        case 221:
          SERIAL_ECHO(MSG_M221_INVALID_EXTRUDER);
          break;
      }
      SERIAL_PROTOCOLLN((int)tmp_extruder);
      return true;
    }
  }
  return false;
}

void save_statistics(unsigned long _total_filament_used, unsigned long _total_print_time) //_total_filament_used unit: mm/100; print time in s
{
	if (eeprom_read_byte((uint8_t *)EEPROM_TOTALTIME) == 255 && eeprom_read_byte((uint8_t *)EEPROM_TOTALTIME + 1) == 255 && eeprom_read_byte((uint8_t *)EEPROM_TOTALTIME + 2) == 255 && eeprom_read_byte((uint8_t *)EEPROM_TOTALTIME + 3) == 255)
	{
		eeprom_update_dword((uint32_t *)EEPROM_TOTALTIME, 0);
		eeprom_update_dword((uint32_t *)EEPROM_FILAMENTUSED, 0);
	}

	unsigned long _previous_filament = eeprom_read_dword((uint32_t *)EEPROM_FILAMENTUSED); //_previous_filament unit: cm
	unsigned long _previous_time = eeprom_read_dword((uint32_t *)EEPROM_TOTALTIME); //_previous_time unit: min

	eeprom_update_dword((uint32_t *)EEPROM_TOTALTIME, _previous_time + (_total_print_time/60)); //EEPROM_TOTALTIME unit: min
	eeprom_update_dword((uint32_t *)EEPROM_FILAMENTUSED, _previous_filament + (_total_filament_used / 1000));

	total_filament_used = 0;

}

float calculate_volumetric_multiplier(float diameter) {
	float area = .0;
	float radius = .0;

	radius = diameter * .5;
	if (! volumetric_enabled || radius == 0) {
		area = 1;
	}
	else {
		area = M_PI * pow(radius, 2);
	}

	return 1.0 / area;
}

void calculate_volumetric_multipliers() {
	volumetric_multiplier[0] = calculate_volumetric_multiplier(filament_size[0]);
#if EXTRUDERS > 1
	volumetric_multiplier[1] = calculate_volumetric_multiplier(filament_size[1]);
#if EXTRUDERS > 2
	volumetric_multiplier[2] = calculate_volumetric_multiplier(filament_size[2]);
#endif
#endif
}

void delay_keep_alive(unsigned int ms)
{
    for (;;) {
        manage_heater();
        // Manage inactivity, but don't disable steppers on timeout.
        manage_inactivity(true);
        lcd_update();
        if (ms == 0)
            break;
        else if (ms >= 50) {
            delay(50);
            ms -= 50;
        } else {
            delay(ms);
            ms = 0;
        }
    }
}

void wait_for_heater(long codenum) {

#ifdef TEMP_RESIDENCY_TIME
	long residencyStart;
	residencyStart = -1;
	/* continue to loop until we have reached the target temp
	_and_ until TEMP_RESIDENCY_TIME hasn't passed since we reached it */
	while ((!cancel_heatup) && ((residencyStart == -1) ||
		(residencyStart >= 0 && (((unsigned int)(millis() - residencyStart)) < (TEMP_RESIDENCY_TIME * 1000UL))))) {
#else
	while (target_direction ? (isHeatingHotend(tmp_extruder)) : (isCoolingHotend(tmp_extruder) && (CooldownNoWait == false))) {
#endif //TEMP_RESIDENCY_TIME
		if ((millis() - codenum) > 1000UL)
		{ //Print Temp Reading and remaining time every 1 second while heating up/cooling down
			if (!farm_mode) {
				SERIAL_PROTOCOLPGM("T:");
				SERIAL_PROTOCOL_F(degHotend(tmp_extruder), 1);
				SERIAL_PROTOCOLPGM(" E:");
				SERIAL_PROTOCOL((int)tmp_extruder);

#ifdef TEMP_RESIDENCY_TIME
				SERIAL_PROTOCOLPGM(" W:");
				if (residencyStart > -1)
				{
					codenum = ((TEMP_RESIDENCY_TIME * 1000UL) - (millis() - residencyStart)) / 1000UL;
					SERIAL_PROTOCOLLN(codenum);
				}
				else
				{
					SERIAL_PROTOCOLLN("?");
				}
			}
#else
				SERIAL_PROTOCOLLN("");
#endif
				codenum = millis();
		}
			manage_heater();
			manage_inactivity();
			lcd_update();
#ifdef TEMP_RESIDENCY_TIME
			/* start/restart the TEMP_RESIDENCY_TIME timer whenever we reach target temp for the first time
			or when current temp falls outside the hysteresis after target temp was reached */
			if ((residencyStart == -1 && target_direction && (degHotend(tmp_extruder) >= (degTargetHotend(tmp_extruder) - TEMP_WINDOW))) ||
				(residencyStart == -1 && !target_direction && (degHotend(tmp_extruder) <= (degTargetHotend(tmp_extruder) + TEMP_WINDOW))) ||
				(residencyStart > -1 && labs(degHotend(tmp_extruder) - degTargetHotend(tmp_extruder)) > TEMP_HYSTERESIS))
			{
				residencyStart = millis();
			}
#endif //TEMP_RESIDENCY_TIME
	}
}

void check_babystep() {
	int babystep_z;
	EEPROM_read_B(EEPROM_BABYSTEP_Z, &babystep_z);
	if ((babystep_z < Z_BABYSTEP_MIN) || (babystep_z > Z_BABYSTEP_MAX)) {
		babystep_z = 0; //if babystep value is out of min max range, set it to 0
		SERIAL_ECHOLNPGM("Z live adjust out of range. Setting to 0");
		EEPROM_save_B(EEPROM_BABYSTEP_Z, &babystep_z);
		lcd_show_fullscreen_message_and_wait_P(PSTR("Z live adjust out of range. Setting to 0. Click to continue."));
		lcd_update_enable(true);		
	}	
}
#ifdef DIS
void d_setup()
{	
	pinMode(D_DATACLOCK, INPUT_PULLUP);
	pinMode(D_DATA, INPUT_PULLUP);
	pinMode(D_REQUIRE, OUTPUT);
	digitalWrite(D_REQUIRE, HIGH);
}


float d_ReadData()
{
	int digit[13];
	String mergeOutput;
	float output;

	digitalWrite(D_REQUIRE, HIGH);
	for (int i = 0; i<13; i++)
	{
		for (int j = 0; j < 4; j++)
		{
			while (digitalRead(D_DATACLOCK) == LOW) {}
			while (digitalRead(D_DATACLOCK) == HIGH) {}
			bitWrite(digit[i], j, digitalRead(D_DATA));
		}
	}

	digitalWrite(D_REQUIRE, LOW);
	mergeOutput = "";
	output = 0;
	for (int r = 5; r <= 10; r++) //Merge digits
	{
		mergeOutput += digit[r];
	}
	output = mergeOutput.toFloat();

	if (digit[4] == 8) //Handle sign
	{
		output *= -1;
	}

	for (int i = digit[11]; i > 0; i--) //Handle floating point
	{
		output /= 10;
	}

	return output;

}

void bed_analysis(float x_dimension, float y_dimension, int x_points_num, int y_points_num, float shift_x, float shift_y) {
	int t1 = 0;
	int t_delay = 0;
	int digit[13];
	int m;
	char str[3];
	//String mergeOutput;
	char mergeOutput[15];
	float output;

	int mesh_point = 0; //index number of calibration point
	float bed_zero_ref_x = (-22.f + X_PROBE_OFFSET_FROM_EXTRUDER); //shift between zero point on bed and target and between probe and nozzle
	float bed_zero_ref_y = (-0.6f + Y_PROBE_OFFSET_FROM_EXTRUDER);

	float mesh_home_z_search = 4;
	float row[x_points_num];
	int ix = 0;
	int iy = 0;

	char* filename_wldsd = "wldsd.txt";
	char data_wldsd[70];
	char numb_wldsd[10];

	d_setup();

	if (!(axis_known_position[X_AXIS] && axis_known_position[Y_AXIS] && axis_known_position[Z_AXIS])) {
		// We don't know where we are! HOME!
		// Push the commands to the front of the message queue in the reverse order!
		// There shall be always enough space reserved for these commands.
		repeatcommand_front(); // repeat G80 with all its parameters
		
		enquecommand_front_P((PSTR("G28 W0")));
		enquecommand_front_P((PSTR("G1 Z5")));
		return;
	}
	bool custom_message_old = custom_message;
	unsigned int custom_message_type_old = custom_message_type;
	unsigned int custom_message_state_old = custom_message_state;
	custom_message = true;
	custom_message_type = 1;
	custom_message_state = (x_points_num * y_points_num) + 10;
	lcd_update(1);

	mbl.reset();
	babystep_undo();

	card.openFile(filename_wldsd, false);

	current_position[Z_AXIS] = mesh_home_z_search;
	plan_buffer_line(current_position[X_AXIS], current_position[Y_AXIS], current_position[Z_AXIS], current_position[E_AXIS], homing_feedrate[Z_AXIS] / 60, active_extruder);

	int XY_AXIS_FEEDRATE = homing_feedrate[X_AXIS] / 20;
	int Z_PROBE_FEEDRATE = homing_feedrate[Z_AXIS] / 60;
	int Z_LIFT_FEEDRATE = homing_feedrate[Z_AXIS] / 40;

	setup_for_endstop_move(false);

	SERIAL_PROTOCOLPGM("Num X,Y: ");
	SERIAL_PROTOCOL(x_points_num);
	SERIAL_PROTOCOLPGM(",");
	SERIAL_PROTOCOL(y_points_num);
	SERIAL_PROTOCOLPGM("\nZ search height: ");
	SERIAL_PROTOCOL(mesh_home_z_search);
	SERIAL_PROTOCOLPGM("\nDimension X,Y: ");
	SERIAL_PROTOCOL(x_dimension);
	SERIAL_PROTOCOLPGM(",");
	SERIAL_PROTOCOL(y_dimension);
	SERIAL_PROTOCOLLNPGM("\nMeasured points:");

	while (mesh_point != x_points_num * y_points_num) {
		ix = mesh_point % x_points_num; // from 0 to MESH_NUM_X_POINTS - 1
		iy = mesh_point / x_points_num;
		if (iy & 1) ix = (x_points_num - 1) - ix; // Zig zag
		float z0 = 0.f;
		current_position[Z_AXIS] = mesh_home_z_search;
		plan_buffer_line(current_position[X_AXIS], current_position[Y_AXIS], current_position[Z_AXIS], current_position[E_AXIS], Z_LIFT_FEEDRATE, active_extruder);
		st_synchronize();


		current_position[X_AXIS] = 13.f + ix * (x_dimension / (x_points_num - 1)) - bed_zero_ref_x + shift_x;
		current_position[Y_AXIS] = 6.4f + iy * (y_dimension / (y_points_num - 1)) - bed_zero_ref_y + shift_y;

		plan_buffer_line(current_position[X_AXIS], current_position[Y_AXIS], current_position[Z_AXIS], current_position[E_AXIS], XY_AXIS_FEEDRATE, active_extruder);
		st_synchronize();

		if (!find_bed_induction_sensor_point_z(-10.f)) { //if we have data from z calibration max allowed difference is 1mm for each point, if we dont have data max difference is 10mm from initial point  
			break;
			card.closefile();
		}


		//memset(numb_wldsd, 0, sizeof(numb_wldsd));
		//dtostrf(d_ReadData(), 8, 5, numb_wldsd);
		//strcat(data_wldsd, numb_wldsd);


		
		//MYSERIAL.println(data_wldsd);
		//delay(1000);
		//delay(3000);
		//t1 = millis();
		
		//while (digitalRead(D_DATACLOCK) == LOW) {}
		//while (digitalRead(D_DATACLOCK) == HIGH) {}
		memset(digit, 0, sizeof(digit));
		//cli();
		digitalWrite(D_REQUIRE, LOW);	
		
		for (int i = 0; i<13; i++)
		{
			//t1 = millis();
			for (int j = 0; j < 4; j++)
			{
				while (digitalRead(D_DATACLOCK) == LOW) {}				
				while (digitalRead(D_DATACLOCK) == HIGH) {}
				bitWrite(digit[i], j, digitalRead(D_DATA));
			}
			//t_delay = (millis() - t1);
			//SERIAL_PROTOCOLPGM(" ");
			//SERIAL_PROTOCOL_F(t_delay, 5);
			//SERIAL_PROTOCOLPGM(" ");
		}
		//sei();
		digitalWrite(D_REQUIRE, HIGH);
		mergeOutput[0] = '\0';
		output = 0;
		for (int r = 5; r <= 10; r++) //Merge digits
		{			
			sprintf(str, "%d", digit[r]);
			strcat(mergeOutput, str);
		}
		
		output = atof(mergeOutput);

		if (digit[4] == 8) //Handle sign
		{
			output *= -1;
		}

		for (int i = digit[11]; i > 0; i--) //Handle floating point
		{
			output *= 0.1;
		}
		

		//output = d_ReadData();

		//row[ix] = current_position[Z_AXIS];

		memset(data_wldsd, 0, sizeof(data_wldsd));

		for (int i = 0; i <3; i++) {
			memset(numb_wldsd, 0, sizeof(numb_wldsd));
			dtostrf(current_position[i], 8, 5, numb_wldsd);
			strcat(data_wldsd, numb_wldsd);
			strcat(data_wldsd, ";");

		}
		memset(numb_wldsd, 0, sizeof(numb_wldsd));
		dtostrf(output, 8, 5, numb_wldsd);
		strcat(data_wldsd, numb_wldsd);
		//strcat(data_wldsd, ";");
		card.write_command(data_wldsd);

		
		//row[ix] = d_ReadData();
		
		row[ix] = output; // current_position[Z_AXIS];

		if (iy % 2 == 1 ? ix == 0 : ix == x_points_num - 1) {
			for (int i = 0; i < x_points_num; i++) {
				SERIAL_PROTOCOLPGM(" ");
				SERIAL_PROTOCOL_F(row[i], 5);


			}
			SERIAL_PROTOCOLPGM("\n");
		}
		custom_message_state--;
		mesh_point++;
		lcd_update(1);

	}
	card.closefile();

}
#endif

void temp_compensation_start() {
	
	custom_message = true;
	custom_message_type = 5;
	custom_message_state = PINDA_HEAT_T + 1;
	lcd_update(2);
	if (degHotend(active_extruder) > EXTRUDE_MINTEMP) {
		current_position[E_AXIS] -= DEFAULT_RETRACTION;
	}
	plan_buffer_line(current_position[X_AXIS], current_position[Y_AXIS], current_position[Z_AXIS], current_position[E_AXIS], 400, active_extruder);
	
	current_position[X_AXIS] = PINDA_PREHEAT_X;
	current_position[Y_AXIS] = PINDA_PREHEAT_Y;
	current_position[Z_AXIS] = PINDA_PREHEAT_Z;
	plan_buffer_line(current_position[X_AXIS], current_position[Y_AXIS], current_position[Z_AXIS], current_position[E_AXIS], 3000 / 60, active_extruder);
	st_synchronize();
	while (fabs(degBed() - target_temperature_bed) > 1) delay_keep_alive(1000);

	for (int i = 0; i < PINDA_HEAT_T; i++) {
		delay_keep_alive(1000);
		custom_message_state = PINDA_HEAT_T - i;
		if (custom_message_state == 99 || custom_message_state == 9) lcd_update(2); //force whole display redraw if number of digits changed
		else lcd_update(1);
	}	
	custom_message_type = 0;
	custom_message_state = 0;
	custom_message = false;
}

void temp_compensation_apply() {
	int i_add;
	int compensation_value;
	int z_shift = 0;
	float z_shift_mm;

	if (calibration_status() == CALIBRATION_STATUS_CALIBRATED) {
		if (target_temperature_bed % 10 == 0 && target_temperature_bed >= 60 && target_temperature_bed <= 100) {
			i_add = (target_temperature_bed - 60) / 10;
			EEPROM_read_B(EEPROM_PROBE_TEMP_SHIFT + i_add * 2, &z_shift);
			z_shift_mm = z_shift / axis_steps_per_unit[Z_AXIS];
		}else {
			//interpolation
			z_shift_mm = temp_comp_interpolation(target_temperature_bed) / axis_steps_per_unit[Z_AXIS];
		}
		SERIAL_PROTOCOLPGM("\n");
		SERIAL_PROTOCOLPGM("Z shift applied:");
		MYSERIAL.print(z_shift_mm);
		plan_buffer_line(current_position[X_AXIS], current_position[Y_AXIS], current_position[Z_AXIS] - z_shift_mm, current_position[E_AXIS], homing_feedrate[Z_AXIS] / 40, active_extruder);
		st_synchronize();
		plan_set_z_position(current_position[Z_AXIS]);
	}
	else {		
		//we have no temp compensation data
	}
}

float temp_comp_interpolation(float inp_temperature) {

	//cubic spline interpolation

	int n, i, j, k;
	float h[10], a, b, c, d, sum, s[10] = { 0 }, x[10], F[10], f[10], m[10][10] = { 0 }, temp;
	int shift[10];
	int temp_C[10];

	n = 6; //number of measured points

	shift[0] = 0;
	for (i = 0; i < n; i++) {
		if (i>0) EEPROM_read_B(EEPROM_PROBE_TEMP_SHIFT + (i-1) * 2, &shift[i]); //read shift in steps from EEPROM
		temp_C[i] = 50 + i * 10; //temperature in C
		
		x[i] = (float)temp_C[i];
		f[i] = (float)shift[i];
	}
	if (inp_temperature < x[0]) return 0;


	for (i = n - 1; i>0; i--) {
		F[i] = (f[i] - f[i - 1]) / (x[i] - x[i - 1]);
		h[i - 1] = x[i] - x[i - 1];
	}
	//*********** formation of h, s , f matrix **************
	for (i = 1; i<n - 1; i++) {
		m[i][i] = 2 * (h[i - 1] + h[i]);
		if (i != 1) {
			m[i][i - 1] = h[i - 1];
			m[i - 1][i] = h[i - 1];
		}
		m[i][n - 1] = 6 * (F[i + 1] - F[i]);
	}
	//*********** forward elimination **************
	for (i = 1; i<n - 2; i++) {
		temp = (m[i + 1][i] / m[i][i]);
		for (j = 1; j <= n - 1; j++)
			m[i + 1][j] -= temp*m[i][j];
	}
	//*********** backward substitution *********
	for (i = n - 2; i>0; i--) {
		sum = 0;
		for (j = i; j <= n - 2; j++)
			sum += m[i][j] * s[j];
		s[i] = (m[i][n - 1] - sum) / m[i][i];
	}

		for (i = 0; i<n - 1; i++)
			if ((x[i] <= inp_temperature && inp_temperature <= x[i + 1]) || (i == n-2 && inp_temperature > x[i + 1])) {
				a = (s[i + 1] - s[i]) / (6 * h[i]);
				b = s[i] / 2;
				c = (f[i + 1] - f[i]) / h[i] - (2 * h[i] * s[i] + s[i + 1] * h[i]) / 6;
				d = f[i];
				sum = a*pow((inp_temperature - x[i]), 3) + b*pow((inp_temperature - x[i]), 2) + c*(inp_temperature - x[i]) + d;
			}

		return sum;

}

void long_pause() //long pause print
{
	st_synchronize();
	
	//save currently set parameters to global variables
	saved_feedmultiply = feedmultiply; 
	HotendTempBckp = degTargetHotend(active_extruder);
	fanSpeedBckp = fanSpeed;
	start_pause_print = millis();
		

	//save position
	pause_lastpos[X_AXIS] = current_position[X_AXIS];
	pause_lastpos[Y_AXIS] = current_position[Y_AXIS];
	pause_lastpos[Z_AXIS] = current_position[Z_AXIS];
	pause_lastpos[E_AXIS] = current_position[E_AXIS];

	//retract
	current_position[E_AXIS] -= DEFAULT_RETRACTION;
	plan_buffer_line(current_position[X_AXIS], current_position[Y_AXIS], current_position[Z_AXIS], current_position[E_AXIS], 400, active_extruder);

	//lift z
	current_position[Z_AXIS] += Z_PAUSE_LIFT;
	if (current_position[Z_AXIS] > Z_MAX_POS) current_position[Z_AXIS] = Z_MAX_POS;
	plan_buffer_line(current_position[X_AXIS], current_position[Y_AXIS], current_position[Z_AXIS], current_position[E_AXIS], 15, active_extruder);

	//set nozzle target temperature to 0
	setTargetHotend(0, 0);
	setTargetHotend(0, 1);
	setTargetHotend(0, 2);

	//Move XY to side
	current_position[X_AXIS] = X_PAUSE_POS;
	current_position[Y_AXIS] = Y_PAUSE_POS;
	plan_buffer_line(current_position[X_AXIS], current_position[Y_AXIS], current_position[Z_AXIS], current_position[E_AXIS], 50, active_extruder);

	// Turn off the print fan
	fanSpeed = 0;

	st_synchronize();
}

void serialecho_temperatures() {
	float tt = degHotend(active_extruder);
	SERIAL_PROTOCOLPGM("T:");
	SERIAL_PROTOCOL(tt);
	SERIAL_PROTOCOLPGM(" E:");
	SERIAL_PROTOCOL((int)active_extruder);
	SERIAL_PROTOCOLPGM(" B:");
	SERIAL_PROTOCOL_F(degBed(), 1);
	SERIAL_PROTOCOLLN("");
}



void uvlo_() {
		//SERIAL_ECHOLNPGM("UVLO");	
		save_print_to_eeprom();
		float current_position_bckp[2];
		int feedrate_bckp = feedrate;
		current_position_bckp[X_AXIS] = st_get_position_mm(X_AXIS);
		current_position_bckp[Y_AXIS] = st_get_position_mm(Y_AXIS);

		eeprom_update_float((float*)(EEPROM_UVLO_CURRENT_POSITION + 0), current_position_bckp[X_AXIS]);
		eeprom_update_float((float*)(EEPROM_UVLO_CURRENT_POSITION + 4), current_position_bckp[Y_AXIS]);
		eeprom_update_float((float*)(EEPROM_UVLO_CURRENT_POSITION_Z), current_position[Z_AXIS]);
		EEPROM_save_B(EEPROM_UVLO_FEEDRATE, &feedrate_bckp);
		eeprom_update_byte((uint8_t*)EEPROM_UVLO_TARGET_HOTEND, target_temperature[active_extruder]);
		eeprom_update_byte((uint8_t*)EEPROM_UVLO_TARGET_BED, target_temperature_bed);
		eeprom_update_byte((uint8_t*)EEPROM_UVLO_FAN_SPEED, fanSpeed);
		disable_x();
		disable_y();
		planner_abort_hard();
		// Because the planner_abort_hard() initialized current_position[Z] from the stepper,
		// Z baystep is no more applied. Reset it.
		babystep_reset();
		// Clean the input command queue.
		cmdqueue_reset();
		card.sdprinting = false;
		card.closefile();

		current_position[E_AXIS] -= DEFAULT_RETRACTION;
		sei(); //enable stepper driver interrupt to move Z axis
		plan_buffer_line(current_position[X_AXIS], current_position[Y_AXIS], current_position[Z_AXIS], current_position[E_AXIS], 400, active_extruder);
		st_synchronize();
		current_position[Z_AXIS] += UVLO_Z_AXIS_SHIFT;
		plan_buffer_line(current_position[X_AXIS], current_position[Y_AXIS], current_position[Z_AXIS], current_position[E_AXIS], 40, active_extruder);
		st_synchronize();
        disable_z();
		eeprom_update_byte((uint8_t*)EEPROM_UVLO, 1);
        delay(10);
    
}

void setup_uvlo_interrupt() {
	DDRE &= ~(1 << 4); //input pin
	PORTE &= ~(1 << 4); //no internal pull-up

						//sensing falling edge
	EICRB |= (1 << 0);
	EICRB &= ~(1 << 1);

	//enable INT4 interrupt
	EIMSK |= (1 << 4);
}

ISR(INT4_vect) {
	EIMSK &= ~(1 << 4); //disable INT4 interrupt to make sure that this code will be executed just once 
	SERIAL_ECHOLNPGM("INT4");
	if (IS_SD_PRINTING) uvlo_();
}


void save_print_to_eeprom() {
	//eeprom_update_word((uint16_t*)(EPROM_UVLO_CMD_QUEUE), bufindw - bufindr );
	//BLOCK_BUFFER_SIZE: max. 16 linear moves in planner buffer
#define TYP_GCODE_LENGTH 30 //G1 X117.489 Y22.814 E1.46695 + cr lf
	//card.get_sdpos() -> byte currently read from SD card
	//bufindw -> position in circular buffer where to write
	//bufindr -> position in circular buffer where to read
	//bufflen -> number of lines in buffer -> for each line one special character??
	//number_of_blocks() returns number of linear movements buffered in planner
	long sd_position = card.get_sdpos() - ((bufindw > bufindr) ? (bufindw - bufindr) : sizeof(cmdbuffer) - bufindr + bufindw) - TYP_GCODE_LENGTH* number_of_blocks();
	if (sd_position < 0) sd_position = 0;
	/*SERIAL_ECHOPGM("sd position before correction:");
	MYSERIAL.println(card.get_sdpos());
	SERIAL_ECHOPGM("bufindw:");
	MYSERIAL.println(bufindw);
	SERIAL_ECHOPGM("bufindr:");
	MYSERIAL.println(bufindr);
	SERIAL_ECHOPGM("sizeof(cmd_buffer):");
	MYSERIAL.println(sizeof(cmdbuffer));
	SERIAL_ECHOPGM("sd position after correction:");
	MYSERIAL.println(sd_position);*/
	eeprom_update_dword((uint32_t*)(EEPROM_FILE_POSITION), sd_position);
}

void recover_print() {
	char cmd[30];
	lcd_update_enable(true);
	lcd_update(2);
	lcd_setstatuspgm(MSG_RECOVERING_PRINT);

	target_temperature[active_extruder] = eeprom_read_byte((uint8_t*)EEPROM_UVLO_TARGET_HOTEND);
	target_temperature_bed = eeprom_read_byte((uint8_t*)EEPROM_UVLO_TARGET_BED);
	float z_pos = eeprom_read_float((float*)(EEPROM_UVLO_CURRENT_POSITION_Z));
	z_pos = z_pos + UVLO_Z_AXIS_SHIFT;

	current_position[Z_AXIS] = z_pos;
	plan_set_position(current_position[X_AXIS], current_position[Y_AXIS], current_position[Z_AXIS], current_position[E_AXIS]);


	enquecommand_P(PSTR("G28 X"));
	enquecommand_P(PSTR("G28 Y"));
	sprintf_P(cmd, PSTR("M109 S%d"), target_temperature[active_extruder]);
	enquecommand(cmd);
	sprintf_P(cmd, PSTR("M190 S%d"), target_temperature_bed);
	enquecommand(cmd);
	enquecommand_P(PSTR("M83")); //E axis relative mode
	enquecommand_P(PSTR("G1 E5 F120")); //Extrude some filament to stabilize pessure
	enquecommand_P(PSTR("G1 E"  STRINGIFY(-DEFAULT_RETRACTION)" F480"));
	eeprom_update_byte((uint8_t*)EEPROM_UVLO, 0);
	/*while ((abs(degHotend(0)- target_temperature[0])>5) || (abs(degBed() -target_temperature_bed)>3)) { //wait for heater and bed to reach target temp
		delay_keep_alive(1000);
	}*/
	SERIAL_ECHOPGM("After waiting for temp:");
	SERIAL_ECHOPGM("Current position X_AXIS:");
	MYSERIAL.println(current_position[X_AXIS]);
	SERIAL_ECHOPGM("Current position Y_AXIS:");
	MYSERIAL.println(current_position[Y_AXIS]);
	restore_print_from_eeprom();
	SERIAL_ECHOPGM("current_position[Z_AXIS]:");
	MYSERIAL.print(current_position[Z_AXIS]);
}

void restore_print_from_eeprom() {
	float x_rec, y_rec, z_pos;
	int feedrate_rec;
	uint8_t fan_speed_rec;
	char cmd[30];
	char* c;
	char filename[13];
	char str[5] = ".gco";
	x_rec = eeprom_read_float((float*)(EEPROM_UVLO_CURRENT_POSITION + 0));
	y_rec = eeprom_read_float((float*)(EEPROM_UVLO_CURRENT_POSITION + 4));
	z_pos = eeprom_read_float((float*)(EEPROM_UVLO_CURRENT_POSITION_Z));
	fan_speed_rec = eeprom_read_byte((uint8_t*)EEPROM_UVLO_FAN_SPEED);
	EEPROM_read_B(EEPROM_UVLO_FEEDRATE, &feedrate_rec);
	SERIAL_ECHOPGM("Feedrate:");
	MYSERIAL.println(feedrate_rec);
	for (int i = 0; i < 8; i++) {
		filename[i] = eeprom_read_byte((uint8_t*)EEPROM_FILENAME + i);
		
	}
	filename[8] = '\0';

	MYSERIAL.print(filename);
	strcat(filename, str);
	sprintf_P(cmd, PSTR("M23 %s"), filename);
	for (c = &cmd[4]; *c; c++)
		 *c = tolower(*c);
	enquecommand(cmd);
	uint32_t position = eeprom_read_dword((uint32_t*)(EEPROM_FILE_POSITION));
	SERIAL_ECHOPGM("Position read from eeprom:");
	MYSERIAL.println(position);

	enquecommand_P(PSTR("M24")); //M24 - Start SD print
	sprintf_P(cmd, PSTR("M26 S%lu"), position);

	enquecommand(cmd);	
	enquecommand_P(PSTR("M83")); //E axis relative mode
	strcpy(cmd, "G1 X");
	strcat(cmd, ftostr32(x_rec));
	strcat(cmd, " Y");
	strcat(cmd, ftostr32(y_rec));
	strcat(cmd, " F2000");
	enquecommand(cmd);
	strcpy(cmd, "G1 Z");
	strcat(cmd, ftostr32(z_pos));
	enquecommand(cmd);
	
	enquecommand_P(PSTR("G1 E"  STRINGIFY(DEFAULT_RETRACTION)" F480"));
	//enquecommand_P(PSTR("G1 E0.5"));
	sprintf_P(cmd, PSTR("G1 F%d"), feedrate_rec);
	enquecommand(cmd);
	strcpy(cmd, "M106 S");
	strcat(cmd, itostr3(int(fan_speed_rec)));
	enquecommand(cmd);	
}<|MERGE_RESOLUTION|>--- conflicted
+++ resolved
@@ -5981,20 +5981,14 @@
 		}
 		break;
 	case 3:
-<<<<<<< HEAD
 		MYSERIAL.print("fsensor_enable()");
-=======
 #ifdef HAVE_PAT9125_SENSOR
->>>>>>> cf8b47d7
 		fsensor_enable();
 #endif
 		break;
 	case 4:
-<<<<<<< HEAD
 		MYSERIAL.print("fsensor_disable()");
-=======
 #ifdef HAVE_PAT9125_SENSOR
->>>>>>> cf8b47d7
 		fsensor_disable();
 #endif            
 		break;
