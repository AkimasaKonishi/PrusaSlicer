--- conflicted
+++ resolved
@@ -1173,13 +1173,10 @@
   } else if (calibration_status() == CALIBRATION_STATUS_LIVE_ADJUST) {
       // Show the message.
       lcd_show_fullscreen_message_and_wait_P(MSG_BABYSTEP_Z_NOT_SET);
-<<<<<<< HEAD
-=======
       lcd_update_enable(true);
   } else if (calibration_status() == CALIBRATION_STATUS_PINDA && temp_cal_active == true) {
 	  lcd_show_fullscreen_message_and_wait_P(MSG_PINDA_NOT_CALIBRATED);
 	  lcd_update_enable(true);
->>>>>>> fab71ff7
   } else if (calibration_status() == CALIBRATION_STATUS_Z_CALIBRATION) {
       // Show the message.
       lcd_show_fullscreen_message_and_wait_P(MSG_FOLLOW_CALIBRATION_FLOW);
@@ -2788,8 +2785,6 @@
         }
         break;
 
-<<<<<<< HEAD
-=======
 
 	case 76: //PINDA probe temperature calibration
 	{
@@ -2883,7 +2878,6 @@
 	}
 	break;
 
->>>>>>> fab71ff7
 #ifdef DIS
 	case 77:
 	{
@@ -2926,29 +2920,12 @@
 	*  v Y-axis
 	*
 	*/
-<<<<<<< HEAD
-    case 80:
-    case_G80:
-        {
-		mesh_bed_leveling_flag = true;
-
-			// Firstly check if we know where we are
-            if ( !( axis_known_position[X_AXIS] && axis_known_position[Y_AXIS] && axis_known_position[Z_AXIS] ) ){
-                // We don't know where we are! HOME!
-                // Push the commands to the front of the message queue in the reverse order!
-                // There shall be always enough space reserved for these commands.
-                repeatcommand_front(); // repeat G80 with all its parameters
-                enquecommand_front_P((PSTR("G28 W0")));
-                break;
-            }
-=======
 
 	case 80:
 	case_G80:
 	{
 		int8_t verbosity_level = 0;
 		static bool run = false;
->>>>>>> fab71ff7
 
 		if (code_seen('V')) {
 			// Just 'V' without a number counts as V1.
@@ -2985,33 +2962,9 @@
 
 		mbl.reset(); //reset mesh bed leveling
 
-<<<<<<< HEAD
-                // Move to XY position of the sensor point.
-                current_position[X_AXIS] = pgm_read_float(bed_ref_points+2*mesh_point);
-                current_position[Y_AXIS] = pgm_read_float(bed_ref_points+2*mesh_point+1);
-                world2machine_clamp(current_position[X_AXIS], current_position[Y_AXIS]);
-                plan_buffer_line(current_position[X_AXIS], current_position[Y_AXIS], current_position[Z_AXIS], current_position[E_AXIS], XY_AXIS_FEEDRATE, active_extruder);
-                st_synchronize();
-  
-                // Go down until endstop is hit
-                const float Z_CALIBRATION_THRESHOLD = 1.f;
-                if (! find_bed_induction_sensor_point_z((has_z && mesh_point > 0) ? z0 - Z_CALIBRATION_THRESHOLD : -10.f)) {
-                    kill_message = MSG_BED_LEVELING_FAILED_POINT_LOW;
-                    break;
-                }
-                if (MESH_HOME_Z_SEARCH - current_position[Z_AXIS] < 0.1f) {
-                    kill_message = MSG_BED_LEVELING_FAILED_PROBE_DISCONNECTED;
-                    break;
-                }
-                if (has_z && fabs(z0 - current_position[Z_AXIS]) > Z_CALIBRATION_THRESHOLD) {
-                    kill_message = MSG_BED_LEVELING_FAILED_POINT_HIGH;
-                    break;
-                }
-=======
 					 // Reset baby stepping to zero, if the babystepping has already been loaded before. The babystepsTodo value will be
 					 // consumed during the first movements following this statement.
 		babystep_undo();
->>>>>>> fab71ff7
 
 		// Cycle through all points and probe them
 		// First move up. During this first movement, the babystepping will be reverted.
@@ -3035,16 +2988,6 @@
 		int ix = 0;
 		int iy = 0;
 
-<<<<<<< HEAD
-            // Restore custom message state
-            custom_message       = custom_message_old;
-            custom_message_type  = custom_message_type_old;
-            custom_message_state = custom_message_state_old;
-			mesh_bed_leveling_flag = false;
-            lcd_update(2);			
-        }
-        break;
-=======
 		int XY_AXIS_FEEDRATE = homing_feedrate[X_AXIS] / 20;
 		int Z_PROBE_FEEDRATE = homing_feedrate[Z_AXIS] / 60;
 		int Z_LIFT_FEEDRATE = homing_feedrate[Z_AXIS] / 40;
@@ -3223,7 +3166,6 @@
 		lcd_update(1);
 	}
 	break;
->>>>>>> fab71ff7
 
         /**
          * G81: Print mesh bed leveling status and bed profile if activated
@@ -6429,52 +6371,6 @@
 
 
 
-<<<<<<< HEAD
-#endif
-
-
-void long_pause() //long pause print
-{
-	st_synchronize();
-	
-	//save currently set parameters to global variables
-	saved_feedmultiply = feedmultiply; 
-	HotendTempBckp = degTargetHotend(active_extruder);
-	fanSpeedBckp = fanSpeed;
-	pause_time += (millis() - starttime);
-	
-
-	//save position
-	pause_lastpos[X_AXIS] = current_position[X_AXIS];
-	pause_lastpos[Y_AXIS] = current_position[Y_AXIS];
-	pause_lastpos[Z_AXIS] = current_position[Z_AXIS];
-	pause_lastpos[E_AXIS] = current_position[E_AXIS];
-
-	//retract
-	current_position[E_AXIS] -= PAUSE_RETRACT;
-	plan_buffer_line(current_position[X_AXIS], current_position[Y_AXIS], current_position[Z_AXIS], current_position[E_AXIS], 400, active_extruder);
-
-	//lift z
-	current_position[Z_AXIS] += Z_PAUSE_LIFT;
-	if (current_position[Z_AXIS] > Z_MAX_POS) current_position[Z_AXIS] = Z_MAX_POS;
-	plan_buffer_line(current_position[X_AXIS], current_position[Y_AXIS], current_position[Z_AXIS], current_position[E_AXIS], 15, active_extruder);
-
-	//set nozzle target temperature to 0
-	setTargetHotend(0, 0);
-	setTargetHotend(0, 1);
-	setTargetHotend(0, 2);
-
-	//Move XY to side
-	current_position[X_AXIS] = X_PAUSE_POS;
-	current_position[Y_AXIS] = Y_PAUSE_POS;
-	plan_buffer_line(current_position[X_AXIS], current_position[Y_AXIS], current_position[Z_AXIS], current_position[E_AXIS], 50, active_extruder);
-
-	// Turn off the print fan
-	fanSpeed = 0;
-
-	st_synchronize();
-}
-=======
 	for (i = n - 1; i>0; i--) {
 		F[i] = (f[i] - f[i - 1]) / (x[i] - x[i - 1]);
 		h[i - 1] = x[i] - x[i - 1];
@@ -6514,4 +6410,48 @@
 		return sum;
 
 }
->>>>>>> fab71ff7
+
+#endif
+
+
+void long_pause() //long pause print
+{
+	st_synchronize();
+	
+	//save currently set parameters to global variables
+	saved_feedmultiply = feedmultiply; 
+	HotendTempBckp = degTargetHotend(active_extruder);
+	fanSpeedBckp = fanSpeed;
+	pause_time += (millis() - starttime);
+	
+
+	//save position
+	pause_lastpos[X_AXIS] = current_position[X_AXIS];
+	pause_lastpos[Y_AXIS] = current_position[Y_AXIS];
+	pause_lastpos[Z_AXIS] = current_position[Z_AXIS];
+	pause_lastpos[E_AXIS] = current_position[E_AXIS];
+
+	//retract
+	current_position[E_AXIS] -= PAUSE_RETRACT;
+	plan_buffer_line(current_position[X_AXIS], current_position[Y_AXIS], current_position[Z_AXIS], current_position[E_AXIS], 400, active_extruder);
+
+	//lift z
+	current_position[Z_AXIS] += Z_PAUSE_LIFT;
+	if (current_position[Z_AXIS] > Z_MAX_POS) current_position[Z_AXIS] = Z_MAX_POS;
+	plan_buffer_line(current_position[X_AXIS], current_position[Y_AXIS], current_position[Z_AXIS], current_position[E_AXIS], 15, active_extruder);
+
+	//set nozzle target temperature to 0
+	setTargetHotend(0, 0);
+	setTargetHotend(0, 1);
+	setTargetHotend(0, 2);
+
+	//Move XY to side
+	current_position[X_AXIS] = X_PAUSE_POS;
+	current_position[Y_AXIS] = Y_PAUSE_POS;
+	plan_buffer_line(current_position[X_AXIS], current_position[Y_AXIS], current_position[Z_AXIS], current_position[E_AXIS], 50, active_extruder);
+
+	// Turn off the print fan
+	fanSpeed = 0;
+
+	st_synchronize();
+}