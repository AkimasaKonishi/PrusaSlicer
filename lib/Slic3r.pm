--- conflicted
+++ resolved
@@ -70,23 +70,16 @@
 our $gcode_comments     = 0;
 
 # filament options
-<<<<<<< HEAD
-=======
-our $filament_diameter  = 3;    # mm
-our $extrusion_multiplier = 1;
-our $temperature        = 200;
-our $first_layer_temperature = $temperature;
->>>>>>> 2d17a94a
-our $bed_temperature    = 0;
+our $filament_diameter      = [3];    # mm
+our $extrusion_multiplier   = [1];
+our $temperature            = [200];
+our $first_layer_temperature= [@$temperature];
+our $bed_temperature        = 0;
 our $first_layer_bed_temperature = $bed_temperature;
 
 # extruders
 our $extruders              = [];
 our $nozzle_diameter        = [0.5];
-our $filament_diameter      = [3];    # mm
-our $extrusion_multiplier   = [1];
-our $temperature            = [200];
-our $first_layer_temperature= [];
 
 # extruder mapping (1-based indexes)
 our $perimeter_extruder         = 1;
